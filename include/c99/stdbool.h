/**************************************************************************
 *
 * Copyright 2007-2010 VMware, Inc.
 * All Rights Reserved.
 *
 * Permission is hereby granted, free of charge, to any person obtaining a
 * copy of this software and associated documentation files (the
 * "Software"), to deal in the Software without restriction, including
 * without limitation the rights to use, copy, modify, merge, publish,
 * distribute, sub license, and/or sell copies of the Software, and to
 * permit persons to whom the Software is furnished to do so, subject to
 * the following conditions:
 *
 * THE SOFTWARE IS PROVIDED "AS IS", WITHOUT WARRANTY OF ANY KIND, EXPRESS OR
 * IMPLIED, INCLUDING BUT NOT LIMITED TO THE WARRANTIES OF MERCHANTABILITY,
 * FITNESS FOR A PARTICULAR PURPOSE AND NON-INFRINGEMENT. IN NO EVENT SHALL
 * THE COPYRIGHT HOLDERS, AUTHORS AND/OR ITS SUPPLIERS BE LIABLE FOR ANY CLAIM,
 * DAMAGES OR OTHER LIABILITY, WHETHER IN AN ACTION OF CONTRACT, TORT OR
 * OTHERWISE, ARISING FROM, OUT OF OR IN CONNECTION WITH THE SOFTWARE OR THE
 * USE OR OTHER DEALINGS IN THE SOFTWARE.
 *
 * The above copyright notice and this permission notice (including the
 * next paragraph) shall be included in all copies or substantial portions
 * of the Software.
 *
 **************************************************************************/

#ifndef _STDBOOL_H_
#define _STDBOOL_H_

#ifndef __cplusplus

#define false   0
#define true    1
#define bool    _Bool

/* For compilers that don't have the builtin _Bool type. */
<<<<<<< HEAD
#if ((defined(_MSC_VER) && _MSC_VER < 1800) || (__STDC_VERSION__ < 199901L && __GNUC__ < 3)) && !defined(_lint)
=======
#if (defined(_MSC_VER) && _MSC_VER < 1800) || \
    (defined __GNUC__&& __STDC_VERSION__ < 199901L && __GNUC__ < 3)
>>>>>>> c6a3fb69
typedef unsigned char _Bool;
#endif

#endif /* !__cplusplus */

#define __bool_true_false_are_defined   1

#endif /* !_STDBOOL_H_ */<|MERGE_RESOLUTION|>--- conflicted
+++ resolved
@@ -35,12 +35,8 @@
 #define bool    _Bool
 
 /* For compilers that don't have the builtin _Bool type. */
-<<<<<<< HEAD
-#if ((defined(_MSC_VER) && _MSC_VER < 1800) || (__STDC_VERSION__ < 199901L && __GNUC__ < 3)) && !defined(_lint)
-=======
-#if (defined(_MSC_VER) && _MSC_VER < 1800) || \
-    (defined __GNUC__&& __STDC_VERSION__ < 199901L && __GNUC__ < 3)
->>>>>>> c6a3fb69
+#if ((defined(_MSC_VER) && _MSC_VER < 1800) || \
+    (defined __GNUC__&& __STDC_VERSION__ < 199901L && __GNUC__ < 3)) && !defined(_lint)
 typedef unsigned char _Bool;
 #endif
 
