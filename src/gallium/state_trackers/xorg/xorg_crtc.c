--- conflicted
+++ resolved
@@ -201,10 +201,6 @@
 	templat.format = PIPE_FORMAT_A8R8G8B8_UNORM;
 	templat.width0 = 64;
 	templat.height0 = 64;
-<<<<<<< HEAD
-	util_format_get_block(templat.format, &templat.block);
-=======
->>>>>>> 294bd53d
 
 	crtcp->cursor_tex = ms->screen->texture_create(ms->screen,
 						       &templat);
