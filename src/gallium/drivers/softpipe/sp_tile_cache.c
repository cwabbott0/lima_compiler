--- conflicted
+++ resolved
@@ -37,36 +37,6 @@
 #include "util/u_tile.h"
 #include "sp_tile_cache.h"
 
-<<<<<<< HEAD
-=======
-#define NUM_ENTRIES 50
-
-
-/** XXX move these */
-#define MAX_WIDTH 4096
-#define MAX_HEIGHT 4096
-
-
-struct softpipe_tile_cache
-{
-   struct pipe_screen *screen;
-   struct pipe_surface *surface;  /**< the surface we're caching */
-   struct pipe_transfer *transfer;
-   void *transfer_map;
-   struct pipe_texture *texture;  /**< if caching a texture */
-   struct softpipe_cached_tile entries[NUM_ENTRIES];
-   uint clear_flags[(MAX_WIDTH / TILE_SIZE) * (MAX_HEIGHT / TILE_SIZE) / 32];
-   float clear_color[4];  /**< for color bufs */
-   uint clear_val;        /**< for z+stencil, or packed color clear value */
-   boolean depth_stencil; /**< Is the surface a depth/stencil format? */
-
-   struct pipe_transfer *tex_trans;
-   void *tex_trans_map;
-   int tex_face, tex_level, tex_z;
-
-   struct softpipe_cached_tile tile;  /**< scratch tile for clears */
-};
->>>>>>> e41707be
 
 
 /**
