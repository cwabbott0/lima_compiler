--- conflicted
+++ resolved
@@ -36,215 +36,6 @@
 #endif
 
 
-<<<<<<< HEAD
-=======
-struct _glapi_table;
-
-
-/** \name Visual-related functions */
-/*@{*/
- 
-extern struct gl_config *
-_mesa_create_visual( GLboolean dbFlag,
-                     GLboolean stereoFlag,
-                     GLint redBits,
-                     GLint greenBits,
-                     GLint blueBits,
-                     GLint alphaBits,
-                     GLint depthBits,
-                     GLint stencilBits,
-                     GLint accumRedBits,
-                     GLint accumGreenBits,
-                     GLint accumBlueBits,
-                     GLint accumAlphaBits,
-                     GLint numSamples );
-
-extern GLboolean
-_mesa_initialize_visual( struct gl_config *v,
-                         GLboolean dbFlag,
-                         GLboolean stereoFlag,
-                         GLint redBits,
-                         GLint greenBits,
-                         GLint blueBits,
-                         GLint alphaBits,
-                         GLint depthBits,
-                         GLint stencilBits,
-                         GLint accumRedBits,
-                         GLint accumGreenBits,
-                         GLint accumBlueBits,
-                         GLint accumAlphaBits,
-                         GLint numSamples );
-
-extern void
-_mesa_destroy_visual( struct gl_config *vis );
-
-/*@}*/
-
-
-/** \name Context-related functions */
-/*@{*/
-
-extern GLboolean
-_mesa_initialize_context( struct gl_context *ctx,
-                          gl_api api,
-                          const struct gl_config *visual,
-                          struct gl_context *share_list,
-                          const struct dd_function_table *driverFunctions);
-
-extern struct gl_context *
-_mesa_create_context(gl_api api,
-                     const struct gl_config *visual,
-                     struct gl_context *share_list,
-                     const struct dd_function_table *driverFunctions);
-
-extern void
-_mesa_free_context_data( struct gl_context *ctx );
-
-extern void
-_mesa_destroy_context( struct gl_context *ctx );
-
-
-extern void
-_mesa_copy_context(const struct gl_context *src, struct gl_context *dst, GLuint mask);
-
-
-extern void
-_mesa_check_init_viewport(struct gl_context *ctx, GLuint width, GLuint height);
-
-extern GLboolean
-_mesa_make_current( struct gl_context *ctx, struct gl_framebuffer *drawBuffer,
-                    struct gl_framebuffer *readBuffer );
-
-extern GLboolean
-_mesa_share_state(struct gl_context *ctx, struct gl_context *ctxToShare);
-
-extern struct gl_context *
-_mesa_get_current_context(void);
-
-/*@}*/
-
-extern void
-_mesa_init_get_hash(struct gl_context *ctx);
-
-extern void
-_mesa_notifySwapBuffers(struct gl_context *gc);
-
-
-extern struct _glapi_table *
-_mesa_get_dispatch(struct gl_context *ctx);
-
-
-void
-_mesa_set_mvp_with_dp4( struct gl_context *ctx,
-                        GLboolean flag );
-
-
-extern GLboolean
-_mesa_valid_to_render(struct gl_context *ctx, const char *where);
-
-
-
-/** \name Miscellaneous */
-/*@{*/
-
-extern void
-_mesa_record_error( struct gl_context *ctx, GLenum error );
-
-
-extern void
-_mesa_finish(struct gl_context *ctx);
-
-extern void
-_mesa_flush(struct gl_context *ctx);
-
-extern int
-_mesa_generic_nop(void);
-
-extern void GLAPIENTRY
-_mesa_Finish( void );
-
-extern void GLAPIENTRY
-_mesa_Flush( void );
-
-/*@}*/
-
-
-/**
- * \name Macros for flushing buffered rendering commands before state changes,
- * checking if inside glBegin/glEnd, etc.
- */
-/*@{*/
-
-/**
- * Flush vertices.
- *
- * \param ctx GL context.
- * \param newstate new state.
- *
- * Checks if dd_function_table::NeedFlush is marked to flush stored vertices,
- * and calls dd_function_table::FlushVertices if so. Marks
- * __struct gl_contextRec::NewState with \p newstate.
- */
-#define FLUSH_VERTICES(ctx, newstate)				\
-do {								\
-   if (MESA_VERBOSE & VERBOSE_STATE)				\
-      _mesa_debug(ctx, "FLUSH_VERTICES in %s\n", MESA_FUNCTION);\
-   if (ctx->Driver.NeedFlush & FLUSH_STORED_VERTICES)		\
-      ctx->Driver.FlushVertices(ctx, FLUSH_STORED_VERTICES);	\
-   ctx->NewState |= newstate;					\
-} while (0)
-
-/**
- * Flush current state.
- *
- * \param ctx GL context.
- * \param newstate new state.
- *
- * Checks if dd_function_table::NeedFlush is marked to flush current state,
- * and calls dd_function_table::FlushVertices if so. Marks
- * __struct gl_contextRec::NewState with \p newstate.
- */
-#define FLUSH_CURRENT(ctx, newstate)				\
-do {								\
-   if (MESA_VERBOSE & VERBOSE_STATE)				\
-      _mesa_debug(ctx, "FLUSH_CURRENT in %s\n", MESA_FUNCTION);	\
-   if (ctx->Driver.NeedFlush & FLUSH_UPDATE_CURRENT)		\
-      ctx->Driver.FlushVertices(ctx, FLUSH_UPDATE_CURRENT);	\
-   ctx->NewState |= newstate;					\
-} while (0)
-
-/**
- * Macro to assert that the API call was made outside the
- * glBegin()/glEnd() pair, with return value.
- * 
- * \param ctx GL context.
- * \param retval value to return in case the assertion fails.
- */
-#define ASSERT_OUTSIDE_BEGIN_END_WITH_RETVAL(ctx, retval)		\
-do {									\
-   if (ctx->Driver.CurrentExecPrimitive != PRIM_OUTSIDE_BEGIN_END) {	\
-      _mesa_error(ctx, GL_INVALID_OPERATION, "Inside glBegin/glEnd");	\
-      return retval;							\
-   }									\
-} while (0)
-
-/**
- * Macro to assert that the API call was made outside the
- * glBegin()/glEnd() pair.
- * 
- * \param ctx GL context.
- */
-#define ASSERT_OUTSIDE_BEGIN_END(ctx)					\
-do {									\
-   if (ctx->Driver.CurrentExecPrimitive != PRIM_OUTSIDE_BEGIN_END) {	\
-      _mesa_error(ctx, GL_INVALID_OPERATION, "Inside glBegin/glEnd");	\
-      return;								\
-   }									\
-} while (0)
-
-/*@}*/
-
->>>>>>> 1658efc4
 
 /**
  * Checks if the context is for Desktop GL (Compatibility or Core)
