/*
 * Mesa 3-D graphics library
 *
 * Copyright (C) 1999-2008  Brian Paul   All Rights Reserved.
 * Copyright (C) 2009  VMware, Inc.  All Rights Reserved.
 *
 * Permission is hereby granted, free of charge, to any person obtaining a
 * copy of this software and associated documentation files (the "Software"),
 * to deal in the Software without restriction, including without limitation
 * the rights to use, copy, modify, merge, publish, distribute, sublicense,
 * and/or sell copies of the Software, and to permit persons to whom the
 * Software is furnished to do so, subject to the following conditions:
 *
 * The above copyright notice and this permission notice shall be included
 * in all copies or substantial portions of the Software.
 *
 * THE SOFTWARE IS PROVIDED "AS IS", WITHOUT WARRANTY OF ANY KIND, EXPRESS
 * OR IMPLIED, INCLUDING BUT NOT LIMITED TO THE WARRANTIES OF MERCHANTABILITY,
 * FITNESS FOR A PARTICULAR PURPOSE AND NONINFRINGEMENT.  IN NO EVENT SHALL
 * THE AUTHORS OR COPYRIGHT HOLDERS BE LIABLE FOR ANY CLAIM, DAMAGES OR
 * OTHER LIABILITY, WHETHER IN AN ACTION OF CONTRACT, TORT OR OTHERWISE,
 * ARISING FROM, OUT OF OR IN CONNECTION WITH THE SOFTWARE OR THE USE OR
 * OTHER DEALINGS IN THE SOFTWARE.
 */

/**
 * \file mtypes.h
 * Main Mesa data structures.
 *
 * Please try to mark derived values with a leading underscore ('_').
 */

#ifndef MTYPES_H
#define MTYPES_H


#include <stdint.h>             /* uint32_t */
#include <stdbool.h>

#include "main/glheader.h"
#include "main/config.h"


#ifdef __cplusplus
extern "C" {
#endif



/**
 * \name Some forward type declarations
 */
/*@{*/
struct gl_context;
struct gl_uniform_storage;
struct prog_instruction;
struct gl_program_parameter_list;
struct set;
struct set_entry;
/*@}*/


/** Extra draw modes beyond GL_POINTS, GL_TRIANGLE_FAN, etc */
#define PRIM_MAX                 GL_TRIANGLE_STRIP_ADJACENCY
#define PRIM_OUTSIDE_BEGIN_END   (PRIM_MAX + 1)
#define PRIM_UNKNOWN             (PRIM_MAX + 2)



/**
 * Indexes for vertex program attributes.
 * GL_NV_vertex_program aliases generic attributes over the conventional
 * attributes.  In GL_ARB_vertex_program shader the aliasing is optional.
 * In GL_ARB_vertex_shader / OpenGL 2.0 the aliasing is disallowed (the
 * generic attributes are distinct/separate).
 */
typedef enum
{
   VERT_ATTRIB_POS = 0,
   VERT_ATTRIB_WEIGHT = 1,
   VERT_ATTRIB_NORMAL = 2,
   VERT_ATTRIB_COLOR0 = 3,
   VERT_ATTRIB_COLOR1 = 4,
   VERT_ATTRIB_FOG = 5,
   VERT_ATTRIB_COLOR_INDEX = 6,
   VERT_ATTRIB_EDGEFLAG = 7,
   VERT_ATTRIB_TEX0 = 8,
   VERT_ATTRIB_TEX1 = 9,
   VERT_ATTRIB_TEX2 = 10,
   VERT_ATTRIB_TEX3 = 11,
   VERT_ATTRIB_TEX4 = 12,
   VERT_ATTRIB_TEX5 = 13,
   VERT_ATTRIB_TEX6 = 14,
   VERT_ATTRIB_TEX7 = 15,
   VERT_ATTRIB_POINT_SIZE = 16,
   VERT_ATTRIB_GENERIC0 = 17,
   VERT_ATTRIB_GENERIC1 = 18,
   VERT_ATTRIB_GENERIC2 = 19,
   VERT_ATTRIB_GENERIC3 = 20,
   VERT_ATTRIB_GENERIC4 = 21,
   VERT_ATTRIB_GENERIC5 = 22,
   VERT_ATTRIB_GENERIC6 = 23,
   VERT_ATTRIB_GENERIC7 = 24,
   VERT_ATTRIB_GENERIC8 = 25,
   VERT_ATTRIB_GENERIC9 = 26,
   VERT_ATTRIB_GENERIC10 = 27,
   VERT_ATTRIB_GENERIC11 = 28,
   VERT_ATTRIB_GENERIC12 = 29,
   VERT_ATTRIB_GENERIC13 = 30,
   VERT_ATTRIB_GENERIC14 = 31,
   VERT_ATTRIB_GENERIC15 = 32,
   VERT_ATTRIB_MAX = 33
} gl_vert_attrib;

/**
 * Symbolic constats to help iterating over
 * specific blocks of vertex attributes.
 *
 * VERT_ATTRIB_FF
 *   includes all fixed function attributes as well as
 *   the aliased GL_NV_vertex_program shader attributes.
 * VERT_ATTRIB_TEX
 *   include the classic texture coordinate attributes.
 *   Is a subset of VERT_ATTRIB_FF.
 * VERT_ATTRIB_GENERIC
 *   include the OpenGL 2.0+ GLSL generic shader attributes.
 *   These alias the generic GL_ARB_vertex_shader attributes.
 */
#define VERT_ATTRIB_FF(i)           (VERT_ATTRIB_POS + (i))
#define VERT_ATTRIB_FF_MAX          VERT_ATTRIB_GENERIC0

#define VERT_ATTRIB_TEX(i)          (VERT_ATTRIB_TEX0 + (i))
#define VERT_ATTRIB_TEX_MAX         MAX_TEXTURE_COORD_UNITS

#define VERT_ATTRIB_GENERIC(i)      (VERT_ATTRIB_GENERIC0 + (i))
#define VERT_ATTRIB_GENERIC_MAX     MAX_VERTEX_GENERIC_ATTRIBS




/**
 * Indexes for vertex shader outputs, geometry shader inputs/outputs, and
 * fragment shader inputs.
 *
 * Note that some of these values are not available to all pipeline stages.
 *
 * When this enum is updated, the following code must be updated too:
 * - vertResults (in prog_print.c's arb_output_attrib_string())
 * - fragAttribs (in prog_print.c's arb_input_attrib_string())
 * - _mesa_varying_slot_in_fs()
 */
typedef enum
{
   VARYING_SLOT_POS,
   VARYING_SLOT_COL0, /* COL0 and COL1 must be contiguous */
   VARYING_SLOT_COL1,
   VARYING_SLOT_FOGC,
   VARYING_SLOT_TEX0, /* TEX0-TEX7 must be contiguous */
   VARYING_SLOT_TEX1,
   VARYING_SLOT_TEX2,
   VARYING_SLOT_TEX3,
   VARYING_SLOT_TEX4,
   VARYING_SLOT_TEX5,
   VARYING_SLOT_TEX6,
   VARYING_SLOT_TEX7,
   VARYING_SLOT_PSIZ, /* Does not appear in FS */
   VARYING_SLOT_BFC0, /* Does not appear in FS */
   VARYING_SLOT_BFC1, /* Does not appear in FS */
   VARYING_SLOT_EDGE, /* Does not appear in FS */
   VARYING_SLOT_CLIP_VERTEX, /* Does not appear in FS */
   VARYING_SLOT_CLIP_DIST0,
   VARYING_SLOT_CLIP_DIST1,
   VARYING_SLOT_PRIMITIVE_ID, /* Does not appear in VS */
   VARYING_SLOT_LAYER, /* Appears as VS or GS output */
   VARYING_SLOT_FACE, /* FS only */
   VARYING_SLOT_PNTC, /* FS only */
   VARYING_SLOT_VAR0, /* First generic varying slot */
   VARYING_SLOT_MAX = VARYING_SLOT_VAR0 + MAX_VARYING
} gl_varying_slot;



/**
 * Fragment program results
 */
typedef enum
{
   FRAG_RESULT_DEPTH = 0,
   FRAG_RESULT_STENCIL = 1,
   /* If a single color should be written to all render targets, this
    * register is written.  No FRAG_RESULT_DATAn will be written.
    */
   FRAG_RESULT_COLOR = 2,
   FRAG_RESULT_SAMPLE_MASK = 3,

   /* FRAG_RESULT_DATAn are the per-render-target (GLSL gl_FragData[n]
    * or ARB_fragment_program fragment.color[n]) color results.  If
    * any are written, FRAG_RESULT_COLOR will not be written.
    */
   FRAG_RESULT_DATA0 = 4,
   FRAG_RESULT_MAX = (FRAG_RESULT_DATA0 + MAX_DRAW_BUFFERS)
} gl_frag_result;




/*********************************************/

/**
 * Indexes for geometry program attributes.
 */
typedef enum
{
   GEOM_ATTRIB_VAR0 = 16,
   GEOM_ATTRIB_MAX = (GEOM_ATTRIB_VAR0 + MAX_VARYING)
} gl_geom_attrib;



/**
 * Indexes for geometry program result attributes
 */
typedef enum
{
   GEOM_RESULT_POS  = 0,
   GEOM_RESULT_COL0  = 1,
   GEOM_RESULT_COL1  = 2,
   GEOM_RESULT_SCOL0 = 3,
   GEOM_RESULT_SCOL1 = 4,
   GEOM_RESULT_FOGC = 5,
   GEOM_RESULT_TEX0 = 6,
   GEOM_RESULT_TEX1 = 7,
   GEOM_RESULT_TEX2 = 8,
   GEOM_RESULT_TEX3 = 9,
   GEOM_RESULT_TEX4 = 10,
   GEOM_RESULT_TEX5 = 11,
   GEOM_RESULT_TEX6 = 12,
   GEOM_RESULT_TEX7 = 13,
   GEOM_RESULT_PSIZ = 14,
   GEOM_RESULT_CLPV = 15,
   GEOM_RESULT_PRID = 16,
   GEOM_RESULT_LAYR = 17,
   GEOM_RESULT_VAR0 = 18,  /**< shader varying, should really be 16 */
   /* ### we need to -2 because var0 is 18 instead 16 like in the others */
   GEOM_RESULT_MAX  =  (GEOM_RESULT_VAR0 + MAX_VARYING - 2)
} gl_geom_result;


/**
 * Indexes for fragment program input attributes.  Note that
 * _mesa_vert_result_to_frag_attrib() and frag_attrib_to_vert_result() make
 * assumptions about the layout of this enum.
 */
typedef enum
{
   FRAG_ATTRIB_WPOS = 0,
   FRAG_ATTRIB_COL0 = 1,
   FRAG_ATTRIB_COL1 = 2,
   FRAG_ATTRIB_FOGC = 3,
   FRAG_ATTRIB_TEX0 = 4,
   FRAG_ATTRIB_TEX1 = 5,
   FRAG_ATTRIB_TEX2 = 6,
   FRAG_ATTRIB_TEX3 = 7,
   FRAG_ATTRIB_TEX4 = 8,
   FRAG_ATTRIB_TEX5 = 9,
   FRAG_ATTRIB_TEX6 = 10,
   FRAG_ATTRIB_TEX7 = 11,
   FRAG_ATTRIB_FACE = 12,  /**< front/back face */
   FRAG_ATTRIB_PNTC = 13,  /**< sprite/point coord */
   FRAG_ATTRIB_CLIP_DIST0 = 14,
   FRAG_ATTRIB_CLIP_DIST1 = 15,
   FRAG_ATTRIB_VAR0 = 16,  /**< shader varying */
   FRAG_ATTRIB_MAX = (FRAG_ATTRIB_VAR0 + MAX_VARYING)
} gl_frag_attrib;


/**
 * An index for each type of texture object.  These correspond to the GL
 * texture target enums, such as GL_TEXTURE_2D, GL_TEXTURE_CUBE_MAP, etc.
 * Note: the order is from highest priority to lowest priority.
 */
typedef enum
{
   TEXTURE_2D_MULTISAMPLE_INDEX,
   TEXTURE_2D_MULTISAMPLE_ARRAY_INDEX,
   TEXTURE_CUBE_ARRAY_INDEX,
   TEXTURE_BUFFER_INDEX,
   TEXTURE_2D_ARRAY_INDEX,
   TEXTURE_1D_ARRAY_INDEX,
   TEXTURE_EXTERNAL_INDEX,
   TEXTURE_CUBE_INDEX,
   TEXTURE_3D_INDEX,
   TEXTURE_RECT_INDEX,
   TEXTURE_2D_INDEX,
   TEXTURE_1D_INDEX,
   NUM_TEXTURE_TARGETS
} gl_texture_index;





struct gl_transform_feedback_varying_info
{
   char *Name;
   GLenum Type;
   GLint Size;
};


/**
 * Per-output info vertex shaders for transform feedback.
 */
struct gl_transform_feedback_output
{
   unsigned OutputRegister;
   unsigned OutputBuffer;
   unsigned NumComponents;

<<<<<<< HEAD
=======

/**
 * Texture object state.  Contains the array of mipmap images, border color,
 * wrap modes, filter modes, and shadow/texcompare state.
 */
struct gl_texture_object
{
   _glthread_Mutex Mutex;      /**< for thread safety */
   GLint RefCount;             /**< reference count */
   GLuint Name;                /**< the user-visible texture object ID */
   GLchar *Label;               /**< GL_KHR_debug */
   GLenum Target;              /**< GL_TEXTURE_1D, GL_TEXTURE_2D, etc. */

   struct gl_sampler_object Sampler;

   GLenum DepthMode;           /**< GL_ARB_depth_texture */

   GLfloat Priority;           /**< in [0,1] */
   GLint BaseLevel;            /**< min mipmap level, OpenGL 1.2 */
   GLint MaxLevel;             /**< max mipmap level, OpenGL 1.2 */
   GLint ImmutableLevels;      /**< ES 3.0 / ARB_texture_view */
   GLint _MaxLevel;            /**< actual max mipmap level (q in the spec) */
   GLfloat _MaxLambda;         /**< = _MaxLevel - BaseLevel (q - p in spec) */
   GLint CropRect[4];          /**< GL_OES_draw_texture */
   GLenum Swizzle[4];          /**< GL_EXT_texture_swizzle */
   GLuint _Swizzle;            /**< same as Swizzle, but SWIZZLE_* format */
   GLboolean GenerateMipmap;   /**< GL_SGIS_generate_mipmap */
   GLboolean _BaseComplete;    /**< Is the base texture level valid? */
   GLboolean _MipmapComplete;  /**< Is the whole mipmap valid? */
   GLboolean _IsIntegerFormat; /**< Does the texture store integer values? */
   GLboolean _RenderToTexture; /**< Any rendering to this texture? */
   GLboolean Purgeable;        /**< Is the buffer purgeable under memory
                                    pressure? */
   GLboolean Immutable;        /**< GL_ARB_texture_storage */

   /** Actual texture images, indexed by [cube face] and [mipmap level] */
   struct gl_texture_image *Image[MAX_FACES][MAX_TEXTURE_LEVELS];

   /** GL_ARB_texture_buffer_object */
   struct gl_buffer_object *BufferObject;
   GLenum BufferObjectFormat;
   /** Equivalent Mesa format for BufferObjectFormat. */
   gl_format _BufferObjectFormat;
   /** GL_ARB_texture_buffer_range */
   GLintptr BufferOffset;
   GLsizeiptr BufferSize; /**< if this is -1, use BufferObject->Size instead */

   /** GL_OES_EGL_image_external */
   GLint RequiredTextureImageUnits;
};


/** Up to four combiner sources are possible with GL_NV_texture_env_combine4 */
#define MAX_COMBINER_TERMS 4


/**
 * Texture combine environment state.
 */
struct gl_tex_env_combine_state
{
   GLenum ModeRGB;       /**< GL_REPLACE, GL_DECAL, GL_ADD, etc. */
   GLenum ModeA;         /**< GL_REPLACE, GL_DECAL, GL_ADD, etc. */
   /** Source terms: GL_PRIMARY_COLOR, GL_TEXTURE, etc */
   GLenum SourceRGB[MAX_COMBINER_TERMS];
   GLenum SourceA[MAX_COMBINER_TERMS];
   /** Source operands: GL_SRC_COLOR, GL_ONE_MINUS_SRC_COLOR, etc */
   GLenum OperandRGB[MAX_COMBINER_TERMS];
   GLenum OperandA[MAX_COMBINER_TERMS];
   GLuint ScaleShiftRGB; /**< 0, 1 or 2 */
   GLuint ScaleShiftA;   /**< 0, 1 or 2 */
   GLuint _NumArgsRGB;   /**< Number of inputs used for the RGB combiner */
   GLuint _NumArgsA;     /**< Number of inputs used for the A combiner */
};


/**
 * TexGenEnabled flags.
 */
/*@{*/
#define S_BIT 1
#define T_BIT 2
#define R_BIT 4
#define Q_BIT 8
#define STR_BITS (S_BIT | T_BIT | R_BIT)
/*@}*/


/**
 * Bit flag versions of the corresponding GL_ constants.
 */
/*@{*/
#define TEXGEN_SPHERE_MAP        0x1
#define TEXGEN_OBJ_LINEAR        0x2
#define TEXGEN_EYE_LINEAR        0x4
#define TEXGEN_REFLECTION_MAP_NV 0x8
#define TEXGEN_NORMAL_MAP_NV     0x10

#define TEXGEN_NEED_NORMALS      (TEXGEN_SPHERE_MAP        | \
				  TEXGEN_REFLECTION_MAP_NV | \
				  TEXGEN_NORMAL_MAP_NV)
#define TEXGEN_NEED_EYE_COORD    (TEXGEN_SPHERE_MAP        | \
				  TEXGEN_REFLECTION_MAP_NV | \
				  TEXGEN_NORMAL_MAP_NV     | \
				  TEXGEN_EYE_LINEAR)
/*@}*/



/** Tex-gen enabled for texture unit? */
#define ENABLE_TEXGEN(unit) (1 << (unit))

/** Non-identity texture matrix for texture unit? */
#define ENABLE_TEXMAT(unit) (1 << (unit))


/**
 * Texture coord generation state.
 */
struct gl_texgen
{
   GLenum Mode;         /**< GL_EYE_LINEAR, GL_SPHERE_MAP, etc */
   GLbitfield _ModeBit; /**< TEXGEN_x bit corresponding to Mode */
   GLfloat ObjectPlane[4];
   GLfloat EyePlane[4];
};


/**
 * Texture unit state.  Contains enable flags, texture environment/function/
 * combiners, texgen state, and pointers to current texture objects.
 */
struct gl_texture_unit
{
   GLbitfield Enabled;          /**< bitmask of TEXTURE_*_BIT flags */
   GLbitfield _ReallyEnabled;   /**< 0 or exactly one of TEXTURE_*_BIT flags */

   GLenum EnvMode;              /**< GL_MODULATE, GL_DECAL, GL_BLEND, etc. */
   GLclampf EnvColor[4];
   GLfloat EnvColorUnclamped[4];

   struct gl_texgen GenS;
   struct gl_texgen GenT;
   struct gl_texgen GenR;
   struct gl_texgen GenQ;
   GLbitfield TexGenEnabled;	/**< Bitwise-OR of [STRQ]_BIT values */
   GLbitfield _GenFlags;	/**< Bitwise-OR of Gen[STRQ]._ModeBit */

   GLfloat LodBias;		/**< for biasing mipmap levels */
   GLenum BumpTarget;
   GLfloat RotMatrix[4]; /* 2x2 matrix */

   /** Current sampler object (GL_ARB_sampler_objects) */
   struct gl_sampler_object *Sampler;

   /** 
    * \name GL_EXT_texture_env_combine 
    */
   struct gl_tex_env_combine_state Combine;

   /**
    * Derived state based on \c EnvMode and the \c BaseFormat of the
    * currently enabled texture.
    */
   struct gl_tex_env_combine_state _EnvMode;

   /**
    * Currently enabled combiner state.  This will point to either
    * \c Combine or \c _EnvMode.
    */
   struct gl_tex_env_combine_state *_CurrentCombine;

   /** Current texture object pointers */
   struct gl_texture_object *CurrentTex[NUM_TEXTURE_TARGETS];

   /** Points to highest priority, complete and enabled texture object */
   struct gl_texture_object *_Current;
};


/**
 * Texture attribute group (GL_TEXTURE_BIT).
 */
struct gl_texture_attrib
{
   GLuint CurrentUnit;   /**< GL_ACTIVE_TEXTURE */
   struct gl_texture_unit Unit[MAX_COMBINED_TEXTURE_IMAGE_UNITS];

   struct gl_texture_object *ProxyTex[NUM_TEXTURE_TARGETS];

   /** GL_ARB_texture_buffer_object */
   struct gl_buffer_object *BufferObject;

   /** GL_ARB_seamless_cubemap */
   GLboolean CubeMapSeamless;

   /** Texture units/samplers used by vertex or fragment texturing */
   GLbitfield _EnabledUnits;

   /** Texture coord units/sets used for fragment texturing */
   GLbitfield _EnabledCoordUnits;

   /** Texture coord units that have texgen enabled */
   GLbitfield _TexGenEnabled;

   /** Texture coord units that have non-identity matrices */
   GLbitfield _TexMatEnabled;

   /** Bitwise-OR of all Texture.Unit[i]._GenFlags */
   GLbitfield _GenFlags;
};


/**
 * Data structure representing a single clip plane (e.g. one of the elements
 * of the ctx->Transform.EyeUserPlane or ctx->Transform._ClipUserPlane array).
 */
typedef GLfloat gl_clip_plane[4];


/**
 * Transformation attribute group (GL_TRANSFORM_BIT).
 */
struct gl_transform_attrib
{
   GLenum MatrixMode;				/**< Matrix mode */
   gl_clip_plane EyeUserPlane[MAX_CLIP_PLANES];	/**< User clip planes */
   gl_clip_plane _ClipUserPlane[MAX_CLIP_PLANES]; /**< derived */
   GLbitfield ClipPlanesEnabled;                /**< on/off bitmask */
   GLboolean Normalize;				/**< Normalize all normals? */
   GLboolean RescaleNormals;			/**< GL_EXT_rescale_normal */
   GLboolean RasterPositionUnclipped;           /**< GL_IBM_rasterpos_clip */
   GLboolean DepthClamp;			/**< GL_ARB_depth_clamp */

   GLfloat CullEyePos[4];
   GLfloat CullObjPos[4];
};


/**
 * Viewport attribute group (GL_VIEWPORT_BIT).
 */
struct gl_viewport_attrib
{
   GLint X, Y;			/**< position */
   GLsizei Width, Height;	/**< size */
   GLfloat Near, Far;		/**< Depth buffer range */
   GLmatrix _WindowMap;		/**< Mapping transformation as a matrix. */
};


/**
 * GL_ARB_vertex/pixel_buffer_object buffer object
 */
struct gl_buffer_object
{
   _glthread_Mutex Mutex;
   GLint RefCount;
   GLuint Name;
   GLchar *Label;       /**< GL_KHR_debug */
   GLenum Usage;        /**< GL_STREAM_DRAW_ARB, GL_STREAM_READ_ARB, etc. */
   GLsizeiptrARB Size;  /**< Size of buffer storage in bytes */
   GLubyte *Data;       /**< Location of storage either in RAM or VRAM. */
   /** Fields describing a mapped buffer */
   /*@{*/
   GLbitfield AccessFlags; /**< Mask of GL_MAP_x_BIT flags */
   GLvoid *Pointer;     /**< User-space address of mapping */
   GLintptr Offset;     /**< Mapped offset */
   GLsizeiptr Length;   /**< Mapped length */
   /*@}*/
   GLboolean DeletePending;   /**< true if buffer object is removed from the hash */
   GLboolean Written;   /**< Ever written to? (for debugging) */
   GLboolean Purgeable; /**< Is the buffer purgeable under memory pressure? */
};


/**
 * Client pixel packing/unpacking attributes
 */
struct gl_pixelstore_attrib
{
   GLint Alignment;
   GLint RowLength;
   GLint SkipPixels;
   GLint SkipRows;
   GLint ImageHeight;
   GLint SkipImages;
   GLboolean SwapBytes;
   GLboolean LsbFirst;
   GLboolean Invert;        /**< GL_MESA_pack_invert */
   struct gl_buffer_object *BufferObj; /**< GL_ARB_pixel_buffer_object */
};


/**
 * Client vertex array attributes
 */
struct gl_client_array
{
   GLint Size;                  /**< components per element (1,2,3,4) */
   GLenum Type;                 /**< datatype: GL_FLOAT, GL_INT, etc */
   GLenum Format;               /**< default: GL_RGBA, but may be GL_BGRA */
   GLsizei Stride;		/**< user-specified stride */
   GLsizei StrideB;		/**< actual stride in bytes */
   const GLubyte *Ptr;          /**< Points to array data */
   GLboolean Enabled;		/**< Enabled flag is a boolean */
   GLboolean Normalized;        /**< GL_ARB_vertex_program */
   GLboolean Integer;           /**< Integer-valued? */
   GLuint InstanceDivisor;      /**< GL_ARB_instanced_arrays */
   GLuint _ElementSize;         /**< size of each element in bytes */

   struct gl_buffer_object *BufferObj;/**< GL_ARB_vertex_buffer_object */
   GLuint _MaxElement;          /**< max element index into array buffer + 1 */
};


/**
 * Vertex attribute array as seen by the client.
 *
 * Contains the size, type, format and normalization flag,
 * along with the index of a vertex buffer binding point.
 *
 * Note that the Stride field corresponds to VERTEX_ATTRIB_ARRAY_STRIDE
 * and is only present for backwards compatibility reasons.
 * Rendering always uses VERTEX_BINDING_STRIDE.
 * The gl*Pointer() functions will set VERTEX_ATTRIB_ARRAY_STRIDE
 * and VERTEX_BINDING_STRIDE to the same value, while
 * glBindVertexBuffer() will only set VERTEX_BINDING_STRIDE.
 */
struct gl_vertex_attrib_array
{
   GLint Size;              /**< Components per element (1,2,3,4) */
   GLenum Type;             /**< Datatype: GL_FLOAT, GL_INT, etc */
   GLenum Format;           /**< Default: GL_RGBA, but may be GL_BGRA */
   GLsizei Stride;          /**< Stride as specified with gl*Pointer() */
   const GLubyte *Ptr;      /**< Points to client array data. Not used when a VBO is bound */
   GLintptr RelativeOffset; /**< Offset of the first element relative to the binding offset */
   GLboolean Enabled;       /**< Whether the array is enabled */
   GLboolean Normalized;    /**< Fixed-point values are normalized when converted to floats */
   GLboolean Integer;       /**< Fixed-point values are not converted to floats */
   GLuint _ElementSize;     /**< Size of each element in bytes */
   GLuint VertexBinding;    /**< Vertex buffer binding */
};

struct gl_vertex_buffer_binding
{
   GLintptr Offset;                    /**< User-specified offset */
   GLsizei Stride;                     /**< User-specified stride */
   GLuint InstanceDivisor;             /**< GL_ARB_instanced_arrays */
   struct gl_buffer_object *BufferObj; /**< GL_ARB_vertex_buffer_object */
   GLbitfield64 _BoundArrays;          /**< Arrays bound to this binding point */
};


/**
 * Collection of vertex arrays.  Defined by the GL_APPLE_vertex_array_object
 * extension, but a nice encapsulation in any case.
 */
struct gl_array_object
{
   /** Name of the array object as received from glGenVertexArrayAPPLE. */
   GLuint Name;
   GLchar *Label;       /**< GL_KHR_debug */

   GLint RefCount;
   _glthread_Mutex Mutex;

   /**
    * Does the VAO use ARB semantics or Apple semantics?
    *
    * There are several ways in which ARB_vertex_array_object and
    * APPLE_vertex_array_object VAOs have differing semantics.  At the very
    * least,
    *
    *     - ARB VAOs require that all array data be sourced from vertex buffer
    *       objects, but Apple VAOs do not.
    *
    *     - ARB VAOs require that names come from GenVertexArrays.
    *
    * This flag notes which behavior governs this VAO.
    */
   GLboolean ARBsemantics;

   /**
    * Has this array object been bound?
    */
   GLboolean EverBound;

   /** Derived vertex attribute arrays */
   struct gl_client_array _VertexAttrib[VERT_ATTRIB_MAX];

   /** Vertex attribute arrays */
   struct gl_vertex_attrib_array VertexAttrib[VERT_ATTRIB_MAX];

   /** Vertex buffer bindings */
   struct gl_vertex_buffer_binding VertexBinding[VERT_ATTRIB_MAX];

   /** Mask of VERT_BIT_* values indicating which arrays are enabled */
   GLbitfield64 _Enabled;

   /** Mask of VERT_BIT_* values indicating changed/dirty arrays */
   GLbitfield64 NewArrays;

   /**
    * Min of all enabled arrays' _MaxElement.  When arrays reside inside VBOs
    * we can determine the max legal (in bounds) glDrawElements array index.
    */
   GLuint _MaxElement;

   struct gl_buffer_object *ElementArrayBufferObj;
};


/**
 * Vertex array state
 */
struct gl_array_attrib
{
   /** Currently bound array object. See _mesa_BindVertexArrayAPPLE() */
   struct gl_array_object *ArrayObj;

   /** The default vertex array object */
   struct gl_array_object *DefaultArrayObj;

   /** Array objects (GL_ARB/APPLE_vertex_array_object) */
   struct _mesa_HashTable *Objects;

   GLint ActiveTexture;		/**< Client Active Texture */
   GLuint LockFirst;            /**< GL_EXT_compiled_vertex_array */
   GLuint LockCount;            /**< GL_EXT_compiled_vertex_array */

   /**
    * \name Primitive restart controls
    *
    * Primitive restart is enabled if either \c PrimitiveRestart or
    * \c PrimitiveRestartFixedIndex is set.
    */
   /*@{*/
   GLboolean PrimitiveRestart;
   GLboolean PrimitiveRestartFixedIndex;
   GLboolean _PrimitiveRestart;
   GLuint RestartIndex;
   /*@}*/

   /* GL_ARB_vertex_buffer_object */
   struct gl_buffer_object *ArrayBufferObj;

   /**
    * Vertex arrays as consumed by a driver.
    * The array pointer is set up only by the VBO module.
    */
   const struct gl_client_array **_DrawArrays; /**< 0..VERT_ATTRIB_MAX-1 */
};


/**
 * Feedback buffer state
 */
struct gl_feedback
{
   GLenum Type;
   GLbitfield _Mask;    /**< FB_* bits */
   GLfloat *Buffer;
   GLuint BufferSize;
   GLuint Count;
};


/**
 * Selection buffer state
 */
struct gl_selection
{
   GLuint *Buffer;	/**< selection buffer */
   GLuint BufferSize;	/**< size of the selection buffer */
   GLuint BufferCount;	/**< number of values in the selection buffer */
   GLuint Hits;		/**< number of records in the selection buffer */
   GLuint NameStackDepth; /**< name stack depth */
   GLuint NameStack[MAX_NAME_STACK_DEPTH]; /**< name stack */
   GLboolean HitFlag;	/**< hit flag */
   GLfloat HitMinZ;	/**< minimum hit depth */
   GLfloat HitMaxZ;	/**< maximum hit depth */
};


/**
 * 1-D Evaluator control points
 */
struct gl_1d_map
{
   GLuint Order;	/**< Number of control points */
   GLfloat u1, u2, du;	/**< u1, u2, 1.0/(u2-u1) */
   GLfloat *Points;	/**< Points to contiguous control points */
};


/**
 * 2-D Evaluator control points
 */
struct gl_2d_map
{
   GLuint Uorder;		/**< Number of control points in U dimension */
   GLuint Vorder;		/**< Number of control points in V dimension */
   GLfloat u1, u2, du;
   GLfloat v1, v2, dv;
   GLfloat *Points;		/**< Points to contiguous control points */
};


/**
 * All evaluator control point state
 */
struct gl_evaluators
{
   /** 
    * \name 1-D maps
    */
   /*@{*/
   struct gl_1d_map Map1Vertex3;
   struct gl_1d_map Map1Vertex4;
   struct gl_1d_map Map1Index;
   struct gl_1d_map Map1Color4;
   struct gl_1d_map Map1Normal;
   struct gl_1d_map Map1Texture1;
   struct gl_1d_map Map1Texture2;
   struct gl_1d_map Map1Texture3;
   struct gl_1d_map Map1Texture4;
   /*@}*/

   /** 
    * \name 2-D maps 
    */
   /*@{*/
   struct gl_2d_map Map2Vertex3;
   struct gl_2d_map Map2Vertex4;
   struct gl_2d_map Map2Index;
   struct gl_2d_map Map2Color4;
   struct gl_2d_map Map2Normal;
   struct gl_2d_map Map2Texture1;
   struct gl_2d_map Map2Texture2;
   struct gl_2d_map Map2Texture3;
   struct gl_2d_map Map2Texture4;
   /*@}*/
};


struct gl_transform_feedback_varying_info
{
   char *Name;
   GLenum Type;
   GLint Size;
};


/**
 * Per-output info vertex shaders for transform feedback.
 */
struct gl_transform_feedback_output
{
   unsigned OutputRegister;
   unsigned OutputBuffer;
   unsigned NumComponents;

>>>>>>> 035cce83
   /** offset (in DWORDs) of this output within the interleaved structure */
   unsigned DstOffset;

   /**
    * Offset into the output register of the data to output.  For example,
    * if NumComponents is 2 and ComponentOffset is 1, then the data to
    * offset is in the y and z components of the output register.
    */
   unsigned ComponentOffset;
};


/** Post-link transform feedback info. */
struct gl_transform_feedback_info
{
   unsigned NumOutputs;

   /**
    * Number of transform feedback buffers in use by this program.
    */
   unsigned NumBuffers;

   struct gl_transform_feedback_output *Outputs;

   /** Transform feedback varyings used for the linking of this shader program.
    *
    * Use for glGetTransformFeedbackVarying().
    */
   struct gl_transform_feedback_varying_info *Varyings;
   GLint NumVarying;

   /**
    * Total number of components stored in each buffer.  This may be used by
    * hardware back-ends to determine the correct stride when interleaving
    * multiple transform feedback outputs in the same buffer.
    */
   unsigned BufferStride[MAX_FEEDBACK_BUFFERS];
};



/**
 * Names of the various vertex/fragment program register files, etc.
 *
 * NOTE: first four tokens must fit into 2 bits (see t_vb_arbprogram.c)
 * All values should fit in a 4-bit field.
 *
 * NOTE: PROGRAM_ENV_PARAM, PROGRAM_STATE_VAR,
 * PROGRAM_CONSTANT, and PROGRAM_UNIFORM can all be considered to
 * be "uniform" variables since they can only be set outside glBegin/End.
 * They're also all stored in the same Parameters array.
 */
typedef enum
{
   PROGRAM_TEMPORARY,   /**< machine->Temporary[] */
   PROGRAM_ARRAY,       /**< Arrays & Matrixes */
   PROGRAM_INPUT,       /**< machine->Inputs[] */
   PROGRAM_OUTPUT,      /**< machine->Outputs[] */
   PROGRAM_LOCAL_PARAM, /**< gl_program->LocalParams[] */
   PROGRAM_ENV_PARAM,   /**< gl_program->Parameters[] */
   PROGRAM_STATE_VAR,   /**< gl_program->Parameters[] */
   PROGRAM_CONSTANT,    /**< gl_program->Parameters[] */
   PROGRAM_UNIFORM,     /**< gl_program->Parameters[] */
   PROGRAM_WRITE_ONLY,  /**< A dummy, write-only register */
   PROGRAM_ADDRESS,     /**< machine->AddressReg */
   PROGRAM_SAMPLER,     /**< for shader samplers, compile-time only */
   PROGRAM_SYSTEM_VALUE,/**< InstanceId, PrimitiveID, etc. */
   PROGRAM_UNDEFINED,   /**< Invalid/TBD value */
   PROGRAM_FILE_MAX
} gl_register_file;


/**
 * If the register file is PROGRAM_SYSTEM_VALUE, the register index will be
 * one of these values.
 */
typedef enum
{
   SYSTEM_VALUE_FRONT_FACE,  /**< Fragment shader only (not done yet) */
   SYSTEM_VALUE_VERTEX_ID,   /**< Vertex shader only */
   SYSTEM_VALUE_INSTANCE_ID, /**< Vertex shader only */
   SYSTEM_VALUE_SAMPLE_ID,   /**< Fragment shader only */
   SYSTEM_VALUE_SAMPLE_POS,  /**< Fragment shader only */
   SYSTEM_VALUE_MAX          /**< Number of values */
} gl_system_value;


/**
 * The possible interpolation qualifiers that can be applied to a fragment
 * shader input in GLSL.
 *
 * Note: INTERP_QUALIFIER_NONE must be 0 so that memsetting the
 * gl_fragment_program data structure to 0 causes the default behavior.
 */
enum glsl_interp_qualifier
{
   INTERP_QUALIFIER_NONE = 0,
   INTERP_QUALIFIER_SMOOTH,
   INTERP_QUALIFIER_FLAT,
   INTERP_QUALIFIER_NOPERSPECTIVE,
   INTERP_QUALIFIER_COUNT /**< Number of interpolation qualifiers */
};


/**
 * \brief Layout qualifiers for gl_FragDepth.
 *
 * Extension AMD_conservative_depth allows gl_FragDepth to be redeclared with
 * a layout qualifier.
 *
 * \see enum ir_depth_layout
 */
enum gl_frag_depth_layout
{
   FRAG_DEPTH_LAYOUT_NONE, /**< No layout is specified. */
   FRAG_DEPTH_LAYOUT_ANY,
   FRAG_DEPTH_LAYOUT_GREATER,
   FRAG_DEPTH_LAYOUT_LESS,
   FRAG_DEPTH_LAYOUT_UNCHANGED
};


/**
 * Base class for any kind of program object
 */
struct gl_program
{
   GLuint Id;
   GLubyte *String;  /**< Null-terminated program text */
   GLint RefCount;
   GLenum Target;    /**< GL_VERTEX/FRAGMENT_PROGRAM_ARB, GL_GEOMETRY_PROGRAM_NV */
   GLenum Format;    /**< String encoding format */

   /** Numbered local parameters */
   GLfloat LocalParams[MAX_PROGRAM_LOCAL_PARAMS][4];

   /** Map from sampler unit to texture unit (set by glUniform1i()) */
   GLubyte SamplerUnits[MAX_SAMPLERS];

   /** Bitmask of which register files are read/written with indirect
    * addressing.  Mask of (1 << PROGRAM_x) bits.
    */
   GLbitfield IndirectRegisterFiles;

   /** Logical counts */
   /*@{*/
   GLuint NumInstructions;
   GLuint NumTemporaries;
   GLuint NumParameters;
   GLuint NumAttributes;
   GLuint NumAddressRegs;
   GLuint NumAluInstructions;
   GLuint NumTexInstructions;
   GLuint NumTexIndirections;
   /*@}*/
   /** Native, actual h/w counts */
   /*@{*/
   GLuint NumNativeInstructions;
   GLuint NumNativeTemporaries;
   GLuint NumNativeParameters;
   GLuint NumNativeAttributes;
   GLuint NumNativeAddressRegs;
   GLuint NumNativeAluInstructions;
   GLuint NumNativeTexInstructions;
   GLuint NumNativeTexIndirections;
   /*@}*/
};



/** Set by #pragma directives */
struct gl_sl_pragmas
{
   GLboolean IgnoreOptimize;  /**< ignore #pragma optimize(on/off) ? */
   GLboolean IgnoreDebug;     /**< ignore #pragma debug(on/off) ? */
   GLboolean Optimize;  /**< defaults on */
   GLboolean Debug;     /**< defaults off */
};


/**
 * A GLSL vertex or fragment shader object.
 */
struct gl_shader
{
   /** GL_FRAGMENT_SHADER || GL_VERTEX_SHADER || GL_GEOMETRY_SHADER_ARB.
    * Must be the first field.
    */
   GLenum Type;
   GLuint Name;  /**< AKA the handle */
   GLchar *Label;   /**< GL_KHR_debug */
   GLint RefCount;  /**< Reference count */
   GLboolean DeletePending;
   GLboolean CompileStatus;
   const char *Source;  /**< Source code string */
   GLuint SourceChecksum;       /**< for debug/logging purposes */
   struct gl_program *Program;  /**< Post-compile assembly code */
   char *InfoLog;
   struct gl_sl_pragmas Pragmas;

   unsigned Version;       /**< GLSL version used for linking */
   GLboolean IsES;         /**< True if this shader uses GLSL ES */

   /**
    * \name Sampler tracking
    *
    * \note Each of these fields is only set post-linking.
    */
   /*@{*/
   unsigned num_samplers;	/**< Number of samplers used by this shader. */
   GLbitfield active_samplers;	/**< Bitfield of which samplers are used */
   GLbitfield shadow_samplers;	/**< Samplers used for shadow sampling. */
   /*@}*/

   /**
    * Map from sampler unit to texture unit (set by glUniform1i())
    *
    * A sampler unit is associated with each sampler uniform by the linker.
    * The sampler unit associated with each uniform is stored in the
    * \c gl_uniform_storage::sampler field.
    */
   GLubyte SamplerUnits[MAX_SAMPLERS];
   /** Which texture target is being sampled (TEXTURE_1D/2D/3D/etc_INDEX) */
   gl_texture_index SamplerTargets[MAX_SAMPLERS];

   /**
    * Number of default uniform block components used by this shader.
    *
    * This field is only set post-linking.
    */
   unsigned num_uniform_components;

   /**
    * Number of combined uniform components used by this shader.
    *
    * This field is only set post-linking.  It is the sum of the uniform block
    * sizes divided by sizeof(float), and num_uniform_compoennts.
    */
   unsigned num_combined_uniform_components;

   /**
    * This shader's uniform block information.
    *
    * The offsets of the variables are assigned only for shaders in a program's
    * _LinkedShaders[].
    */
   struct gl_uniform_block *UniformBlocks;
   unsigned NumUniformBlocks;

   struct exec_list *ir;
   struct glsl_symbol_table *symbols;

   /** Shaders containing built-in functions that are used for linking. */
   struct gl_shader *builtins_to_link[16];
   unsigned num_builtins_to_link;

   /**
    * Geometry shader state from GLSL 1.50 layout qualifiers.
    */
   struct {
      GLint VerticesOut;
      /**
       * GL_POINTS, GL_LINES, GL_LINES_ADJACENCY, GL_TRIANGLES, or
       * GL_TRIANGLES_ADJACENCY, or PRIM_UNKNOWN if it's not set in this
       * shader.
       */
      GLenum InputType;
       /**
        * GL_POINTS, GL_LINE_STRIP or GL_TRIANGLE_STRIP, or PRIM_UNKNOWN if
        * it's not set in this shader.
        */
      GLenum OutputType;
   } Geom;
};


/**
 * Shader stages. Note that these will become 5 with tessellation.
 *
 * The order must match how shaders are ordered in the pipeline.
 * The GLSL linker assumes that if i<j, then the j-th shader is
 * executed later than the i-th shader.
 */
typedef enum
{
   MESA_SHADER_VERTEX = 0,
   MESA_SHADER_GEOMETRY = 1,
   MESA_SHADER_FRAGMENT = 2,
   MESA_SHADER_TYPES = 3
} gl_shader_type;


struct gl_uniform_buffer_variable
{
   char *Name;

   /**
    * Name of the uniform as seen by glGetUniformIndices.
    *
    * glGetUniformIndices requires that the block instance index \b not be
    * present in the name of queried uniforms.
    *
    * \note
    * \c gl_uniform_buffer_variable::IndexName and
    * \c gl_uniform_buffer_variable::Name may point to identical storage.
    */
   char *IndexName;

   const struct glsl_type *Type;
   unsigned int Offset;
   GLboolean RowMajor;
};


enum gl_uniform_block_packing
{
   ubo_packing_std140,
   ubo_packing_shared,
   ubo_packing_packed
};


struct gl_uniform_block
{
   /** Declared name of the uniform block */
   char *Name;

   /** Array of supplemental information about UBO ir_variables. */
   struct gl_uniform_buffer_variable *Uniforms;
   GLuint NumUniforms;

   /**
    * Index (GL_UNIFORM_BLOCK_BINDING) into ctx->UniformBufferBindings[] to use
    * with glBindBufferBase to bind a buffer object to this uniform block.  When
    * updated in the program, _NEW_BUFFER_OBJECT will be set.
    */
   GLuint Binding;

   /**
    * Minimum size of a buffer object to back this uniform buffer
    * (GL_UNIFORM_BLOCK_DATA_SIZE).
    */
   GLuint UniformBufferSize;

   /**
    * Layout specified in the shader
    *
    * This isn't accessible through the API, but it is used while
    * cross-validating uniform blocks.
    */
   enum gl_uniform_block_packing _Packing;
};


/**
 * A GLSL program object.
 * Basically a linked collection of vertex and fragment shaders.
 */
struct gl_shader_program
{
   GLenum Type;  /**< Always GL_SHADER_PROGRAM (internal token) */
   GLuint Name;  /**< aka handle or ID */
   GLchar *Label;   /**< GL_KHR_debug */
   GLint RefCount;  /**< Reference count */
   GLboolean DeletePending;

   /**
    * Is the application intending to glGetProgramBinary this program?
    */
   GLboolean BinaryRetreivableHint;

   /**
    * Flags that the linker should not reject the program if it lacks
    * a vertex or fragment shader.  GLES2 doesn't allow separate
    * shader objects, and would reject them.  However, we internally
    * build separate shader objects for fixed function programs, which
    * we use for drivers/common/meta.c and for handling
    * _mesa_update_state with no program bound (for example in
    * glClear()).
    */
   GLboolean InternalSeparateShader;

   GLuint NumShaders;          /**< number of attached shaders */
   struct gl_shader **Shaders; /**< List of attached the shaders */

   /**
    * User-defined attribute bindings
    *
    * These are set via \c glBindAttribLocation and are used to direct the
    * GLSL linker.  These are \b not the values used in the compiled shader,
    * and they are \b not the values returned by \c glGetAttribLocation.
    */
   struct string_to_uint_map *AttributeBindings;

   /**
    * User-defined fragment data bindings
    *
    * These are set via \c glBindFragDataLocation and are used to direct the
    * GLSL linker.  These are \b not the values used in the compiled shader,
    * and they are \b not the values returned by \c glGetFragDataLocation.
    */
   struct string_to_uint_map *FragDataBindings;
   struct string_to_uint_map *FragDataIndexBindings;

   /**
    * Transform feedback varyings last specified by
    * glTransformFeedbackVaryings().
    *
    * For the current set of transform feeedback varyings used for transform
    * feedback output, see LinkedTransformFeedback.
    */
   struct {
      GLenum BufferMode;
      GLuint NumVarying;
      char **VaryingNames;  /**< Array [NumVarying] of char * */
   } TransformFeedback;

   /** Post-link transform feedback info. */
   struct gl_transform_feedback_info LinkedTransformFeedback;

   /** Post-link gl_FragDepth layout for ARB_conservative_depth. */
   enum gl_frag_depth_layout FragDepthLayout;

   /**
    * Geometry shader state - copied into gl_geometry_program by
    * _mesa_copy_linked_program_data().
    */
   struct {
      GLint VerticesIn;
      GLint VerticesOut;
      GLenum InputType;  /**< GL_POINTS, GL_LINES, GL_LINES_ADJACENCY_ARB,
                              GL_TRIANGLES, or GL_TRIANGLES_ADJACENCY_ARB */
      GLenum OutputType; /**< GL_POINTS, GL_LINE_STRIP or GL_TRIANGLE_STRIP */
      /**
       * True if gl_ClipDistance is written to.  Copied into
       * gl_geometry_program by _mesa_copy_linked_program_data().
       */
      GLboolean UsesClipDistance;
      GLuint ClipDistanceArraySize; /**< Size of the gl_ClipDistance array, or
                                         0 if not present. */
      GLboolean UsesEndPrimitive;
   } Geom;

   /** Vertex shader state */
   struct {
      /**
       * True if gl_ClipDistance is written to.  Copied into gl_vertex_program
       * by _mesa_copy_linked_program_data().
       */
      GLboolean UsesClipDistance;
      GLuint ClipDistanceArraySize; /**< Size of the gl_ClipDistance array, or
                                         0 if not present. */
   } Vert;

   /* post-link info: */
   unsigned NumUserUniformStorage;
   struct gl_uniform_storage *UniformStorage;

   /**
    * Size of the gl_ClipDistance array that is output from the last pipeline
    * stage before the fragment shader.
    */
   unsigned LastClipDistanceArraySize;

   struct gl_uniform_block *UniformBlocks;
   unsigned NumUniformBlocks;

   /**
    * Scale factor for the uniform base location
    *
    * This is used to generate locations (returned by \c glGetUniformLocation)
    * of uniforms.  The base location of the uniform is multiplied by this
    * value, and the array index is added.
    *
    * \note
    * Must be >= 1.
    *
    * \sa
    * _mesa_uniform_merge_location_offset, _mesa_uniform_split_location_offset
    */
   unsigned UniformLocationBaseScale;
<<<<<<< HEAD
=======

   /**
    * Indices into the _LinkedShaders's UniformBlocks[] array for each stage
    * they're used in, or -1.
    *
    * This is used to maintain the Binding values of the stage's UniformBlocks[]
    * and to answer the GL_UNIFORM_BLOCK_REFERENCED_BY_*_SHADER queries.
    */
   int *UniformBlockStageIndex[MESA_SHADER_TYPES];

   /**
    * Map of active uniform names to locations
    *
    * Maps any active uniform that is not an array element to a location.
    * Each active uniform, including individual structure members will appear
    * in this map.  This roughly corresponds to the set of names that would be
    * enumerated by \c glGetActiveUniform.
    */
   struct string_to_uint_map *UniformHash;

   struct gl_active_atomic_buffer *AtomicBuffers;
   unsigned NumAtomicBuffers;

   GLboolean LinkStatus;   /**< GL_LINK_STATUS */
   GLboolean Validated;
   GLboolean _Used;        /**< Ever used for drawing? */
   GLchar *InfoLog;

   unsigned Version;       /**< GLSL version used for linking */
   GLboolean IsES;         /**< True if this program uses GLSL ES */

   /**
    * Per-stage shaders resulting from the first stage of linking.
    *
    * Set of linked shaders for this program.  The array is accessed using the
    * \c MESA_SHADER_* defines.  Entries for non-existent stages will be
    * \c NULL.
    */
   struct gl_shader *_LinkedShaders[MESA_SHADER_TYPES];
};   


#define GLSL_DUMP      0x1  /**< Dump shaders to stdout */
#define GLSL_LOG       0x2  /**< Write shaders to files */
#define GLSL_OPT       0x4  /**< Force optimizations (override pragmas) */
#define GLSL_NO_OPT    0x8  /**< Force no optimizations (override pragmas) */
#define GLSL_UNIFORMS 0x10  /**< Print glUniform calls */
#define GLSL_NOP_VERT 0x20  /**< Force no-op vertex shaders */
#define GLSL_NOP_FRAG 0x40  /**< Force no-op fragment shaders */
#define GLSL_USE_PROG 0x80  /**< Log glUseProgram calls */
#define GLSL_REPORT_ERRORS 0x100  /**< Print compilation errors */
#define GLSL_DUMP_ON_ERROR 0x200 /**< Dump shaders to stderr on compile error */


/**
 * Context state for GLSL vertex/fragment shaders.
 */
struct gl_shader_state
{
   /**
    * Programs used for rendering
    *
    * There is a separate program set for each shader stage.  If
    * GL_EXT_separate_shader_objects is not supported, each of these must point
    * to \c NULL or to the same program.
    */
   struct gl_shader_program *CurrentVertexProgram;
   struct gl_shader_program *CurrentGeometryProgram;
   struct gl_shader_program *CurrentFragmentProgram;

   struct gl_shader_program *_CurrentFragmentProgram;

   /**
    * Program used by glUniform calls.
    *
    * Explicitly set by \c glUseProgram and \c glActiveProgramEXT.
    */
   struct gl_shader_program *ActiveProgram;

   GLbitfield Flags;                    /**< Mask of GLSL_x flags */
};


/**
 * Compiler options for a single GLSL shaders type
 */
struct gl_shader_compiler_options
{
   /** Driver-selectable options: */
   GLboolean EmitCondCodes;             /**< Use condition codes? */
   GLboolean EmitNoLoops;
   GLboolean EmitNoFunctions;
   GLboolean EmitNoCont;                  /**< Emit CONT opcode? */
   GLboolean EmitNoMainReturn;            /**< Emit CONT/RET opcodes? */
   GLboolean EmitNoNoise;                 /**< Emit NOISE opcodes? */
   GLboolean EmitNoPow;                   /**< Emit POW opcodes? */
   GLboolean LowerClipDistance; /**< Lower gl_ClipDistance from float[8] to vec4[2]? */

   /**
    * \name Forms of indirect addressing the driver cannot do.
    */
   /*@{*/
   GLboolean EmitNoIndirectInput;   /**< No indirect addressing of inputs */
   GLboolean EmitNoIndirectOutput;  /**< No indirect addressing of outputs */
   GLboolean EmitNoIndirectTemp;    /**< No indirect addressing of temps */
   GLboolean EmitNoIndirectUniform; /**< No indirect addressing of constants */
   /*@}*/

   GLuint MaxIfDepth;               /**< Maximum nested IF blocks */
   GLuint MaxUnrollIterations;

   /**
    * Prefer DP4 instructions (rather than MUL/MAD) for matrix * vector
    * operations, such as position transformation.
    */
   GLboolean PreferDP4;

   struct gl_sl_pragmas DefaultPragmas; /**< Default #pragma settings */
};


/**
 * Occlusion/timer query object.
 */
struct gl_query_object
{
   GLenum Target;      /**< The query target, when active */
   GLuint Id;          /**< hash table ID/name */
   GLchar *Label;       /**< GL_KHR_debug */
   GLuint64EXT Result; /**< the counter */
   GLboolean Active;   /**< inside Begin/EndQuery */
   GLboolean Ready;    /**< result is ready? */
   GLboolean EverBound;/**< has query object ever been bound */
};


/**
 * Context state for query objects.
 */
struct gl_query_state
{
   struct _mesa_HashTable *QueryObjects;
   struct gl_query_object *CurrentOcclusionObject; /* GL_ARB_occlusion_query */
   struct gl_query_object *CurrentTimerObject;     /* GL_EXT_timer_query */

   /** GL_NV_conditional_render */
   struct gl_query_object *CondRenderQuery;

   /** GL_EXT_transform_feedback */
   struct gl_query_object *PrimitivesGenerated;
   struct gl_query_object *PrimitivesWritten;

   /** GL_ARB_timer_query */
   struct gl_query_object *TimeElapsed;

   GLenum CondRenderMode;
};


/** Sync object state */
struct gl_sync_object
{
   GLenum Type;               /**< GL_SYNC_FENCE */
   GLuint Name;               /**< Fence name */
   GLchar *Label;             /**< GL_KHR_debug */
   GLint RefCount;            /**< Reference count */
   GLboolean DeletePending;   /**< Object was deleted while there were still
			       * live references (e.g., sync not yet finished)
			       */
   GLenum SyncCondition;
   GLbitfield Flags;          /**< Flags passed to glFenceSync */
   GLuint StatusFlag:1;       /**< Has the sync object been signaled? */
};


/**
 * State which can be shared by multiple contexts:
 */
struct gl_shared_state
{
   _glthread_Mutex Mutex;		   /**< for thread safety */
   GLint RefCount;			   /**< Reference count */
   struct _mesa_HashTable *DisplayList;	   /**< Display lists hash table */
   struct _mesa_HashTable *TexObjects;	   /**< Texture objects hash table */

   /** Default texture objects (shared by all texture units) */
   struct gl_texture_object *DefaultTex[NUM_TEXTURE_TARGETS];

   /** Fallback texture used when a bound texture is incomplete */
   struct gl_texture_object *FallbackTex[NUM_TEXTURE_TARGETS];

   /**
    * \name Thread safety and statechange notification for texture
    * objects. 
    *
    * \todo Improve the granularity of locking.
    */
   /*@{*/
   _glthread_Mutex TexMutex;		/**< texobj thread safety */
   GLuint TextureStateStamp;	        /**< state notification for shared tex */
   /*@}*/

   /** Default buffer object for vertex arrays that aren't in VBOs */
   struct gl_buffer_object *NullBufferObj;

   /**
    * \name Vertex/geometry/fragment programs
    */
   /*@{*/
   struct _mesa_HashTable *Programs; /**< All vertex/fragment programs */
   struct gl_vertex_program *DefaultVertexProgram;
   struct gl_fragment_program *DefaultFragmentProgram;
   struct gl_geometry_program *DefaultGeometryProgram;
   /*@}*/

   /* GL_ATI_fragment_shader */
   struct _mesa_HashTable *ATIShaders;
   struct ati_fragment_shader *DefaultFragmentShader;

   struct _mesa_HashTable *BufferObjects;

   /** Table of both gl_shader and gl_shader_program objects */
   struct _mesa_HashTable *ShaderObjects;

   /* GL_EXT_framebuffer_object */
   struct _mesa_HashTable *RenderBuffers;
   struct _mesa_HashTable *FrameBuffers;

   /* GL_ARB_sync */
   struct set *SyncObjects;

   /** GL_ARB_sampler_objects */
   struct _mesa_HashTable *SamplerObjects;

   /**
    * Some context in this share group was affected by a GPU reset
    *
    * On the next call to \c glGetGraphicsResetStatus, contexts that have not
    * been affected by a GPU reset must also return
    * \c GL_INNOCENT_CONTEXT_RESET_ARB.
    *
    * Once this field becomes true, it is never reset to false.
    */
   bool ShareGroupReset;
};


>>>>>>> 035cce83

   /**
    * Indices into the _LinkedShaders's UniformBlocks[] array for each stage
    * they're used in, or -1.
    *
    * This is used to maintain the Binding values of the stage's UniformBlocks[]
    * and to answer the GL_UNIFORM_BLOCK_REFERENCED_BY_*_SHADER queries.
    */
   int *UniformBlockStageIndex[MESA_SHADER_TYPES];

   /**
    * Map of active uniform names to locations
    *
    * Maps any active uniform that is not an array element to a location.
    * Each active uniform, including individual structure members will appear
    * in this map.  This roughly corresponds to the set of names that would be
    * enumerated by \c glGetActiveUniform.
    */
   struct string_to_uint_map *UniformHash;

   struct gl_active_atomic_buffer *AtomicBuffers;
   unsigned NumAtomicBuffers;

   GLboolean LinkStatus;   /**< GL_LINK_STATUS */
   GLboolean Validated;
   GLboolean _Used;        /**< Ever used for drawing? */
   GLchar *InfoLog;

   unsigned Version;       /**< GLSL version used for linking */
   GLboolean IsES;         /**< True if this program uses GLSL ES */

   /**
    * Per-stage shaders resulting from the first stage of linking.
    *
    * Set of linked shaders for this program.  The array is accessed using the
    * \c MESA_SHADER_* defines.  Entries for non-existent stages will be
    * \c NULL.
    */
   struct gl_shader *_LinkedShaders[MESA_SHADER_TYPES];
};   



/**
 * Compiler options for a single GLSL shaders type
 */
struct gl_shader_compiler_options
{
   /** Driver-selectable options: */
   GLboolean EmitCondCodes;             /**< Use condition codes? */
   GLboolean EmitNoLoops;
   GLboolean EmitNoFunctions;
   GLboolean EmitNoCont;                  /**< Emit CONT opcode? */
   GLboolean EmitNoMainReturn;            /**< Emit CONT/RET opcodes? */
   GLboolean EmitNoNoise;                 /**< Emit NOISE opcodes? */
   GLboolean EmitNoPow;                   /**< Emit POW opcodes? */
   GLboolean LowerClipDistance; /**< Lower gl_ClipDistance from float[8] to vec4[2]? */

   /**
    * \name Forms of indirect addressing the driver cannot do.
    */
   /*@{*/
   GLboolean EmitNoIndirectInput;   /**< No indirect addressing of inputs */
   GLboolean EmitNoIndirectOutput;  /**< No indirect addressing of outputs */
   GLboolean EmitNoIndirectTemp;    /**< No indirect addressing of temps */
   GLboolean EmitNoIndirectUniform; /**< No indirect addressing of constants */
   /*@}*/

   GLuint MaxIfDepth;               /**< Maximum nested IF blocks */
   GLuint MaxUnrollIterations;

   /**
    * Prefer DP4 instructions (rather than MUL/MAD) for matrix * vector
    * operations, such as position transformation.
    */
   GLboolean PreferDP4;

   struct gl_sl_pragmas DefaultPragmas; /**< Default #pragma settings */
};




/**
 * Limits for vertex, geometry and fragment programs/shaders.
 */
struct gl_program_constants
{
   /* logical limits */
   GLuint MaxInstructions;
   GLuint MaxAluInstructions;
   GLuint MaxTexInstructions;
   GLuint MaxTexIndirections;
   GLuint MaxAttribs;
   GLuint MaxTemps;
   GLuint MaxAddressRegs;
   GLuint MaxAddressOffset;  /**< [-MaxAddressOffset, MaxAddressOffset-1] */
   GLuint MaxParameters;
   GLuint MaxLocalParams;
   GLuint MaxEnvParams;
   /* native/hardware limits */
   GLuint MaxNativeInstructions;
   GLuint MaxNativeAluInstructions;
   GLuint MaxNativeTexInstructions;
   GLuint MaxNativeTexIndirections;
   GLuint MaxNativeAttribs;
   GLuint MaxNativeTemps;
   GLuint MaxNativeAddressRegs;
   GLuint MaxNativeParameters;
   /* For shaders */
   GLuint MaxUniformComponents;  /**< Usually == MaxParameters * 4 */

   /**
    * \name Per-stage input / output limits
    *
    * Previous to OpenGL 3.2, the intrastage data limits were advertised with
    * a single value: GL_MAX_VARYING_COMPONENTS (GL_MAX_VARYING_VECTORS in
    * ES).  This is stored as \c gl_constants::MaxVarying.
    *
    * Starting with OpenGL 3.2, the limits are advertised with per-stage
    * variables.  Each stage as a certain number of outputs that it can feed
    * to the next stage and a certain number inputs that it can consume from
    * the previous stage.
    *
    * Vertex shader inputs do not participate this in this accounting.
    * These are tracked exclusively by \c gl_program_constants::MaxAttribs.
    *
    * Fragment shader outputs do not participate this in this accounting.
    * These are tracked exclusively by \c gl_constants::MaxDrawBuffers.
    */
   /*@{*/
   GLuint MaxInputComponents;
   GLuint MaxOutputComponents;
   /*@}*/

   /* GL_ARB_uniform_buffer_object */
   GLuint MaxUniformBlocks;
   GLuint MaxCombinedUniformComponents;
   GLuint MaxTextureImageUnits;
   /* GL_ARB_shader_atomic_counters */
   GLuint MaxAtomicBuffers;
   GLuint MaxAtomicCounters;
};


/**
 * Constants which may be overridden by device driver during context creation
 * but are never changed after that.
 */
struct gl_constants
{
   GLuint MaxTextureMbytes;      /**< Max memory per image, in MB */
   GLuint MaxTextureLevels;      /**< Max mipmap levels. */ 
   GLuint Max3DTextureLevels;    /**< Max mipmap levels for 3D textures */
   GLuint MaxCubeTextureLevels;  /**< Max mipmap levels for cube textures */
   GLuint MaxArrayTextureLayers; /**< Max layers in array textures */
   GLuint MaxTextureRectSize;    /**< Max rectangle texture size, in pixes */
   GLuint MaxTextureCoordUnits;
   GLuint MaxCombinedTextureImageUnits;
   GLuint MaxTextureUnits; /**< = MIN(CoordUnits, FragmentProgram.ImageUnits) */
   GLfloat MaxTextureMaxAnisotropy;  /**< GL_EXT_texture_filter_anisotropic */
   GLfloat MaxTextureLodBias;        /**< GL_EXT_texture_lod_bias */
   GLuint MaxTextureBufferSize;      /**< GL_ARB_texture_buffer_object */

   GLuint TextureBufferOffsetAlignment; /**< GL_ARB_texture_buffer_range */

   GLuint MaxArrayLockSize;

   GLint SubPixelBits;

   GLfloat MinPointSize, MaxPointSize;	     /**< aliased */
   GLfloat MinPointSizeAA, MaxPointSizeAA;   /**< antialiased */
   GLfloat PointSizeGranularity;
   GLfloat MinLineWidth, MaxLineWidth;       /**< aliased */
   GLfloat MinLineWidthAA, MaxLineWidthAA;   /**< antialiased */
   GLfloat LineWidthGranularity;

   GLuint MaxClipPlanes;
   GLuint MaxLights;
   GLfloat MaxShininess;                     /**< GL_NV_light_max_exponent */
   GLfloat MaxSpotExponent;                  /**< GL_NV_light_max_exponent */

   GLuint MaxViewportWidth, MaxViewportHeight;

   struct gl_program_constants VertexProgram;   /**< GL_ARB_vertex_program */
   struct gl_program_constants FragmentProgram; /**< GL_ARB_fragment_program */
   struct gl_program_constants GeometryProgram;  /**< GL_ARB_geometry_shader4 */
   GLuint MaxProgramMatrices;
   GLuint MaxProgramMatrixStackDepth;

   struct {
      GLuint SamplesPassed;
      GLuint TimeElapsed;
      GLuint Timestamp;
      GLuint PrimitivesGenerated;
      GLuint PrimitivesWritten;
   } QueryCounterBits;

   /** vertex array / buffer object bounds checking */
   GLboolean CheckArrayBounds;

   GLuint MaxDrawBuffers;    /**< GL_ARB_draw_buffers */

   GLuint MaxColorAttachments;   /**< GL_EXT_framebuffer_object */
   GLuint MaxRenderbufferSize;   /**< GL_EXT_framebuffer_object */
   GLuint MaxSamples;            /**< GL_ARB_framebuffer_object */

   /** Number of varying vectors between any two shader stages. */
   GLuint MaxVarying;

   /** @{
    * GL_ARB_uniform_buffer_object
    */
   GLuint MaxCombinedUniformBlocks;
   GLuint MaxUniformBufferBindings;
   GLuint MaxUniformBlockSize;
   GLuint UniformBufferOffsetAlignment;
   /** @} */

   /** GL_ARB_geometry_shader4 */
   GLuint MaxGeometryOutputVertices;
   GLuint MaxGeometryTotalOutputComponents;

   GLuint GLSLVersion;  /**< GLSL version supported (ex: 120 = 1.20) */

   /**
    * Changes default GLSL extension behavior from "error" to "warn".  It's out
    * of spec, but it can make some apps work that otherwise wouldn't.
    */
   GLboolean ForceGLSLExtensionsWarn;

   /**
    * If non-zero, forces GLSL shaders without the #version directive to behave
    * as if they began with "#version ForceGLSLVersion".
    */
   GLuint ForceGLSLVersion;

   /**
    * Does the driver support real 32-bit integers?  (Otherwise, integers are
    * simulated via floats.)
    */
   GLboolean NativeIntegers;

   /**
    * If the driver supports real 32-bit integers, what integer value should be
    * used for boolean true in uniform uploads?  (Usually 1 or ~0.)
    */
   GLuint UniformBooleanTrue;

   /** Which texture units support GL_ATI_envmap_bumpmap as targets */
   GLbitfield SupportedBumpUnits;

   /** GL_EXT_provoking_vertex */
   GLboolean QuadsFollowProvokingVertexConvention;

   /** OpenGL version 3.0 */
   GLbitfield ContextFlags;  /**< Ex: GL_CONTEXT_FLAG_FORWARD_COMPATIBLE_BIT */

   /** OpenGL version 3.2 */
   GLbitfield ProfileMask;   /**< Mask of CONTEXT_x_PROFILE_BIT */

   /** GL_EXT_transform_feedback */
   GLuint MaxTransformFeedbackBuffers;
   GLuint MaxTransformFeedbackSeparateComponents;
   GLuint MaxTransformFeedbackInterleavedComponents;
   GLuint MaxVertexStreams;

   /** GL_EXT_gpu_shader4 */
   GLint MinProgramTexelOffset, MaxProgramTexelOffset;

   /** GL_ARB_texture_gather */
   GLuint MinProgramTextureGatherOffset;
   GLuint MaxProgramTextureGatherOffset;
   GLuint MaxProgramTextureGatherComponents;

   /* GL_ARB_robustness */
   GLenum ResetStrategy;

   /* GL_ARB_blend_func_extended */
   GLuint MaxDualSourceDrawBuffers;

   /**
    * Whether the implementation strips out and ignores texture borders.
    *
    * Many GPU hardware implementations don't support rendering with texture
    * borders and mipmapped textures.  (Note: not static border color, but the
    * old 1-pixel border around each edge).  Implementations then have to do
    * slow fallbacks to be correct, or just ignore the border and be fast but
    * wrong.  Setting the flag strips the border off of TexImage calls,
    * providing "fast but wrong" at significantly reduced driver complexity.
    *
    * Texture borders are deprecated in GL 3.0.
    **/
   GLboolean StripTextureBorder;

   /**
    * For drivers which can do a better job at eliminating unused uniforms
    * than the GLSL compiler.
    *
    * XXX Remove these as soon as a better solution is available.
    */
   GLboolean GLSLSkipStrictMaxUniformLimitCheck;

   /**
    * Force software support for primitive restart in the VBO module.
    */
   GLboolean PrimitiveRestartInSoftware;

   /**
    * Always use the GetTransformFeedbackVertexCount() driver hook, rather
    * than passing the transform feedback object to the drawing function.
    */
   GLboolean AlwaysUseGetTransformFeedbackVertexCount;

   /** GL_ARB_map_buffer_alignment */
   GLuint MinMapBufferAlignment;

   /**
    * Disable varying packing.  This is out of spec, but potentially useful
    * for older platforms that supports a limited number of texture
    * indirections--on these platforms, unpacking the varyings in the fragment
    * shader increases the number of texture indirections by 1, which might
    * make some shaders not executable at all.
    *
    * Drivers that support transform feedback must set this value to GL_FALSE.
    */
   GLboolean DisableVaryingPacking;

   /**
    * Disable interpretation of line continuations (lines ending with a
    * backslash character ('\') in GLSL source.
    */
   GLboolean DisableGLSLLineContinuations;

   /** GL_ARB_texture_multisample */
   GLint MaxColorTextureSamples;
   GLint MaxDepthTextureSamples;
   GLint MaxIntegerSamples;

   /** GL_ARB_shader_atomic_counters */
   GLuint MaxAtomicBufferBindings;
   GLuint MaxAtomicBufferSize;
   GLuint MaxCombinedAtomicBuffers;
   GLuint MaxCombinedAtomicCounters;

   /** GL_ARB_vertex_attrib_binding */
   GLint MaxVertexAttribRelativeOffset;
   GLint MaxVertexAttribBindings;
};


/**
 * Enable flag for each OpenGL extension.  Different device drivers will
 * enable different extensions at runtime.
 */
struct gl_extensions
{
   GLboolean dummy;  /* don't remove this! */
   GLboolean dummy_true;  /* Set true by _mesa_init_extensions(). */
   GLboolean dummy_false; /* Set false by _mesa_init_extensions(). */
   GLboolean ANGLE_texture_compression_dxt;
   GLboolean ARB_ES2_compatibility;
   GLboolean ARB_ES3_compatibility;
   GLboolean ARB_base_instance;
   GLboolean ARB_blend_func_extended;
   GLboolean ARB_color_buffer_float;
   GLboolean ARB_conservative_depth;
   GLboolean ARB_depth_buffer_float;
   GLboolean ARB_depth_clamp;
   GLboolean ARB_depth_texture;
   GLboolean ARB_draw_buffers_blend;
   GLboolean ARB_draw_elements_base_vertex;
   GLboolean ARB_draw_instanced;
   GLboolean ARB_fragment_coord_conventions;
   GLboolean ARB_fragment_program;
   GLboolean ARB_fragment_program_shadow;
   GLboolean ARB_fragment_shader;
   GLboolean ARB_framebuffer_object;
   GLboolean ARB_explicit_attrib_location;
   GLboolean ARB_geometry_shader4;
   GLboolean ARB_gpu_shader5;
   GLboolean ARB_half_float_pixel;
   GLboolean ARB_half_float_vertex;
   GLboolean ARB_instanced_arrays;
   GLboolean ARB_internalformat_query;
   GLboolean ARB_map_buffer_alignment;
   GLboolean ARB_map_buffer_range;
   GLboolean ARB_occlusion_query;
   GLboolean ARB_occlusion_query2;
   GLboolean ARB_point_sprite;
   GLboolean ARB_sample_shading;
   GLboolean ARB_seamless_cube_map;
   GLboolean ARB_shader_atomic_counters;
   GLboolean ARB_shader_bit_encoding;
   GLboolean ARB_shader_stencil_export;
   GLboolean ARB_shader_texture_lod;
   GLboolean ARB_shading_language_packing;
   GLboolean ARB_shading_language_420pack;
   GLboolean ARB_shadow;
   GLboolean ARB_sync;
   GLboolean ARB_texture_border_clamp;
   GLboolean ARB_texture_buffer_object;
   GLboolean ARB_texture_buffer_object_rgb32;
   GLboolean ARB_texture_buffer_range;
   GLboolean ARB_texture_compression_rgtc;
   GLboolean ARB_texture_cube_map;
   GLboolean ARB_texture_cube_map_array;
   GLboolean ARB_texture_env_combine;
   GLboolean ARB_texture_env_crossbar;
   GLboolean ARB_texture_env_dot3;
   GLboolean ARB_texture_float;
   GLboolean ARB_texture_gather;
   GLboolean ARB_texture_mirror_clamp_to_edge;
   GLboolean ARB_texture_multisample;
   GLboolean ARB_texture_non_power_of_two;
   GLboolean ARB_texture_query_levels;
   GLboolean ARB_texture_query_lod;
   GLboolean ARB_texture_rg;
   GLboolean ARB_texture_rgb10_a2ui;
   GLboolean ARB_timer_query;
   GLboolean ARB_transform_feedback2;
   GLboolean ARB_transform_feedback3;
   GLboolean ARB_transform_feedback_instanced;
   GLboolean ARB_uniform_buffer_object;
   GLboolean ARB_vertex_program;
   GLboolean ARB_vertex_shader;
   GLboolean ARB_vertex_type_10f_11f_11f_rev;
   GLboolean ARB_vertex_type_2_10_10_10_rev;
   GLboolean EXT_blend_color;
   GLboolean EXT_blend_equation_separate;
   GLboolean EXT_blend_func_separate;
   GLboolean EXT_blend_minmax;
   GLboolean EXT_depth_bounds_test;
   GLboolean EXT_draw_buffers2;
   GLboolean EXT_framebuffer_blit;
   GLboolean EXT_framebuffer_multisample;
   GLboolean EXT_framebuffer_multisample_blit_scaled;
   GLboolean EXT_framebuffer_sRGB;
   GLboolean EXT_gpu_program_parameters;
   GLboolean EXT_gpu_shader4;
   GLboolean EXT_packed_depth_stencil;
   GLboolean EXT_packed_float;
   GLboolean EXT_pixel_buffer_object;
   GLboolean EXT_point_parameters;
   GLboolean EXT_provoking_vertex;
   GLboolean EXT_separate_shader_objects;
   GLboolean EXT_shader_integer_mix;
   GLboolean EXT_stencil_two_side;
   GLboolean EXT_texture3D;
   GLboolean EXT_texture_array;
   GLboolean EXT_texture_compression_latc;
   GLboolean EXT_texture_compression_s3tc;
   GLboolean EXT_texture_env_dot3;
   GLboolean EXT_texture_filter_anisotropic;
   GLboolean EXT_texture_integer;
   GLboolean EXT_texture_mirror_clamp;
   GLboolean EXT_texture_shared_exponent;
   GLboolean EXT_texture_snorm;
   GLboolean EXT_texture_sRGB;
   GLboolean EXT_texture_sRGB_decode;
   GLboolean EXT_texture_swizzle;
   GLboolean EXT_transform_feedback;
   GLboolean EXT_timer_query;
   GLboolean EXT_vertex_array_bgra;
   GLboolean OES_standard_derivatives;
   GLboolean EXT_shadow_samplers;
   GLboolean EXT_frag_depth;
   /* vendor extensions */
   GLboolean AMD_performance_monitor;
   GLboolean AMD_seamless_cubemap_per_texture;
   GLboolean AMD_vertex_shader_layer;
   GLboolean APPLE_object_purgeable;
   GLboolean ATI_envmap_bumpmap;
   GLboolean ATI_texture_compression_3dc;
   GLboolean ATI_texture_mirror_once;
   GLboolean ATI_texture_env_combine3;
   GLboolean ATI_fragment_shader;
   GLboolean ATI_separate_stencil;
   GLboolean MESA_pack_invert;
   GLboolean MESA_texture_array;
   GLboolean MESA_ycbcr_texture;
   GLboolean NV_conditional_render;
   GLboolean NV_fog_distance;
   GLboolean NV_fragment_program_option;
   GLboolean NV_point_sprite;
   GLboolean NV_primitive_restart;
   GLboolean NV_texture_barrier;
   GLboolean NV_texture_env_combine4;
   GLboolean NV_texture_rectangle;
   GLboolean NV_vdpau_interop;
   GLboolean TDFX_texture_compression_FXT1;
   GLboolean OES_EGL_image;
   GLboolean OES_draw_texture;
   GLboolean OES_depth_texture_cube_map;
   GLboolean OES_EGL_image_external;
   GLboolean OES_compressed_ETC1_RGB8_texture;
   GLboolean extension_sentinel;
   /** The extension string */
   const GLubyte *String;
   /** Number of supported extensions */
   GLuint Count;
};






/* This has to be included here. */
#include "dd.h"



/** @{
 *
 * These are a mapping of the GL_ARB_debug_output/GL_KHR_debug enums
 * to small enums suitable for use as an array index.
 */

enum mesa_debug_type {
   MESA_DEBUG_TYPE_ERROR,
   MESA_DEBUG_TYPE_DEPRECATED,
   MESA_DEBUG_TYPE_UNDEFINED,
   MESA_DEBUG_TYPE_PORTABILITY,
   MESA_DEBUG_TYPE_PERFORMANCE,
   MESA_DEBUG_TYPE_OTHER,
   MESA_DEBUG_TYPE_MARKER,
   MESA_DEBUG_TYPE_PUSH_GROUP,
   MESA_DEBUG_TYPE_POP_GROUP,
   MESA_DEBUG_TYPE_COUNT
};

/**
 * Enum for the OpenGL APIs we know about and may support.
 *
 * NOTE: This must match the api_enum table in
 * src/mesa/main/get_hash_generator.py
 */
typedef enum
{
   API_OPENGL_COMPAT,      /* legacy / compatibility contexts */
   API_OPENGLES,
   API_OPENGLES2,
   API_OPENGL_CORE,
   API_OPENGL_LAST = API_OPENGL_CORE
} gl_api;




/**
 * Mesa rendering context.
 *
 * This is the central context data structure for Mesa.  Almost all
 * OpenGL state is contained in this structure.
 * Think of this as a base class from which device drivers will derive
 * sub classes.
 */
struct gl_context
{
   gl_api API;

   /**
    * Device driver function pointer table
    */
   struct dd_function_table Driver;

   /** Core/Driver constants */
   struct gl_constants Const;

   /** Extension information */
   struct gl_extensions Extensions;

   /** GL version integer, for example 31 for GL 3.1, or 20 for GLES 2.0. */
   GLuint Version;
   char *VersionString;


   struct gl_shader_compiler_options ShaderCompilerOptions[MESA_SHADER_TYPES];

   GLenum ErrorValue;        /**< Last error code */

<<<<<<< HEAD
=======
   /**
    * Recognize and silence repeated error debug messages in buggy apps.
    */
   const char *ErrorDebugFmtString;
   GLuint ErrorDebugCount;

   /* GL_ARB_debug_output/GL_KHR_debug */
   struct gl_debug_state Debug;

   GLenum RenderMode;        /**< either GL_RENDER, GL_SELECT, GL_FEEDBACK */
   GLbitfield NewState;      /**< bitwise-or of _NEW_* flags */
   GLbitfield NewDriverState;/**< bitwise-or of flags from DriverFlags */

   struct gl_driver_flags DriverFlags;

   GLboolean ViewportInitialized;  /**< has viewport size been initialized? */

   GLbitfield64 varying_vp_inputs;  /**< mask of VERT_BIT_* flags */

   /** \name Derived state */
   GLbitfield _ImageTransferState;/**< bitwise-or of IMAGE_*_BIT flags */
   GLfloat _EyeZDir[3];
   GLfloat _ModelViewInvScale;
   GLboolean _NeedEyeCoords;
   GLboolean _ForceEyeCoords; 

   GLuint TextureStateTimestamp; /**< detect changes to shared state */

   struct gl_list_extensions *ListExt; /**< driver dlist extensions */

   /** \name For debugging/development only */
   /*@{*/
   GLboolean FirstTimeCurrent;
   /*@}*/

   /** software compression/decompression supported or not */
   GLboolean Mesa_DXTn;

   GLboolean TextureFormatSupported[MESA_FORMAT_COUNT];

   GLboolean RasterDiscard;  /**< GL_RASTERIZER_DISCARD */

   /**
    * \name Hooks for module contexts.  
    *
    * These will eventually live in the driver or elsewhere.
    */
   /*@{*/
   void *swrast_context;
   void *swsetup_context;
   void *swtnl_context;
   struct vbo_context *vbo_context;
   struct st_context *st;
   void *aelt_context;
   /*@}*/

   /**
    * \name NV_vdpau_interop
    */
   /*@{*/
   const void *vdpDevice;
   const void *vdpGetProcAddress;
   struct set *vdpSurfaces;
   /*@}*/

   /**
    * Has this context observed a GPU reset in any context in the share group?
    *
    * Once this field becomes true, it is never reset to false.
    */
   GLboolean ShareGroupReset;
>>>>>>> 035cce83
};


#ifdef DEBUG
extern int MESA_VERBOSE;
extern int MESA_DEBUG_FLAGS;
# define MESA_FUNCTION __FUNCTION__
#else
# define MESA_VERBOSE 0
# define MESA_DEBUG_FLAGS 0
# define MESA_FUNCTION "a function"
# ifndef NDEBUG
#  define NDEBUG
# endif
#endif


/** The MESA_VERBOSE var is a bitmask of these flags */
enum _verbose
{
   VERBOSE_VARRAY		= 0x0001,
   VERBOSE_TEXTURE		= 0x0002,
   VERBOSE_MATERIAL		= 0x0004,
   VERBOSE_PIPELINE		= 0x0008,
   VERBOSE_DRIVER		= 0x0010,
   VERBOSE_STATE		= 0x0020,
   VERBOSE_API			= 0x0040,
   VERBOSE_DISPLAY_LIST		= 0x0100,
   VERBOSE_LIGHTING		= 0x0200,
   VERBOSE_PRIMS		= 0x0400,
   VERBOSE_VERTS		= 0x0800,
   VERBOSE_DISASSEM		= 0x1000,
   VERBOSE_DRAW                 = 0x2000,
   VERBOSE_SWAPBUFFERS          = 0x4000
};


/** The MESA_DEBUG_FLAGS var is a bitmask of these flags */
enum _debug
{
   DEBUG_SILENT                 = (1 << 0),
   DEBUG_ALWAYS_FLUSH		= (1 << 1),
   DEBUG_INCOMPLETE_TEXTURE     = (1 << 2),
   DEBUG_INCOMPLETE_FBO         = (1 << 3)
};



#ifdef __cplusplus
}
#endif

#endif /* MTYPES_H */<|MERGE_RESOLUTION|>--- conflicted
+++ resolved
@@ -35,7 +35,6 @@
 
 
 #include <stdint.h>             /* uint32_t */
-#include <stdbool.h>
 
 #include "main/glheader.h"
 #include "main/config.h"
@@ -317,572 +316,6 @@
    unsigned OutputBuffer;
    unsigned NumComponents;
 
-<<<<<<< HEAD
-=======
-
-/**
- * Texture object state.  Contains the array of mipmap images, border color,
- * wrap modes, filter modes, and shadow/texcompare state.
- */
-struct gl_texture_object
-{
-   _glthread_Mutex Mutex;      /**< for thread safety */
-   GLint RefCount;             /**< reference count */
-   GLuint Name;                /**< the user-visible texture object ID */
-   GLchar *Label;               /**< GL_KHR_debug */
-   GLenum Target;              /**< GL_TEXTURE_1D, GL_TEXTURE_2D, etc. */
-
-   struct gl_sampler_object Sampler;
-
-   GLenum DepthMode;           /**< GL_ARB_depth_texture */
-
-   GLfloat Priority;           /**< in [0,1] */
-   GLint BaseLevel;            /**< min mipmap level, OpenGL 1.2 */
-   GLint MaxLevel;             /**< max mipmap level, OpenGL 1.2 */
-   GLint ImmutableLevels;      /**< ES 3.0 / ARB_texture_view */
-   GLint _MaxLevel;            /**< actual max mipmap level (q in the spec) */
-   GLfloat _MaxLambda;         /**< = _MaxLevel - BaseLevel (q - p in spec) */
-   GLint CropRect[4];          /**< GL_OES_draw_texture */
-   GLenum Swizzle[4];          /**< GL_EXT_texture_swizzle */
-   GLuint _Swizzle;            /**< same as Swizzle, but SWIZZLE_* format */
-   GLboolean GenerateMipmap;   /**< GL_SGIS_generate_mipmap */
-   GLboolean _BaseComplete;    /**< Is the base texture level valid? */
-   GLboolean _MipmapComplete;  /**< Is the whole mipmap valid? */
-   GLboolean _IsIntegerFormat; /**< Does the texture store integer values? */
-   GLboolean _RenderToTexture; /**< Any rendering to this texture? */
-   GLboolean Purgeable;        /**< Is the buffer purgeable under memory
-                                    pressure? */
-   GLboolean Immutable;        /**< GL_ARB_texture_storage */
-
-   /** Actual texture images, indexed by [cube face] and [mipmap level] */
-   struct gl_texture_image *Image[MAX_FACES][MAX_TEXTURE_LEVELS];
-
-   /** GL_ARB_texture_buffer_object */
-   struct gl_buffer_object *BufferObject;
-   GLenum BufferObjectFormat;
-   /** Equivalent Mesa format for BufferObjectFormat. */
-   gl_format _BufferObjectFormat;
-   /** GL_ARB_texture_buffer_range */
-   GLintptr BufferOffset;
-   GLsizeiptr BufferSize; /**< if this is -1, use BufferObject->Size instead */
-
-   /** GL_OES_EGL_image_external */
-   GLint RequiredTextureImageUnits;
-};
-
-
-/** Up to four combiner sources are possible with GL_NV_texture_env_combine4 */
-#define MAX_COMBINER_TERMS 4
-
-
-/**
- * Texture combine environment state.
- */
-struct gl_tex_env_combine_state
-{
-   GLenum ModeRGB;       /**< GL_REPLACE, GL_DECAL, GL_ADD, etc. */
-   GLenum ModeA;         /**< GL_REPLACE, GL_DECAL, GL_ADD, etc. */
-   /** Source terms: GL_PRIMARY_COLOR, GL_TEXTURE, etc */
-   GLenum SourceRGB[MAX_COMBINER_TERMS];
-   GLenum SourceA[MAX_COMBINER_TERMS];
-   /** Source operands: GL_SRC_COLOR, GL_ONE_MINUS_SRC_COLOR, etc */
-   GLenum OperandRGB[MAX_COMBINER_TERMS];
-   GLenum OperandA[MAX_COMBINER_TERMS];
-   GLuint ScaleShiftRGB; /**< 0, 1 or 2 */
-   GLuint ScaleShiftA;   /**< 0, 1 or 2 */
-   GLuint _NumArgsRGB;   /**< Number of inputs used for the RGB combiner */
-   GLuint _NumArgsA;     /**< Number of inputs used for the A combiner */
-};
-
-
-/**
- * TexGenEnabled flags.
- */
-/*@{*/
-#define S_BIT 1
-#define T_BIT 2
-#define R_BIT 4
-#define Q_BIT 8
-#define STR_BITS (S_BIT | T_BIT | R_BIT)
-/*@}*/
-
-
-/**
- * Bit flag versions of the corresponding GL_ constants.
- */
-/*@{*/
-#define TEXGEN_SPHERE_MAP        0x1
-#define TEXGEN_OBJ_LINEAR        0x2
-#define TEXGEN_EYE_LINEAR        0x4
-#define TEXGEN_REFLECTION_MAP_NV 0x8
-#define TEXGEN_NORMAL_MAP_NV     0x10
-
-#define TEXGEN_NEED_NORMALS      (TEXGEN_SPHERE_MAP        | \
-				  TEXGEN_REFLECTION_MAP_NV | \
-				  TEXGEN_NORMAL_MAP_NV)
-#define TEXGEN_NEED_EYE_COORD    (TEXGEN_SPHERE_MAP        | \
-				  TEXGEN_REFLECTION_MAP_NV | \
-				  TEXGEN_NORMAL_MAP_NV     | \
-				  TEXGEN_EYE_LINEAR)
-/*@}*/
-
-
-
-/** Tex-gen enabled for texture unit? */
-#define ENABLE_TEXGEN(unit) (1 << (unit))
-
-/** Non-identity texture matrix for texture unit? */
-#define ENABLE_TEXMAT(unit) (1 << (unit))
-
-
-/**
- * Texture coord generation state.
- */
-struct gl_texgen
-{
-   GLenum Mode;         /**< GL_EYE_LINEAR, GL_SPHERE_MAP, etc */
-   GLbitfield _ModeBit; /**< TEXGEN_x bit corresponding to Mode */
-   GLfloat ObjectPlane[4];
-   GLfloat EyePlane[4];
-};
-
-
-/**
- * Texture unit state.  Contains enable flags, texture environment/function/
- * combiners, texgen state, and pointers to current texture objects.
- */
-struct gl_texture_unit
-{
-   GLbitfield Enabled;          /**< bitmask of TEXTURE_*_BIT flags */
-   GLbitfield _ReallyEnabled;   /**< 0 or exactly one of TEXTURE_*_BIT flags */
-
-   GLenum EnvMode;              /**< GL_MODULATE, GL_DECAL, GL_BLEND, etc. */
-   GLclampf EnvColor[4];
-   GLfloat EnvColorUnclamped[4];
-
-   struct gl_texgen GenS;
-   struct gl_texgen GenT;
-   struct gl_texgen GenR;
-   struct gl_texgen GenQ;
-   GLbitfield TexGenEnabled;	/**< Bitwise-OR of [STRQ]_BIT values */
-   GLbitfield _GenFlags;	/**< Bitwise-OR of Gen[STRQ]._ModeBit */
-
-   GLfloat LodBias;		/**< for biasing mipmap levels */
-   GLenum BumpTarget;
-   GLfloat RotMatrix[4]; /* 2x2 matrix */
-
-   /** Current sampler object (GL_ARB_sampler_objects) */
-   struct gl_sampler_object *Sampler;
-
-   /** 
-    * \name GL_EXT_texture_env_combine 
-    */
-   struct gl_tex_env_combine_state Combine;
-
-   /**
-    * Derived state based on \c EnvMode and the \c BaseFormat of the
-    * currently enabled texture.
-    */
-   struct gl_tex_env_combine_state _EnvMode;
-
-   /**
-    * Currently enabled combiner state.  This will point to either
-    * \c Combine or \c _EnvMode.
-    */
-   struct gl_tex_env_combine_state *_CurrentCombine;
-
-   /** Current texture object pointers */
-   struct gl_texture_object *CurrentTex[NUM_TEXTURE_TARGETS];
-
-   /** Points to highest priority, complete and enabled texture object */
-   struct gl_texture_object *_Current;
-};
-
-
-/**
- * Texture attribute group (GL_TEXTURE_BIT).
- */
-struct gl_texture_attrib
-{
-   GLuint CurrentUnit;   /**< GL_ACTIVE_TEXTURE */
-   struct gl_texture_unit Unit[MAX_COMBINED_TEXTURE_IMAGE_UNITS];
-
-   struct gl_texture_object *ProxyTex[NUM_TEXTURE_TARGETS];
-
-   /** GL_ARB_texture_buffer_object */
-   struct gl_buffer_object *BufferObject;
-
-   /** GL_ARB_seamless_cubemap */
-   GLboolean CubeMapSeamless;
-
-   /** Texture units/samplers used by vertex or fragment texturing */
-   GLbitfield _EnabledUnits;
-
-   /** Texture coord units/sets used for fragment texturing */
-   GLbitfield _EnabledCoordUnits;
-
-   /** Texture coord units that have texgen enabled */
-   GLbitfield _TexGenEnabled;
-
-   /** Texture coord units that have non-identity matrices */
-   GLbitfield _TexMatEnabled;
-
-   /** Bitwise-OR of all Texture.Unit[i]._GenFlags */
-   GLbitfield _GenFlags;
-};
-
-
-/**
- * Data structure representing a single clip plane (e.g. one of the elements
- * of the ctx->Transform.EyeUserPlane or ctx->Transform._ClipUserPlane array).
- */
-typedef GLfloat gl_clip_plane[4];
-
-
-/**
- * Transformation attribute group (GL_TRANSFORM_BIT).
- */
-struct gl_transform_attrib
-{
-   GLenum MatrixMode;				/**< Matrix mode */
-   gl_clip_plane EyeUserPlane[MAX_CLIP_PLANES];	/**< User clip planes */
-   gl_clip_plane _ClipUserPlane[MAX_CLIP_PLANES]; /**< derived */
-   GLbitfield ClipPlanesEnabled;                /**< on/off bitmask */
-   GLboolean Normalize;				/**< Normalize all normals? */
-   GLboolean RescaleNormals;			/**< GL_EXT_rescale_normal */
-   GLboolean RasterPositionUnclipped;           /**< GL_IBM_rasterpos_clip */
-   GLboolean DepthClamp;			/**< GL_ARB_depth_clamp */
-
-   GLfloat CullEyePos[4];
-   GLfloat CullObjPos[4];
-};
-
-
-/**
- * Viewport attribute group (GL_VIEWPORT_BIT).
- */
-struct gl_viewport_attrib
-{
-   GLint X, Y;			/**< position */
-   GLsizei Width, Height;	/**< size */
-   GLfloat Near, Far;		/**< Depth buffer range */
-   GLmatrix _WindowMap;		/**< Mapping transformation as a matrix. */
-};
-
-
-/**
- * GL_ARB_vertex/pixel_buffer_object buffer object
- */
-struct gl_buffer_object
-{
-   _glthread_Mutex Mutex;
-   GLint RefCount;
-   GLuint Name;
-   GLchar *Label;       /**< GL_KHR_debug */
-   GLenum Usage;        /**< GL_STREAM_DRAW_ARB, GL_STREAM_READ_ARB, etc. */
-   GLsizeiptrARB Size;  /**< Size of buffer storage in bytes */
-   GLubyte *Data;       /**< Location of storage either in RAM or VRAM. */
-   /** Fields describing a mapped buffer */
-   /*@{*/
-   GLbitfield AccessFlags; /**< Mask of GL_MAP_x_BIT flags */
-   GLvoid *Pointer;     /**< User-space address of mapping */
-   GLintptr Offset;     /**< Mapped offset */
-   GLsizeiptr Length;   /**< Mapped length */
-   /*@}*/
-   GLboolean DeletePending;   /**< true if buffer object is removed from the hash */
-   GLboolean Written;   /**< Ever written to? (for debugging) */
-   GLboolean Purgeable; /**< Is the buffer purgeable under memory pressure? */
-};
-
-
-/**
- * Client pixel packing/unpacking attributes
- */
-struct gl_pixelstore_attrib
-{
-   GLint Alignment;
-   GLint RowLength;
-   GLint SkipPixels;
-   GLint SkipRows;
-   GLint ImageHeight;
-   GLint SkipImages;
-   GLboolean SwapBytes;
-   GLboolean LsbFirst;
-   GLboolean Invert;        /**< GL_MESA_pack_invert */
-   struct gl_buffer_object *BufferObj; /**< GL_ARB_pixel_buffer_object */
-};
-
-
-/**
- * Client vertex array attributes
- */
-struct gl_client_array
-{
-   GLint Size;                  /**< components per element (1,2,3,4) */
-   GLenum Type;                 /**< datatype: GL_FLOAT, GL_INT, etc */
-   GLenum Format;               /**< default: GL_RGBA, but may be GL_BGRA */
-   GLsizei Stride;		/**< user-specified stride */
-   GLsizei StrideB;		/**< actual stride in bytes */
-   const GLubyte *Ptr;          /**< Points to array data */
-   GLboolean Enabled;		/**< Enabled flag is a boolean */
-   GLboolean Normalized;        /**< GL_ARB_vertex_program */
-   GLboolean Integer;           /**< Integer-valued? */
-   GLuint InstanceDivisor;      /**< GL_ARB_instanced_arrays */
-   GLuint _ElementSize;         /**< size of each element in bytes */
-
-   struct gl_buffer_object *BufferObj;/**< GL_ARB_vertex_buffer_object */
-   GLuint _MaxElement;          /**< max element index into array buffer + 1 */
-};
-
-
-/**
- * Vertex attribute array as seen by the client.
- *
- * Contains the size, type, format and normalization flag,
- * along with the index of a vertex buffer binding point.
- *
- * Note that the Stride field corresponds to VERTEX_ATTRIB_ARRAY_STRIDE
- * and is only present for backwards compatibility reasons.
- * Rendering always uses VERTEX_BINDING_STRIDE.
- * The gl*Pointer() functions will set VERTEX_ATTRIB_ARRAY_STRIDE
- * and VERTEX_BINDING_STRIDE to the same value, while
- * glBindVertexBuffer() will only set VERTEX_BINDING_STRIDE.
- */
-struct gl_vertex_attrib_array
-{
-   GLint Size;              /**< Components per element (1,2,3,4) */
-   GLenum Type;             /**< Datatype: GL_FLOAT, GL_INT, etc */
-   GLenum Format;           /**< Default: GL_RGBA, but may be GL_BGRA */
-   GLsizei Stride;          /**< Stride as specified with gl*Pointer() */
-   const GLubyte *Ptr;      /**< Points to client array data. Not used when a VBO is bound */
-   GLintptr RelativeOffset; /**< Offset of the first element relative to the binding offset */
-   GLboolean Enabled;       /**< Whether the array is enabled */
-   GLboolean Normalized;    /**< Fixed-point values are normalized when converted to floats */
-   GLboolean Integer;       /**< Fixed-point values are not converted to floats */
-   GLuint _ElementSize;     /**< Size of each element in bytes */
-   GLuint VertexBinding;    /**< Vertex buffer binding */
-};
-
-struct gl_vertex_buffer_binding
-{
-   GLintptr Offset;                    /**< User-specified offset */
-   GLsizei Stride;                     /**< User-specified stride */
-   GLuint InstanceDivisor;             /**< GL_ARB_instanced_arrays */
-   struct gl_buffer_object *BufferObj; /**< GL_ARB_vertex_buffer_object */
-   GLbitfield64 _BoundArrays;          /**< Arrays bound to this binding point */
-};
-
-
-/**
- * Collection of vertex arrays.  Defined by the GL_APPLE_vertex_array_object
- * extension, but a nice encapsulation in any case.
- */
-struct gl_array_object
-{
-   /** Name of the array object as received from glGenVertexArrayAPPLE. */
-   GLuint Name;
-   GLchar *Label;       /**< GL_KHR_debug */
-
-   GLint RefCount;
-   _glthread_Mutex Mutex;
-
-   /**
-    * Does the VAO use ARB semantics or Apple semantics?
-    *
-    * There are several ways in which ARB_vertex_array_object and
-    * APPLE_vertex_array_object VAOs have differing semantics.  At the very
-    * least,
-    *
-    *     - ARB VAOs require that all array data be sourced from vertex buffer
-    *       objects, but Apple VAOs do not.
-    *
-    *     - ARB VAOs require that names come from GenVertexArrays.
-    *
-    * This flag notes which behavior governs this VAO.
-    */
-   GLboolean ARBsemantics;
-
-   /**
-    * Has this array object been bound?
-    */
-   GLboolean EverBound;
-
-   /** Derived vertex attribute arrays */
-   struct gl_client_array _VertexAttrib[VERT_ATTRIB_MAX];
-
-   /** Vertex attribute arrays */
-   struct gl_vertex_attrib_array VertexAttrib[VERT_ATTRIB_MAX];
-
-   /** Vertex buffer bindings */
-   struct gl_vertex_buffer_binding VertexBinding[VERT_ATTRIB_MAX];
-
-   /** Mask of VERT_BIT_* values indicating which arrays are enabled */
-   GLbitfield64 _Enabled;
-
-   /** Mask of VERT_BIT_* values indicating changed/dirty arrays */
-   GLbitfield64 NewArrays;
-
-   /**
-    * Min of all enabled arrays' _MaxElement.  When arrays reside inside VBOs
-    * we can determine the max legal (in bounds) glDrawElements array index.
-    */
-   GLuint _MaxElement;
-
-   struct gl_buffer_object *ElementArrayBufferObj;
-};
-
-
-/**
- * Vertex array state
- */
-struct gl_array_attrib
-{
-   /** Currently bound array object. See _mesa_BindVertexArrayAPPLE() */
-   struct gl_array_object *ArrayObj;
-
-   /** The default vertex array object */
-   struct gl_array_object *DefaultArrayObj;
-
-   /** Array objects (GL_ARB/APPLE_vertex_array_object) */
-   struct _mesa_HashTable *Objects;
-
-   GLint ActiveTexture;		/**< Client Active Texture */
-   GLuint LockFirst;            /**< GL_EXT_compiled_vertex_array */
-   GLuint LockCount;            /**< GL_EXT_compiled_vertex_array */
-
-   /**
-    * \name Primitive restart controls
-    *
-    * Primitive restart is enabled if either \c PrimitiveRestart or
-    * \c PrimitiveRestartFixedIndex is set.
-    */
-   /*@{*/
-   GLboolean PrimitiveRestart;
-   GLboolean PrimitiveRestartFixedIndex;
-   GLboolean _PrimitiveRestart;
-   GLuint RestartIndex;
-   /*@}*/
-
-   /* GL_ARB_vertex_buffer_object */
-   struct gl_buffer_object *ArrayBufferObj;
-
-   /**
-    * Vertex arrays as consumed by a driver.
-    * The array pointer is set up only by the VBO module.
-    */
-   const struct gl_client_array **_DrawArrays; /**< 0..VERT_ATTRIB_MAX-1 */
-};
-
-
-/**
- * Feedback buffer state
- */
-struct gl_feedback
-{
-   GLenum Type;
-   GLbitfield _Mask;    /**< FB_* bits */
-   GLfloat *Buffer;
-   GLuint BufferSize;
-   GLuint Count;
-};
-
-
-/**
- * Selection buffer state
- */
-struct gl_selection
-{
-   GLuint *Buffer;	/**< selection buffer */
-   GLuint BufferSize;	/**< size of the selection buffer */
-   GLuint BufferCount;	/**< number of values in the selection buffer */
-   GLuint Hits;		/**< number of records in the selection buffer */
-   GLuint NameStackDepth; /**< name stack depth */
-   GLuint NameStack[MAX_NAME_STACK_DEPTH]; /**< name stack */
-   GLboolean HitFlag;	/**< hit flag */
-   GLfloat HitMinZ;	/**< minimum hit depth */
-   GLfloat HitMaxZ;	/**< maximum hit depth */
-};
-
-
-/**
- * 1-D Evaluator control points
- */
-struct gl_1d_map
-{
-   GLuint Order;	/**< Number of control points */
-   GLfloat u1, u2, du;	/**< u1, u2, 1.0/(u2-u1) */
-   GLfloat *Points;	/**< Points to contiguous control points */
-};
-
-
-/**
- * 2-D Evaluator control points
- */
-struct gl_2d_map
-{
-   GLuint Uorder;		/**< Number of control points in U dimension */
-   GLuint Vorder;		/**< Number of control points in V dimension */
-   GLfloat u1, u2, du;
-   GLfloat v1, v2, dv;
-   GLfloat *Points;		/**< Points to contiguous control points */
-};
-
-
-/**
- * All evaluator control point state
- */
-struct gl_evaluators
-{
-   /** 
-    * \name 1-D maps
-    */
-   /*@{*/
-   struct gl_1d_map Map1Vertex3;
-   struct gl_1d_map Map1Vertex4;
-   struct gl_1d_map Map1Index;
-   struct gl_1d_map Map1Color4;
-   struct gl_1d_map Map1Normal;
-   struct gl_1d_map Map1Texture1;
-   struct gl_1d_map Map1Texture2;
-   struct gl_1d_map Map1Texture3;
-   struct gl_1d_map Map1Texture4;
-   /*@}*/
-
-   /** 
-    * \name 2-D maps 
-    */
-   /*@{*/
-   struct gl_2d_map Map2Vertex3;
-   struct gl_2d_map Map2Vertex4;
-   struct gl_2d_map Map2Index;
-   struct gl_2d_map Map2Color4;
-   struct gl_2d_map Map2Normal;
-   struct gl_2d_map Map2Texture1;
-   struct gl_2d_map Map2Texture2;
-   struct gl_2d_map Map2Texture3;
-   struct gl_2d_map Map2Texture4;
-   /*@}*/
-};
-
-
-struct gl_transform_feedback_varying_info
-{
-   char *Name;
-   GLenum Type;
-   GLint Size;
-};
-
-
-/**
- * Per-output info vertex shaders for transform feedback.
- */
-struct gl_transform_feedback_output
-{
-   unsigned OutputRegister;
-   unsigned OutputBuffer;
-   unsigned NumComponents;
-
->>>>>>> 035cce83
    /** offset (in DWORDs) of this output within the interleaved structure */
    unsigned DstOffset;
 
@@ -1236,6 +669,26 @@
    enum gl_uniform_block_packing _Packing;
 };
 
+/**
+ * Structure that represents a reference to an atomic buffer from some
+ * shader program.
+ */
+struct gl_active_atomic_buffer
+{
+   /** Uniform indices of the atomic counters declared within it. */
+   GLuint *Uniforms;
+   GLuint NumUniforms;
+
+   /** Binding point index associated with it. */
+   GLuint Binding;
+
+   /** Minimum reasonable size it is expected to have. */
+   GLuint MinimumSize;
+
+   /** Shader stages making use of it. */
+   GLboolean StageReferences[MESA_SHADER_TYPES];
+};
+
 
 /**
  * A GLSL program object.
@@ -1364,256 +817,6 @@
     * _mesa_uniform_merge_location_offset, _mesa_uniform_split_location_offset
     */
    unsigned UniformLocationBaseScale;
-<<<<<<< HEAD
-=======
-
-   /**
-    * Indices into the _LinkedShaders's UniformBlocks[] array for each stage
-    * they're used in, or -1.
-    *
-    * This is used to maintain the Binding values of the stage's UniformBlocks[]
-    * and to answer the GL_UNIFORM_BLOCK_REFERENCED_BY_*_SHADER queries.
-    */
-   int *UniformBlockStageIndex[MESA_SHADER_TYPES];
-
-   /**
-    * Map of active uniform names to locations
-    *
-    * Maps any active uniform that is not an array element to a location.
-    * Each active uniform, including individual structure members will appear
-    * in this map.  This roughly corresponds to the set of names that would be
-    * enumerated by \c glGetActiveUniform.
-    */
-   struct string_to_uint_map *UniformHash;
-
-   struct gl_active_atomic_buffer *AtomicBuffers;
-   unsigned NumAtomicBuffers;
-
-   GLboolean LinkStatus;   /**< GL_LINK_STATUS */
-   GLboolean Validated;
-   GLboolean _Used;        /**< Ever used for drawing? */
-   GLchar *InfoLog;
-
-   unsigned Version;       /**< GLSL version used for linking */
-   GLboolean IsES;         /**< True if this program uses GLSL ES */
-
-   /**
-    * Per-stage shaders resulting from the first stage of linking.
-    *
-    * Set of linked shaders for this program.  The array is accessed using the
-    * \c MESA_SHADER_* defines.  Entries for non-existent stages will be
-    * \c NULL.
-    */
-   struct gl_shader *_LinkedShaders[MESA_SHADER_TYPES];
-};   
-
-
-#define GLSL_DUMP      0x1  /**< Dump shaders to stdout */
-#define GLSL_LOG       0x2  /**< Write shaders to files */
-#define GLSL_OPT       0x4  /**< Force optimizations (override pragmas) */
-#define GLSL_NO_OPT    0x8  /**< Force no optimizations (override pragmas) */
-#define GLSL_UNIFORMS 0x10  /**< Print glUniform calls */
-#define GLSL_NOP_VERT 0x20  /**< Force no-op vertex shaders */
-#define GLSL_NOP_FRAG 0x40  /**< Force no-op fragment shaders */
-#define GLSL_USE_PROG 0x80  /**< Log glUseProgram calls */
-#define GLSL_REPORT_ERRORS 0x100  /**< Print compilation errors */
-#define GLSL_DUMP_ON_ERROR 0x200 /**< Dump shaders to stderr on compile error */
-
-
-/**
- * Context state for GLSL vertex/fragment shaders.
- */
-struct gl_shader_state
-{
-   /**
-    * Programs used for rendering
-    *
-    * There is a separate program set for each shader stage.  If
-    * GL_EXT_separate_shader_objects is not supported, each of these must point
-    * to \c NULL or to the same program.
-    */
-   struct gl_shader_program *CurrentVertexProgram;
-   struct gl_shader_program *CurrentGeometryProgram;
-   struct gl_shader_program *CurrentFragmentProgram;
-
-   struct gl_shader_program *_CurrentFragmentProgram;
-
-   /**
-    * Program used by glUniform calls.
-    *
-    * Explicitly set by \c glUseProgram and \c glActiveProgramEXT.
-    */
-   struct gl_shader_program *ActiveProgram;
-
-   GLbitfield Flags;                    /**< Mask of GLSL_x flags */
-};
-
-
-/**
- * Compiler options for a single GLSL shaders type
- */
-struct gl_shader_compiler_options
-{
-   /** Driver-selectable options: */
-   GLboolean EmitCondCodes;             /**< Use condition codes? */
-   GLboolean EmitNoLoops;
-   GLboolean EmitNoFunctions;
-   GLboolean EmitNoCont;                  /**< Emit CONT opcode? */
-   GLboolean EmitNoMainReturn;            /**< Emit CONT/RET opcodes? */
-   GLboolean EmitNoNoise;                 /**< Emit NOISE opcodes? */
-   GLboolean EmitNoPow;                   /**< Emit POW opcodes? */
-   GLboolean LowerClipDistance; /**< Lower gl_ClipDistance from float[8] to vec4[2]? */
-
-   /**
-    * \name Forms of indirect addressing the driver cannot do.
-    */
-   /*@{*/
-   GLboolean EmitNoIndirectInput;   /**< No indirect addressing of inputs */
-   GLboolean EmitNoIndirectOutput;  /**< No indirect addressing of outputs */
-   GLboolean EmitNoIndirectTemp;    /**< No indirect addressing of temps */
-   GLboolean EmitNoIndirectUniform; /**< No indirect addressing of constants */
-   /*@}*/
-
-   GLuint MaxIfDepth;               /**< Maximum nested IF blocks */
-   GLuint MaxUnrollIterations;
-
-   /**
-    * Prefer DP4 instructions (rather than MUL/MAD) for matrix * vector
-    * operations, such as position transformation.
-    */
-   GLboolean PreferDP4;
-
-   struct gl_sl_pragmas DefaultPragmas; /**< Default #pragma settings */
-};
-
-
-/**
- * Occlusion/timer query object.
- */
-struct gl_query_object
-{
-   GLenum Target;      /**< The query target, when active */
-   GLuint Id;          /**< hash table ID/name */
-   GLchar *Label;       /**< GL_KHR_debug */
-   GLuint64EXT Result; /**< the counter */
-   GLboolean Active;   /**< inside Begin/EndQuery */
-   GLboolean Ready;    /**< result is ready? */
-   GLboolean EverBound;/**< has query object ever been bound */
-};
-
-
-/**
- * Context state for query objects.
- */
-struct gl_query_state
-{
-   struct _mesa_HashTable *QueryObjects;
-   struct gl_query_object *CurrentOcclusionObject; /* GL_ARB_occlusion_query */
-   struct gl_query_object *CurrentTimerObject;     /* GL_EXT_timer_query */
-
-   /** GL_NV_conditional_render */
-   struct gl_query_object *CondRenderQuery;
-
-   /** GL_EXT_transform_feedback */
-   struct gl_query_object *PrimitivesGenerated;
-   struct gl_query_object *PrimitivesWritten;
-
-   /** GL_ARB_timer_query */
-   struct gl_query_object *TimeElapsed;
-
-   GLenum CondRenderMode;
-};
-
-
-/** Sync object state */
-struct gl_sync_object
-{
-   GLenum Type;               /**< GL_SYNC_FENCE */
-   GLuint Name;               /**< Fence name */
-   GLchar *Label;             /**< GL_KHR_debug */
-   GLint RefCount;            /**< Reference count */
-   GLboolean DeletePending;   /**< Object was deleted while there were still
-			       * live references (e.g., sync not yet finished)
-			       */
-   GLenum SyncCondition;
-   GLbitfield Flags;          /**< Flags passed to glFenceSync */
-   GLuint StatusFlag:1;       /**< Has the sync object been signaled? */
-};
-
-
-/**
- * State which can be shared by multiple contexts:
- */
-struct gl_shared_state
-{
-   _glthread_Mutex Mutex;		   /**< for thread safety */
-   GLint RefCount;			   /**< Reference count */
-   struct _mesa_HashTable *DisplayList;	   /**< Display lists hash table */
-   struct _mesa_HashTable *TexObjects;	   /**< Texture objects hash table */
-
-   /** Default texture objects (shared by all texture units) */
-   struct gl_texture_object *DefaultTex[NUM_TEXTURE_TARGETS];
-
-   /** Fallback texture used when a bound texture is incomplete */
-   struct gl_texture_object *FallbackTex[NUM_TEXTURE_TARGETS];
-
-   /**
-    * \name Thread safety and statechange notification for texture
-    * objects. 
-    *
-    * \todo Improve the granularity of locking.
-    */
-   /*@{*/
-   _glthread_Mutex TexMutex;		/**< texobj thread safety */
-   GLuint TextureStateStamp;	        /**< state notification for shared tex */
-   /*@}*/
-
-   /** Default buffer object for vertex arrays that aren't in VBOs */
-   struct gl_buffer_object *NullBufferObj;
-
-   /**
-    * \name Vertex/geometry/fragment programs
-    */
-   /*@{*/
-   struct _mesa_HashTable *Programs; /**< All vertex/fragment programs */
-   struct gl_vertex_program *DefaultVertexProgram;
-   struct gl_fragment_program *DefaultFragmentProgram;
-   struct gl_geometry_program *DefaultGeometryProgram;
-   /*@}*/
-
-   /* GL_ATI_fragment_shader */
-   struct _mesa_HashTable *ATIShaders;
-   struct ati_fragment_shader *DefaultFragmentShader;
-
-   struct _mesa_HashTable *BufferObjects;
-
-   /** Table of both gl_shader and gl_shader_program objects */
-   struct _mesa_HashTable *ShaderObjects;
-
-   /* GL_EXT_framebuffer_object */
-   struct _mesa_HashTable *RenderBuffers;
-   struct _mesa_HashTable *FrameBuffers;
-
-   /* GL_ARB_sync */
-   struct set *SyncObjects;
-
-   /** GL_ARB_sampler_objects */
-   struct _mesa_HashTable *SamplerObjects;
-
-   /**
-    * Some context in this share group was affected by a GPU reset
-    *
-    * On the next call to \c glGetGraphicsResetStatus, contexts that have not
-    * been affected by a GPU reset must also return
-    * \c GL_INNOCENT_CONTEXT_RESET_ARB.
-    *
-    * Once this field becomes true, it is never reset to false.
-    */
-   bool ShareGroupReset;
-};
-
-
->>>>>>> 035cce83
 
    /**
     * Indices into the _LinkedShaders's UniformBlocks[] array for each stage
@@ -2196,80 +1399,6 @@
 
    GLenum ErrorValue;        /**< Last error code */
 
-<<<<<<< HEAD
-=======
-   /**
-    * Recognize and silence repeated error debug messages in buggy apps.
-    */
-   const char *ErrorDebugFmtString;
-   GLuint ErrorDebugCount;
-
-   /* GL_ARB_debug_output/GL_KHR_debug */
-   struct gl_debug_state Debug;
-
-   GLenum RenderMode;        /**< either GL_RENDER, GL_SELECT, GL_FEEDBACK */
-   GLbitfield NewState;      /**< bitwise-or of _NEW_* flags */
-   GLbitfield NewDriverState;/**< bitwise-or of flags from DriverFlags */
-
-   struct gl_driver_flags DriverFlags;
-
-   GLboolean ViewportInitialized;  /**< has viewport size been initialized? */
-
-   GLbitfield64 varying_vp_inputs;  /**< mask of VERT_BIT_* flags */
-
-   /** \name Derived state */
-   GLbitfield _ImageTransferState;/**< bitwise-or of IMAGE_*_BIT flags */
-   GLfloat _EyeZDir[3];
-   GLfloat _ModelViewInvScale;
-   GLboolean _NeedEyeCoords;
-   GLboolean _ForceEyeCoords; 
-
-   GLuint TextureStateTimestamp; /**< detect changes to shared state */
-
-   struct gl_list_extensions *ListExt; /**< driver dlist extensions */
-
-   /** \name For debugging/development only */
-   /*@{*/
-   GLboolean FirstTimeCurrent;
-   /*@}*/
-
-   /** software compression/decompression supported or not */
-   GLboolean Mesa_DXTn;
-
-   GLboolean TextureFormatSupported[MESA_FORMAT_COUNT];
-
-   GLboolean RasterDiscard;  /**< GL_RASTERIZER_DISCARD */
-
-   /**
-    * \name Hooks for module contexts.  
-    *
-    * These will eventually live in the driver or elsewhere.
-    */
-   /*@{*/
-   void *swrast_context;
-   void *swsetup_context;
-   void *swtnl_context;
-   struct vbo_context *vbo_context;
-   struct st_context *st;
-   void *aelt_context;
-   /*@}*/
-
-   /**
-    * \name NV_vdpau_interop
-    */
-   /*@{*/
-   const void *vdpDevice;
-   const void *vdpGetProcAddress;
-   struct set *vdpSurfaces;
-   /*@}*/
-
-   /**
-    * Has this context observed a GPU reset in any context in the share group?
-    *
-    * Once this field becomes true, it is never reset to false.
-    */
-   GLboolean ShareGroupReset;
->>>>>>> 035cce83
 };
 
 
