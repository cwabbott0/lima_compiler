--- conflicted
+++ resolved
@@ -50,13 +50,10 @@
 /*@{*/
 struct gl_context;
 struct gl_uniform_storage;
-<<<<<<< HEAD
-=======
 struct prog_instruction;
 struct gl_program_parameter_list;
 struct set;
 struct set_entry;
->>>>>>> 1658efc4
 /*@}*/
 
 
@@ -135,76 +132,7 @@
 #define VERT_ATTRIB_GENERIC(i)      (VERT_ATTRIB_GENERIC0 + (i))
 #define VERT_ATTRIB_GENERIC_MAX     MAX_VERTEX_GENERIC_ATTRIBS
 
-<<<<<<< HEAD
-
-
-/**
- * Indexes for vertex program result attributes.  Note that
- * _mesa_vert_result_to_frag_attrib() and _mesa_frag_attrib_to_vert_result() make
- * assumptions about the layout of this enum.
- */
-typedef enum
-{
-   VERT_RESULT_HPOS = 0,
-   VERT_RESULT_COL0 = 1,
-   VERT_RESULT_COL1 = 2,
-   VERT_RESULT_FOGC = 3,
-   VERT_RESULT_TEX0 = 4,
-   VERT_RESULT_TEX1 = 5,
-   VERT_RESULT_TEX2 = 6,
-   VERT_RESULT_TEX3 = 7,
-   VERT_RESULT_TEX4 = 8,
-   VERT_RESULT_TEX5 = 9,
-   VERT_RESULT_TEX6 = 10,
-   VERT_RESULT_TEX7 = 11,
-   VERT_RESULT_PSIZ = 12,
-   VERT_RESULT_BFC0 = 13,
-   VERT_RESULT_BFC1 = 14,
-   VERT_RESULT_EDGE = 15,
-   VERT_RESULT_CLIP_VERTEX = 16,
-   VERT_RESULT_CLIP_DIST0 = 17,
-   VERT_RESULT_CLIP_DIST1 = 18,
-   VERT_RESULT_VAR0 = 19,  /**< shader varying */
-   VERT_RESULT_MAX = (VERT_RESULT_VAR0 + MAX_VARYING)
-} gl_vert_result;
-=======
-/**
- * Bitflags for vertex attributes.
- * These are used in bitfields in many places.
- */
-/*@{*/
-#define VERT_BIT_POS             BITFIELD64_BIT(VERT_ATTRIB_POS)
-#define VERT_BIT_WEIGHT          BITFIELD64_BIT(VERT_ATTRIB_WEIGHT)
-#define VERT_BIT_NORMAL          BITFIELD64_BIT(VERT_ATTRIB_NORMAL)
-#define VERT_BIT_COLOR0          BITFIELD64_BIT(VERT_ATTRIB_COLOR0)
-#define VERT_BIT_COLOR1          BITFIELD64_BIT(VERT_ATTRIB_COLOR1)
-#define VERT_BIT_FOG             BITFIELD64_BIT(VERT_ATTRIB_FOG)
-#define VERT_BIT_COLOR_INDEX     BITFIELD64_BIT(VERT_ATTRIB_COLOR_INDEX)
-#define VERT_BIT_EDGEFLAG        BITFIELD64_BIT(VERT_ATTRIB_EDGEFLAG)
-#define VERT_BIT_TEX0            BITFIELD64_BIT(VERT_ATTRIB_TEX0)
-#define VERT_BIT_TEX1            BITFIELD64_BIT(VERT_ATTRIB_TEX1)
-#define VERT_BIT_TEX2            BITFIELD64_BIT(VERT_ATTRIB_TEX2)
-#define VERT_BIT_TEX3            BITFIELD64_BIT(VERT_ATTRIB_TEX3)
-#define VERT_BIT_TEX4            BITFIELD64_BIT(VERT_ATTRIB_TEX4)
-#define VERT_BIT_TEX5            BITFIELD64_BIT(VERT_ATTRIB_TEX5)
-#define VERT_BIT_TEX6            BITFIELD64_BIT(VERT_ATTRIB_TEX6)
-#define VERT_BIT_TEX7            BITFIELD64_BIT(VERT_ATTRIB_TEX7)
-#define VERT_BIT_POINT_SIZE      BITFIELD64_BIT(VERT_ATTRIB_POINT_SIZE)
-#define VERT_BIT_GENERIC0        BITFIELD64_BIT(VERT_ATTRIB_GENERIC0)
-
-#define VERT_BIT(i)              BITFIELD64_BIT(i)
-#define VERT_BIT_ALL             BITFIELD64_RANGE(0, VERT_ATTRIB_MAX)
-
-#define VERT_BIT_FF(i)           VERT_BIT(i)
-#define VERT_BIT_FF_ALL          BITFIELD64_RANGE(0, VERT_ATTRIB_FF_MAX)
-#define VERT_BIT_TEX(i)          VERT_BIT(VERT_ATTRIB_TEX(i))
-#define VERT_BIT_TEX_ALL         \
-   BITFIELD64_RANGE(VERT_ATTRIB_TEX(0), VERT_ATTRIB_TEX_MAX)
-
-#define VERT_BIT_GENERIC(i)      VERT_BIT(VERT_ATTRIB_GENERIC(i))
-#define VERT_BIT_GENERIC_ALL     \
-   BITFIELD64_RANGE(VERT_ATTRIB_GENERIC(0), VERT_ATTRIB_GENERIC_MAX)
-/*@}*/
+
 
 
 /**
@@ -248,61 +176,8 @@
 } gl_varying_slot;
 
 
-/**
- * Bitflags for varying slots.
- */
-/*@{*/
-#define VARYING_BIT_POS BITFIELD64_BIT(VARYING_SLOT_POS)
-#define VARYING_BIT_COL0 BITFIELD64_BIT(VARYING_SLOT_COL0)
-#define VARYING_BIT_COL1 BITFIELD64_BIT(VARYING_SLOT_COL1)
-#define VARYING_BIT_FOGC BITFIELD64_BIT(VARYING_SLOT_FOGC)
-#define VARYING_BIT_TEX0 BITFIELD64_BIT(VARYING_SLOT_TEX0)
-#define VARYING_BIT_TEX1 BITFIELD64_BIT(VARYING_SLOT_TEX1)
-#define VARYING_BIT_TEX2 BITFIELD64_BIT(VARYING_SLOT_TEX2)
-#define VARYING_BIT_TEX3 BITFIELD64_BIT(VARYING_SLOT_TEX3)
-#define VARYING_BIT_TEX4 BITFIELD64_BIT(VARYING_SLOT_TEX4)
-#define VARYING_BIT_TEX5 BITFIELD64_BIT(VARYING_SLOT_TEX5)
-#define VARYING_BIT_TEX6 BITFIELD64_BIT(VARYING_SLOT_TEX6)
-#define VARYING_BIT_TEX7 BITFIELD64_BIT(VARYING_SLOT_TEX7)
-#define VARYING_BIT_TEX(U) BITFIELD64_BIT(VARYING_SLOT_TEX0 + (U))
-#define VARYING_BITS_TEX_ANY BITFIELD64_RANGE(VARYING_SLOT_TEX0, \
-                                              MAX_TEXTURE_COORD_UNITS)
-#define VARYING_BIT_PSIZ BITFIELD64_BIT(VARYING_SLOT_PSIZ)
-#define VARYING_BIT_BFC0 BITFIELD64_BIT(VARYING_SLOT_BFC0)
-#define VARYING_BIT_BFC1 BITFIELD64_BIT(VARYING_SLOT_BFC1)
-#define VARYING_BIT_EDGE BITFIELD64_BIT(VARYING_SLOT_EDGE)
-#define VARYING_BIT_CLIP_VERTEX BITFIELD64_BIT(VARYING_SLOT_CLIP_VERTEX)
-#define VARYING_BIT_CLIP_DIST0 BITFIELD64_BIT(VARYING_SLOT_CLIP_DIST0)
-#define VARYING_BIT_CLIP_DIST1 BITFIELD64_BIT(VARYING_SLOT_CLIP_DIST1)
-#define VARYING_BIT_PRIMITIVE_ID BITFIELD64_BIT(VARYING_SLOT_PRIMITIVE_ID)
-#define VARYING_BIT_LAYER BITFIELD64_BIT(VARYING_SLOT_LAYER)
-#define VARYING_BIT_FACE BITFIELD64_BIT(VARYING_SLOT_FACE)
-#define VARYING_BIT_PNTC BITFIELD64_BIT(VARYING_SLOT_PNTC)
-#define VARYING_BIT_VAR(V) BITFIELD64_BIT(VARYING_SLOT_VAR0 + (V))
-/*@}*/
-
 
 /*********************************************/
-
-/**
- * Determine if the given gl_varying_slot appears in the fragment shader.
- */
-static inline GLboolean
-_mesa_varying_slot_in_fs(gl_varying_slot slot)
-{
-   switch (slot) {
-   case VARYING_SLOT_PSIZ:
-   case VARYING_SLOT_BFC0:
-   case VARYING_SLOT_BFC1:
-   case VARYING_SLOT_EDGE:
-   case VARYING_SLOT_CLIP_VERTEX:
-   case VARYING_SLOT_LAYER:
-      return GL_FALSE;
-   default:
-      return GL_TRUE;
-   }
-}
-
 
 /**
  * Fragment program results
@@ -325,1251 +200,14 @@
 } gl_frag_result;
 
 
-/**
- * Indexes for all renderbuffers
+
+/*********************************************/
+
+/**
+ * Indexes for geometry program attributes.
  */
 typedef enum
 {
-   /* the four standard color buffers */
-   BUFFER_FRONT_LEFT,
-   BUFFER_BACK_LEFT,
-   BUFFER_FRONT_RIGHT,
-   BUFFER_BACK_RIGHT,
-   BUFFER_DEPTH,
-   BUFFER_STENCIL,
-   BUFFER_ACCUM,
-   /* optional aux buffer */
-   BUFFER_AUX0,
-   /* generic renderbuffers */
-   BUFFER_COLOR0,
-   BUFFER_COLOR1,
-   BUFFER_COLOR2,
-   BUFFER_COLOR3,
-   BUFFER_COLOR4,
-   BUFFER_COLOR5,
-   BUFFER_COLOR6,
-   BUFFER_COLOR7,
-   BUFFER_COUNT
-} gl_buffer_index;
-
-/**
- * Bit flags for all renderbuffers
- */
-#define BUFFER_BIT_FRONT_LEFT   (1 << BUFFER_FRONT_LEFT)
-#define BUFFER_BIT_BACK_LEFT    (1 << BUFFER_BACK_LEFT)
-#define BUFFER_BIT_FRONT_RIGHT  (1 << BUFFER_FRONT_RIGHT)
-#define BUFFER_BIT_BACK_RIGHT   (1 << BUFFER_BACK_RIGHT)
-#define BUFFER_BIT_AUX0         (1 << BUFFER_AUX0)
-#define BUFFER_BIT_AUX1         (1 << BUFFER_AUX1)
-#define BUFFER_BIT_AUX2         (1 << BUFFER_AUX2)
-#define BUFFER_BIT_AUX3         (1 << BUFFER_AUX3)
-#define BUFFER_BIT_DEPTH        (1 << BUFFER_DEPTH)
-#define BUFFER_BIT_STENCIL      (1 << BUFFER_STENCIL)
-#define BUFFER_BIT_ACCUM        (1 << BUFFER_ACCUM)
-#define BUFFER_BIT_COLOR0       (1 << BUFFER_COLOR0)
-#define BUFFER_BIT_COLOR1       (1 << BUFFER_COLOR1)
-#define BUFFER_BIT_COLOR2       (1 << BUFFER_COLOR2)
-#define BUFFER_BIT_COLOR3       (1 << BUFFER_COLOR3)
-#define BUFFER_BIT_COLOR4       (1 << BUFFER_COLOR4)
-#define BUFFER_BIT_COLOR5       (1 << BUFFER_COLOR5)
-#define BUFFER_BIT_COLOR6       (1 << BUFFER_COLOR6)
-#define BUFFER_BIT_COLOR7       (1 << BUFFER_COLOR7)
-
-/**
- * Mask of all the color buffer bits (but not accum).
- */
-#define BUFFER_BITS_COLOR  (BUFFER_BIT_FRONT_LEFT | \
-                            BUFFER_BIT_BACK_LEFT | \
-                            BUFFER_BIT_FRONT_RIGHT | \
-                            BUFFER_BIT_BACK_RIGHT | \
-                            BUFFER_BIT_AUX0 | \
-                            BUFFER_BIT_COLOR0 | \
-                            BUFFER_BIT_COLOR1 | \
-                            BUFFER_BIT_COLOR2 | \
-                            BUFFER_BIT_COLOR3 | \
-                            BUFFER_BIT_COLOR4 | \
-                            BUFFER_BIT_COLOR5 | \
-                            BUFFER_BIT_COLOR6 | \
-                            BUFFER_BIT_COLOR7)
-
-
-/**
- * Framebuffer configuration (aka visual / pixelformat)
- * Note: some of these fields should be boolean, but it appears that
- * code in drivers/dri/common/util.c requires int-sized fields.
- */
-struct gl_config
-{
-   GLboolean rgbMode;
-   GLboolean floatMode;
-   GLboolean colorIndexMode;  /* XXX is this used anywhere? */
-   GLuint doubleBufferMode;
-   GLuint stereoMode;
-
-   GLboolean haveAccumBuffer;
-   GLboolean haveDepthBuffer;
-   GLboolean haveStencilBuffer;
-
-   GLint redBits, greenBits, blueBits, alphaBits;	/* bits per comp */
-   GLuint redMask, greenMask, blueMask, alphaMask;
-   GLint rgbBits;		/* total bits for rgb */
-   GLint indexBits;		/* total bits for colorindex */
-
-   GLint accumRedBits, accumGreenBits, accumBlueBits, accumAlphaBits;
-   GLint depthBits;
-   GLint stencilBits;
-
-   GLint numAuxBuffers;
-
-   GLint level;
-
-   /* EXT_visual_rating / GLX 1.2 */
-   GLint visualRating;
-
-   /* EXT_visual_info / GLX 1.2 */
-   GLint transparentPixel;
-   /*    colors are floats scaled to ints */
-   GLint transparentRed, transparentGreen, transparentBlue, transparentAlpha;
-   GLint transparentIndex;
-
-   /* ARB_multisample / SGIS_multisample */
-   GLint sampleBuffers;
-   GLint samples;
-
-   /* SGIX_pbuffer / GLX 1.3 */
-   GLint maxPbufferWidth;
-   GLint maxPbufferHeight;
-   GLint maxPbufferPixels;
-   GLint optimalPbufferWidth;   /* Only for SGIX_pbuffer. */
-   GLint optimalPbufferHeight;  /* Only for SGIX_pbuffer. */
-
-   /* OML_swap_method */
-   GLint swapMethod;
-
-   /* EXT_texture_from_pixmap */
-   GLint bindToTextureRgb;
-   GLint bindToTextureRgba;
-   GLint bindToMipmapTexture;
-   GLint bindToTextureTargets;
-   GLint yInverted;
-
-   /* EXT_framebuffer_sRGB */
-   GLint sRGBCapable;
-};
-
-
-/**
- * \name Bit flags used for updating material values.
- */
-/*@{*/
-#define MAT_ATTRIB_FRONT_AMBIENT           0 
-#define MAT_ATTRIB_BACK_AMBIENT            1
-#define MAT_ATTRIB_FRONT_DIFFUSE           2 
-#define MAT_ATTRIB_BACK_DIFFUSE            3
-#define MAT_ATTRIB_FRONT_SPECULAR          4 
-#define MAT_ATTRIB_BACK_SPECULAR           5
-#define MAT_ATTRIB_FRONT_EMISSION          6
-#define MAT_ATTRIB_BACK_EMISSION           7
-#define MAT_ATTRIB_FRONT_SHININESS         8
-#define MAT_ATTRIB_BACK_SHININESS          9
-#define MAT_ATTRIB_FRONT_INDEXES           10
-#define MAT_ATTRIB_BACK_INDEXES            11
-#define MAT_ATTRIB_MAX                     12
-
-#define MAT_ATTRIB_AMBIENT(f)  (MAT_ATTRIB_FRONT_AMBIENT+(f))  
-#define MAT_ATTRIB_DIFFUSE(f)  (MAT_ATTRIB_FRONT_DIFFUSE+(f))  
-#define MAT_ATTRIB_SPECULAR(f) (MAT_ATTRIB_FRONT_SPECULAR+(f)) 
-#define MAT_ATTRIB_EMISSION(f) (MAT_ATTRIB_FRONT_EMISSION+(f)) 
-#define MAT_ATTRIB_SHININESS(f)(MAT_ATTRIB_FRONT_SHININESS+(f))
-#define MAT_ATTRIB_INDEXES(f)  (MAT_ATTRIB_FRONT_INDEXES+(f))  
-
-#define MAT_INDEX_AMBIENT  0
-#define MAT_INDEX_DIFFUSE  1
-#define MAT_INDEX_SPECULAR 2
-
-#define MAT_BIT_FRONT_AMBIENT         (1<<MAT_ATTRIB_FRONT_AMBIENT)
-#define MAT_BIT_BACK_AMBIENT          (1<<MAT_ATTRIB_BACK_AMBIENT)
-#define MAT_BIT_FRONT_DIFFUSE         (1<<MAT_ATTRIB_FRONT_DIFFUSE)
-#define MAT_BIT_BACK_DIFFUSE          (1<<MAT_ATTRIB_BACK_DIFFUSE)
-#define MAT_BIT_FRONT_SPECULAR        (1<<MAT_ATTRIB_FRONT_SPECULAR)
-#define MAT_BIT_BACK_SPECULAR         (1<<MAT_ATTRIB_BACK_SPECULAR)
-#define MAT_BIT_FRONT_EMISSION        (1<<MAT_ATTRIB_FRONT_EMISSION)
-#define MAT_BIT_BACK_EMISSION         (1<<MAT_ATTRIB_BACK_EMISSION)
-#define MAT_BIT_FRONT_SHININESS       (1<<MAT_ATTRIB_FRONT_SHININESS)
-#define MAT_BIT_BACK_SHININESS        (1<<MAT_ATTRIB_BACK_SHININESS)
-#define MAT_BIT_FRONT_INDEXES         (1<<MAT_ATTRIB_FRONT_INDEXES)
-#define MAT_BIT_BACK_INDEXES          (1<<MAT_ATTRIB_BACK_INDEXES)
-
-
-#define FRONT_MATERIAL_BITS	(MAT_BIT_FRONT_EMISSION | 	\
-				 MAT_BIT_FRONT_AMBIENT |	\
-				 MAT_BIT_FRONT_DIFFUSE | 	\
-				 MAT_BIT_FRONT_SPECULAR |	\
-				 MAT_BIT_FRONT_SHININESS | 	\
-				 MAT_BIT_FRONT_INDEXES)
-
-#define BACK_MATERIAL_BITS	(MAT_BIT_BACK_EMISSION |	\
-				 MAT_BIT_BACK_AMBIENT |		\
-				 MAT_BIT_BACK_DIFFUSE |		\
-				 MAT_BIT_BACK_SPECULAR |	\
-				 MAT_BIT_BACK_SHININESS |	\
-				 MAT_BIT_BACK_INDEXES)
-
-#define ALL_MATERIAL_BITS	(FRONT_MATERIAL_BITS | BACK_MATERIAL_BITS)
-/*@}*/
-
-
-/**
- * Material state.
- */
-struct gl_material
-{
-   GLfloat Attrib[MAT_ATTRIB_MAX][4];
-};
-
-
-/**
- * Light state flags.
- */
-/*@{*/
-#define LIGHT_SPOT         0x1
-#define LIGHT_LOCAL_VIEWER 0x2
-#define LIGHT_POSITIONAL   0x4
-#define LIGHT_NEED_VERTICES (LIGHT_POSITIONAL|LIGHT_LOCAL_VIEWER)
-/*@}*/
-
-
-/**
- * Light source state.
- */
-struct gl_light
-{
-   struct gl_light *next;	/**< double linked list with sentinel */
-   struct gl_light *prev;
-
-   GLfloat Ambient[4];		/**< ambient color */
-   GLfloat Diffuse[4];		/**< diffuse color */
-   GLfloat Specular[4];		/**< specular color */
-   GLfloat EyePosition[4];	/**< position in eye coordinates */
-   GLfloat SpotDirection[4];	/**< spotlight direction in eye coordinates */
-   GLfloat SpotExponent;
-   GLfloat SpotCutoff;		/**< in degrees */
-   GLfloat _CosCutoff;		/**< = MAX(0, cos(SpotCutoff)) */
-   GLfloat ConstantAttenuation;
-   GLfloat LinearAttenuation;
-   GLfloat QuadraticAttenuation;
-   GLboolean Enabled;		/**< On/off flag */
-
-   /** 
-    * \name Derived fields
-    */
-   /*@{*/
-   GLbitfield _Flags;		/**< Mask of LIGHT_x bits defined above */
-
-   GLfloat _Position[4];	/**< position in eye/obj coordinates */
-   GLfloat _VP_inf_norm[3];	/**< Norm direction to infinite light */
-   GLfloat _h_inf_norm[3];	/**< Norm( _VP_inf_norm + <0,0,1> ) */
-   GLfloat _NormSpotDirection[4]; /**< normalized spotlight direction */
-   GLfloat _VP_inf_spot_attenuation;
-
-   GLfloat _MatAmbient[2][3];	/**< material ambient * light ambient */
-   GLfloat _MatDiffuse[2][3];	/**< material diffuse * light diffuse */
-   GLfloat _MatSpecular[2][3];	/**< material spec * light specular */
-   /*@}*/
-};
-
-
-/**
- * Light model state.
- */
-struct gl_lightmodel
-{
-   GLfloat Ambient[4];		/**< ambient color */
-   GLboolean LocalViewer;	/**< Local (or infinite) view point? */
-   GLboolean TwoSide;		/**< Two (or one) sided lighting? */
-   GLenum ColorControl;		/**< either GL_SINGLE_COLOR
-				 *    or GL_SEPARATE_SPECULAR_COLOR */
-};
-
-
-/**
- * Accumulation buffer attribute group (GL_ACCUM_BUFFER_BIT)
- */
-struct gl_accum_attrib
-{
-   GLfloat ClearColor[4];	/**< Accumulation buffer clear color */
-};
-
-
-/**
- * Used for storing clear color, texture border color, etc.
- * The float values are typically unclamped.
- */
-union gl_color_union
-{
-   GLfloat f[4];
-   GLint i[4];
-   GLuint ui[4];
-};
-
-
-/**
- * Color buffer attribute group (GL_COLOR_BUFFER_BIT).
- */
-struct gl_colorbuffer_attrib
-{
-   GLuint ClearIndex;                      /**< Index for glClear */
-   union gl_color_union ClearColor;        /**< Color for glClear, unclamped */
-   GLuint IndexMask;                       /**< Color index write mask */
-   GLubyte ColorMask[MAX_DRAW_BUFFERS][4]; /**< Each flag is 0xff or 0x0 */
-
-   GLenum DrawBuffer[MAX_DRAW_BUFFERS];	/**< Which buffer to draw into */
-
-   /** 
-    * \name alpha testing
-    */
-   /*@{*/
-   GLboolean AlphaEnabled;		/**< Alpha test enabled flag */
-   GLenum AlphaFunc;			/**< Alpha test function */
-   GLfloat AlphaRefUnclamped;
-   GLclampf AlphaRef;			/**< Alpha reference value */
-   /*@}*/
-
-   /** 
-    * \name Blending
-    */
-   /*@{*/
-   GLbitfield BlendEnabled;		/**< Per-buffer blend enable flags */
-
-   /* NOTE: this does _not_ depend on fragment clamping or any other clamping
-    * control, only on the fixed-pointness of the render target.
-    * The query does however depend on fragment color clamping.
-    */
-   GLfloat BlendColorUnclamped[4];               /**< Blending color */
-   GLfloat BlendColor[4];		/**< Blending color */
-
-   struct
-   {
-      GLenum SrcRGB;             /**< RGB blend source term */
-      GLenum DstRGB;             /**< RGB blend dest term */
-      GLenum SrcA;               /**< Alpha blend source term */
-      GLenum DstA;               /**< Alpha blend dest term */
-      GLenum EquationRGB;        /**< GL_ADD, GL_SUBTRACT, etc. */
-      GLenum EquationA;          /**< GL_ADD, GL_SUBTRACT, etc. */
-      /**
-       * Set if any blend factor uses SRC1.  Computed at the time blend factors
-       * get set.
-       */
-      GLboolean _UsesDualSrc;
-   } Blend[MAX_DRAW_BUFFERS];
-   /** Are the blend func terms currently different for each buffer/target? */
-   GLboolean _BlendFuncPerBuffer;
-   /** Are the blend equations currently different for each buffer/target? */
-   GLboolean _BlendEquationPerBuffer;
-   /*@}*/
-
-   /** 
-    * \name Logic op
-    */
-   /*@{*/
-   GLenum LogicOp;			/**< Logic operator */
-   GLboolean IndexLogicOpEnabled;	/**< Color index logic op enabled flag */
-   GLboolean ColorLogicOpEnabled;	/**< RGBA logic op enabled flag */
-   /*@}*/
-
-   GLboolean DitherFlag;		/**< Dither enable flag */
-
-   GLenum ClampFragmentColor; /**< GL_TRUE, GL_FALSE or GL_FIXED_ONLY_ARB */
-   GLboolean _ClampFragmentColor; /** < with GL_FIXED_ONLY_ARB resolved */
-   GLenum ClampReadColor;     /**< GL_TRUE, GL_FALSE or GL_FIXED_ONLY_ARB */
-
-   GLboolean sRGBEnabled;	/**< Framebuffer sRGB blending/updating requested */
-};
-
-
-/**
- * Current attribute group (GL_CURRENT_BIT).
- */
-struct gl_current_attrib
-{
-   /**
-    * \name Current vertex attributes.
-    * \note Values are valid only after FLUSH_VERTICES has been called.
-    * \note Index and Edgeflag current values are stored as floats in the 
-    * SIX and SEVEN attribute slots.
-    */
-   GLfloat Attrib[VERT_ATTRIB_MAX][4];	/**< Position, color, texcoords, etc */
-
-   /**
-    * \name Current raster position attributes (always valid).
-    * \note This set of attributes is very similar to the SWvertex struct.
-    */
-   /*@{*/
-   GLfloat RasterPos[4];
-   GLfloat RasterDistance;
-   GLfloat RasterColor[4];
-   GLfloat RasterSecondaryColor[4];
-   GLfloat RasterTexCoords[MAX_TEXTURE_COORD_UNITS][4];
-   GLboolean RasterPosValid;
-   /*@}*/
-};
-
-
-/**
- * Depth buffer attribute group (GL_DEPTH_BUFFER_BIT).
- */
-struct gl_depthbuffer_attrib
-{
-   GLenum Func;			/**< Function for depth buffer compare */
-   GLclampd Clear;		/**< Value to clear depth buffer to */
-   GLboolean Test;		/**< Depth buffering enabled flag */
-   GLboolean Mask;		/**< Depth buffer writable? */
-   GLboolean BoundsTest;        /**< GL_EXT_depth_bounds_test */
-   GLfloat BoundsMin, BoundsMax;/**< GL_EXT_depth_bounds_test */
-};
-
-
-/**
- * Evaluator attribute group (GL_EVAL_BIT).
- */
-struct gl_eval_attrib
-{
-   /**
-    * \name Enable bits 
-    */
-   /*@{*/
-   GLboolean Map1Color4;
-   GLboolean Map1Index;
-   GLboolean Map1Normal;
-   GLboolean Map1TextureCoord1;
-   GLboolean Map1TextureCoord2;
-   GLboolean Map1TextureCoord3;
-   GLboolean Map1TextureCoord4;
-   GLboolean Map1Vertex3;
-   GLboolean Map1Vertex4;
-   GLboolean Map2Color4;
-   GLboolean Map2Index;
-   GLboolean Map2Normal;
-   GLboolean Map2TextureCoord1;
-   GLboolean Map2TextureCoord2;
-   GLboolean Map2TextureCoord3;
-   GLboolean Map2TextureCoord4;
-   GLboolean Map2Vertex3;
-   GLboolean Map2Vertex4;
-   GLboolean AutoNormal;
-   /*@}*/
-   
-   /**
-    * \name Map Grid endpoints and divisions and calculated du values
-    */
-   /*@{*/
-   GLint MapGrid1un;
-   GLfloat MapGrid1u1, MapGrid1u2, MapGrid1du;
-   GLint MapGrid2un, MapGrid2vn;
-   GLfloat MapGrid2u1, MapGrid2u2, MapGrid2du;
-   GLfloat MapGrid2v1, MapGrid2v2, MapGrid2dv;
-   /*@}*/
-};
-
-
-/**
- * Fog attribute group (GL_FOG_BIT).
- */
-struct gl_fog_attrib
-{
-   GLboolean Enabled;		/**< Fog enabled flag */
-   GLfloat ColorUnclamped[4];            /**< Fog color */
-   GLfloat Color[4];		/**< Fog color */
-   GLfloat Density;		/**< Density >= 0.0 */
-   GLfloat Start;		/**< Start distance in eye coords */
-   GLfloat End;			/**< End distance in eye coords */
-   GLfloat Index;		/**< Fog index */
-   GLenum Mode;			/**< Fog mode */
-   GLboolean ColorSumEnabled;
-   GLenum FogCoordinateSource;  /**< GL_EXT_fog_coord */
-   GLfloat _Scale;		/**< (End == Start) ? 1.0 : 1.0 / (End - Start) */
-   GLenum FogDistanceMode;     /**< GL_NV_fog_distance */
-};
-
-
-/** 
- * Hint attribute group (GL_HINT_BIT).
- * 
- * Values are always one of GL_FASTEST, GL_NICEST, or GL_DONT_CARE.
- */
-struct gl_hint_attrib
-{
-   GLenum PerspectiveCorrection;
-   GLenum PointSmooth;
-   GLenum LineSmooth;
-   GLenum PolygonSmooth;
-   GLenum Fog;
-   GLenum ClipVolumeClipping;   /**< GL_EXT_clip_volume_hint */
-   GLenum TextureCompression;   /**< GL_ARB_texture_compression */
-   GLenum GenerateMipmap;       /**< GL_SGIS_generate_mipmap */
-   GLenum FragmentShaderDerivative; /**< GL_ARB_fragment_shader */
-};
-
-
-/**
- * Lighting attribute group (GL_LIGHT_BIT).
- */
-struct gl_light_attrib
-{
-   struct gl_light Light[MAX_LIGHTS];	/**< Array of light sources */
-   struct gl_lightmodel Model;		/**< Lighting model */
-
-   /**
-    * Front and back material values.
-    * Note: must call FLUSH_VERTICES() before using.
-    */
-   struct gl_material Material;
-
-   GLboolean Enabled;			/**< Lighting enabled flag */
-   GLenum ShadeModel;			/**< GL_FLAT or GL_SMOOTH */
-   GLenum ProvokingVertex;              /**< GL_EXT_provoking_vertex */
-   GLenum ColorMaterialFace;		/**< GL_FRONT, BACK or FRONT_AND_BACK */
-   GLenum ColorMaterialMode;		/**< GL_AMBIENT, GL_DIFFUSE, etc */
-   GLbitfield _ColorMaterialBitmask;	/**< bitmask formed from Face and Mode */
-   GLboolean ColorMaterialEnabled;
-   GLenum ClampVertexColor;             /**< GL_TRUE, GL_FALSE, GL_FIXED_ONLY */
-   GLboolean _ClampVertexColor;
-
-   struct gl_light EnabledList;         /**< List sentinel */
-
-   /** 
-    * Derived state for optimizations: 
-    */
-   /*@{*/
-   GLboolean _NeedEyeCoords;		
-   GLboolean _NeedVertices;		/**< Use fast shader? */
-   GLfloat _BaseColor[2][3];
-   /*@}*/
-};
-
-
-/**
- * Line attribute group (GL_LINE_BIT).
- */
-struct gl_line_attrib
-{
-   GLboolean SmoothFlag;	/**< GL_LINE_SMOOTH enabled? */
-   GLboolean StippleFlag;	/**< GL_LINE_STIPPLE enabled? */
-   GLushort StipplePattern;	/**< Stipple pattern */
-   GLint StippleFactor;		/**< Stipple repeat factor */
-   GLfloat Width;		/**< Line width */
-};
-
-
-/**
- * Display list attribute group (GL_LIST_BIT).
- */
-struct gl_list_attrib
-{
-   GLuint ListBase;
-};
-
-
-/**
- * Multisample attribute group (GL_MULTISAMPLE_BIT).
- */
-struct gl_multisample_attrib
-{
-   GLboolean Enabled;
-   GLboolean _Enabled;   /**< true if Enabled and multisample buffer */
-   GLboolean SampleAlphaToCoverage;
-   GLboolean SampleAlphaToOne;
-   GLboolean SampleCoverage;
-   GLfloat SampleCoverageValue;
-   GLboolean SampleCoverageInvert;
-
-   /* ARB_texture_multisample / GL3.2 additions */
-   GLboolean SampleMask;
-   GLbitfield SampleMaskValue; /* GL spec defines this as an array but >32x MSAA is
-                                * madness
-                                */
-};
-
-
-/**
- * A pixelmap (see glPixelMap)
- */
-struct gl_pixelmap
-{
-   GLint Size;
-   GLfloat Map[MAX_PIXEL_MAP_TABLE];
-};
-
-
-/**
- * Collection of all pixelmaps
- */
-struct gl_pixelmaps
-{
-   struct gl_pixelmap RtoR;  /**< i.e. GL_PIXEL_MAP_R_TO_R */
-   struct gl_pixelmap GtoG;
-   struct gl_pixelmap BtoB;
-   struct gl_pixelmap AtoA;
-   struct gl_pixelmap ItoR;
-   struct gl_pixelmap ItoG;
-   struct gl_pixelmap ItoB;
-   struct gl_pixelmap ItoA;
-   struct gl_pixelmap ItoI;
-   struct gl_pixelmap StoS;
-};
-
-
-/**
- * Pixel attribute group (GL_PIXEL_MODE_BIT).
- */
-struct gl_pixel_attrib
-{
-   GLenum ReadBuffer;		/**< source buffer for glRead/CopyPixels() */
-
-   /*--- Begin Pixel Transfer State ---*/
-   /* Fields are in the order in which they're applied... */
-
-   /** Scale & Bias (index shift, offset) */
-   /*@{*/
-   GLfloat RedBias, RedScale;
-   GLfloat GreenBias, GreenScale;
-   GLfloat BlueBias, BlueScale;
-   GLfloat AlphaBias, AlphaScale;
-   GLfloat DepthBias, DepthScale;
-   GLint IndexShift, IndexOffset;
-   /*@}*/
-
-   /* Pixel Maps */
-   /* Note: actual pixel maps are not part of this attrib group */
-   GLboolean MapColorFlag;
-   GLboolean MapStencilFlag;
-
-   /*--- End Pixel Transfer State ---*/
-
-   /** glPixelZoom */
-   GLfloat ZoomX, ZoomY;
-};
-
-
-/**
- * Point attribute group (GL_POINT_BIT).
- */
-struct gl_point_attrib
-{
-   GLboolean SmoothFlag;	/**< True if GL_POINT_SMOOTH is enabled */
-   GLfloat Size;		/**< User-specified point size */
-   GLfloat Params[3];		/**< GL_EXT_point_parameters */
-   GLfloat MinSize, MaxSize;	/**< GL_EXT_point_parameters */
-   GLfloat Threshold;		/**< GL_EXT_point_parameters */
-   GLboolean _Attenuated;	/**< True if Params != [1, 0, 0] */
-   GLboolean PointSprite;	/**< GL_NV/ARB_point_sprite */
-   GLboolean CoordReplace[MAX_TEXTURE_COORD_UNITS]; /**< GL_ARB_point_sprite*/
-   GLenum SpriteRMode;		/**< GL_NV_point_sprite (only!) */
-   GLenum SpriteOrigin;		/**< GL_ARB_point_sprite */
-};
-
-
-/**
- * Polygon attribute group (GL_POLYGON_BIT).
- */
-struct gl_polygon_attrib
-{
-   GLenum FrontFace;		/**< Either GL_CW or GL_CCW */
-   GLenum FrontMode;		/**< Either GL_POINT, GL_LINE or GL_FILL */
-   GLenum BackMode;		/**< Either GL_POINT, GL_LINE or GL_FILL */
-   GLboolean _FrontBit;		/**< 0=GL_CCW, 1=GL_CW */
-   GLboolean CullFlag;		/**< Culling on/off flag */
-   GLboolean SmoothFlag;	/**< True if GL_POLYGON_SMOOTH is enabled */
-   GLboolean StippleFlag;	/**< True if GL_POLYGON_STIPPLE is enabled */
-   GLenum CullFaceMode;		/**< Culling mode GL_FRONT or GL_BACK */
-   GLfloat OffsetFactor;	/**< Polygon offset factor, from user */
-   GLfloat OffsetUnits;		/**< Polygon offset units, from user */
-   GLboolean OffsetPoint;	/**< Offset in GL_POINT mode */
-   GLboolean OffsetLine;	/**< Offset in GL_LINE mode */
-   GLboolean OffsetFill;	/**< Offset in GL_FILL mode */
-};
-
-
-/**
- * Scissor attributes (GL_SCISSOR_BIT).
- */
-struct gl_scissor_attrib
-{
-   GLboolean Enabled;		/**< Scissor test enabled? */
-   GLint X, Y;			/**< Lower left corner of box */
-   GLsizei Width, Height;	/**< Size of box */
-};
-
-
-/**
- * Stencil attribute group (GL_STENCIL_BUFFER_BIT).
- *
- * Three sets of stencil data are tracked so that OpenGL 2.0,
- * GL_EXT_stencil_two_side, and GL_ATI_separate_stencil can all be supported
- * simultaneously.  In each of the stencil state arrays, element 0 corresponds
- * to GL_FRONT.  Element 1 corresponds to the OpenGL 2.0 /
- * GL_ATI_separate_stencil GL_BACK state.  Element 2 corresponds to the
- * GL_EXT_stencil_two_side GL_BACK state.
- *
- * The derived value \c _BackFace is either 1 or 2 depending on whether or
- * not GL_STENCIL_TEST_TWO_SIDE_EXT is enabled.
- *
- * The derived value \c _TestTwoSide is set when the front-face and back-face
- * stencil state are different.
- */
-struct gl_stencil_attrib
-{
-   GLboolean Enabled;		/**< Enabled flag */
-   GLboolean TestTwoSide;	/**< GL_EXT_stencil_two_side */
-   GLubyte ActiveFace;		/**< GL_EXT_stencil_two_side (0 or 2) */
-   GLboolean _Enabled;          /**< Enabled and stencil buffer present */
-   GLboolean _WriteEnabled;     /**< _Enabled and non-zero writemasks */
-   GLboolean _TestTwoSide;
-   GLubyte _BackFace;           /**< Current back stencil state (1 or 2) */
-   GLenum Function[3];		/**< Stencil function */
-   GLenum FailFunc[3];		/**< Fail function */
-   GLenum ZPassFunc[3];		/**< Depth buffer pass function */
-   GLenum ZFailFunc[3];		/**< Depth buffer fail function */
-   GLint Ref[3];		/**< Reference value */
-   GLuint ValueMask[3];		/**< Value mask */
-   GLuint WriteMask[3];		/**< Write mask */
-   GLuint Clear;		/**< Clear value */
-};
-
-
-/**
- * An index for each type of texture object.  These correspond to the GL
- * texture target enums, such as GL_TEXTURE_2D, GL_TEXTURE_CUBE_MAP, etc.
- * Note: the order is from highest priority to lowest priority.
- */
-typedef enum
-{
-   TEXTURE_2D_MULTISAMPLE_INDEX,
-   TEXTURE_2D_MULTISAMPLE_ARRAY_INDEX,
-   TEXTURE_CUBE_ARRAY_INDEX,
-   TEXTURE_BUFFER_INDEX,
-   TEXTURE_2D_ARRAY_INDEX,
-   TEXTURE_1D_ARRAY_INDEX,
-   TEXTURE_EXTERNAL_INDEX,
-   TEXTURE_CUBE_INDEX,
-   TEXTURE_3D_INDEX,
-   TEXTURE_RECT_INDEX,
-   TEXTURE_2D_INDEX,
-   TEXTURE_1D_INDEX,
-   NUM_TEXTURE_TARGETS
-} gl_texture_index;
-
-
-/**
- * Bit flags for each type of texture object
- * Used for Texture.Unit[]._ReallyEnabled flags.
- */
-/*@{*/
-#define TEXTURE_2D_MULTISAMPLE_BIT (1 << TEXTURE_2D_MULTISAMPLE_INDEX)
-#define TEXTURE_2D_MULTISAMPLE_ARRAY_BIT (1 << TEXTURE_2D_MULTISAMPLE_ARRAY_INDEX)
-#define TEXTURE_CUBE_ARRAY_BIT (1 << TEXTURE_CUBE_ARRAY_INDEX)
-#define TEXTURE_BUFFER_BIT   (1 << TEXTURE_BUFFER_INDEX)
-#define TEXTURE_2D_ARRAY_BIT (1 << TEXTURE_2D_ARRAY_INDEX)
-#define TEXTURE_1D_ARRAY_BIT (1 << TEXTURE_1D_ARRAY_INDEX)
-#define TEXTURE_EXTERNAL_BIT (1 << TEXTURE_EXTERNAL_INDEX)
-#define TEXTURE_CUBE_BIT     (1 << TEXTURE_CUBE_INDEX)
-#define TEXTURE_3D_BIT       (1 << TEXTURE_3D_INDEX)
-#define TEXTURE_RECT_BIT     (1 << TEXTURE_RECT_INDEX)
-#define TEXTURE_2D_BIT       (1 << TEXTURE_2D_INDEX)
-#define TEXTURE_1D_BIT       (1 << TEXTURE_1D_INDEX)
-/*@}*/
-
-
-/**
- * Texture image state.  Drivers will typically create a subclass of this
- * with extra fields for memory buffers, etc.
- */
-struct gl_texture_image
-{
-   GLint InternalFormat;	/**< Internal format as given by the user */
-   GLenum _BaseFormat;		/**< Either GL_RGB, GL_RGBA, GL_ALPHA,
-				 *   GL_LUMINANCE, GL_LUMINANCE_ALPHA,
-				 *   GL_INTENSITY, GL_DEPTH_COMPONENT or
-				 *   GL_DEPTH_STENCIL_EXT only. Used for
-				 *   choosing TexEnv arithmetic.
-				 */
-   gl_format TexFormat;         /**< The actual texture memory format */
-
-   GLuint Border;		/**< 0 or 1 */
-   GLuint Width;		/**< = 2^WidthLog2 + 2*Border */
-   GLuint Height;		/**< = 2^HeightLog2 + 2*Border */
-   GLuint Depth;		/**< = 2^DepthLog2 + 2*Border */
-   GLuint Width2;		/**< = Width - 2*Border */
-   GLuint Height2;		/**< = Height - 2*Border */
-   GLuint Depth2;		/**< = Depth - 2*Border */
-   GLuint WidthLog2;		/**< = log2(Width2) */
-   GLuint HeightLog2;		/**< = log2(Height2) */
-   GLuint DepthLog2;		/**< = log2(Depth2) */
-   GLuint MaxNumLevels;		/**< = maximum possible number of mipmap
-                                       levels, computed from the dimensions */
-
-   struct gl_texture_object *TexObject;  /**< Pointer back to parent object */
-   GLuint Level;                /**< Which mipmap level am I? */
-   /** Cube map face: index into gl_texture_object::Image[] array */
-   GLuint Face;
-
-   /** GL_ARB_texture_multisample */
-   GLuint NumSamples;               /**< Sample count, or 0 for non-multisample */
-   GLboolean FixedSampleLocations;  /**< Same sample locations for all pixels? */
-};
-
-
-/**
- * Indexes for cube map faces.
- */
-typedef enum
-{
-   FACE_POS_X = 0,
-   FACE_NEG_X = 1,
-   FACE_POS_Y = 2,
-   FACE_NEG_Y = 3,
-   FACE_POS_Z = 4,
-   FACE_NEG_Z = 5,
-   MAX_FACES = 6
-} gl_face_index;
-
-
-/**
- * Sampler object state.  These objects are new with GL_ARB_sampler_objects
- * and OpenGL 3.3.  Legacy texture objects also contain a sampler object.
- */
-struct gl_sampler_object
-{
-   GLuint Name;
-   GLint RefCount;
-
-   GLenum WrapS;		/**< S-axis texture image wrap mode */
-   GLenum WrapT;		/**< T-axis texture image wrap mode */
-   GLenum WrapR;		/**< R-axis texture image wrap mode */
-   GLenum MinFilter;		/**< minification filter */
-   GLenum MagFilter;		/**< magnification filter */
-   union gl_color_union BorderColor;  /**< Interpreted according to texture format */
-   GLfloat MinLod;		/**< min lambda, OpenGL 1.2 */
-   GLfloat MaxLod;		/**< max lambda, OpenGL 1.2 */
-   GLfloat LodBias;		/**< OpenGL 1.4 */
-   GLfloat MaxAnisotropy;	/**< GL_EXT_texture_filter_anisotropic */
-   GLenum CompareMode;		/**< GL_ARB_shadow */
-   GLenum CompareFunc;		/**< GL_ARB_shadow */
-   GLenum sRGBDecode;           /**< GL_DECODE_EXT or GL_SKIP_DECODE_EXT */
-   GLboolean CubeMapSeamless;   /**< GL_AMD_seamless_cubemap_per_texture */
-};
-
-
-/**
- * Texture object state.  Contains the array of mipmap images, border color,
- * wrap modes, filter modes, and shadow/texcompare state.
- */
-struct gl_texture_object
-{
-   _glthread_Mutex Mutex;	/**< for thread safety */
-   GLint RefCount;		/**< reference count */
-   GLuint Name;			/**< the user-visible texture object ID */
-   GLenum Target;               /**< GL_TEXTURE_1D, GL_TEXTURE_2D, etc. */
-
-   struct gl_sampler_object Sampler;
-
-   GLenum DepthMode;		/**< GL_ARB_depth_texture */
-
-   GLfloat Priority;		/**< in [0,1] */
-   GLint BaseLevel;		/**< min mipmap level, OpenGL 1.2 */
-   GLint MaxLevel;		/**< max mipmap level, OpenGL 1.2 */
-   GLint ImmutableLevels;       /**< ES 3.0 / ARB_texture_view */
-   GLint _MaxLevel;		/**< actual max mipmap level (q in the spec) */
-   GLfloat _MaxLambda;		/**< = _MaxLevel - BaseLevel (q - b in spec) */
-   GLint CropRect[4];           /**< GL_OES_draw_texture */
-   GLenum Swizzle[4];           /**< GL_EXT_texture_swizzle */
-   GLuint _Swizzle;             /**< same as Swizzle, but SWIZZLE_* format */
-   GLboolean GenerateMipmap;    /**< GL_SGIS_generate_mipmap */
-   GLboolean _BaseComplete;     /**< Is the base texture level valid? */
-   GLboolean _MipmapComplete;   /**< Is the whole mipmap valid? */
-   GLboolean _IsIntegerFormat;  /**< Does the texture store integer values? */
-   GLboolean _RenderToTexture;  /**< Any rendering to this texture? */
-   GLboolean Purgeable;         /**< Is the buffer purgeable under memory pressure? */
-   GLboolean Immutable;         /**< GL_ARB_texture_storage */
-
-   /** Actual texture images, indexed by [cube face] and [mipmap level] */
-   struct gl_texture_image *Image[MAX_FACES][MAX_TEXTURE_LEVELS];
-
-   /** GL_ARB_texture_buffer_object */
-   struct gl_buffer_object *BufferObject;
-   GLenum BufferObjectFormat;
-   /** Equivalent Mesa format for BufferObjectFormat. */
-   gl_format _BufferObjectFormat;
-   /** GL_ARB_texture_buffer_range */
-   GLintptr BufferOffset;
-   GLsizeiptr BufferSize; /**< if this is -1, use BufferObject->Size instead */
-
-   /** GL_OES_EGL_image_external */
-   GLint RequiredTextureImageUnits;
-};
-
-
-/** Up to four combiner sources are possible with GL_NV_texture_env_combine4 */
-#define MAX_COMBINER_TERMS 4
-
-
-/**
- * Texture combine environment state.
- */
-struct gl_tex_env_combine_state
-{
-   GLenum ModeRGB;       /**< GL_REPLACE, GL_DECAL, GL_ADD, etc. */
-   GLenum ModeA;         /**< GL_REPLACE, GL_DECAL, GL_ADD, etc. */
-   /** Source terms: GL_PRIMARY_COLOR, GL_TEXTURE, etc */
-   GLenum SourceRGB[MAX_COMBINER_TERMS];
-   GLenum SourceA[MAX_COMBINER_TERMS];
-   /** Source operands: GL_SRC_COLOR, GL_ONE_MINUS_SRC_COLOR, etc */
-   GLenum OperandRGB[MAX_COMBINER_TERMS];
-   GLenum OperandA[MAX_COMBINER_TERMS];
-   GLuint ScaleShiftRGB; /**< 0, 1 or 2 */
-   GLuint ScaleShiftA;   /**< 0, 1 or 2 */
-   GLuint _NumArgsRGB;   /**< Number of inputs used for the RGB combiner */
-   GLuint _NumArgsA;     /**< Number of inputs used for the A combiner */
-};
-
-
-/**
- * TexGenEnabled flags.
- */
-/*@{*/
-#define S_BIT 1
-#define T_BIT 2
-#define R_BIT 4
-#define Q_BIT 8
-#define STR_BITS (S_BIT | T_BIT | R_BIT)
-/*@}*/
-
-
-/**
- * Bit flag versions of the corresponding GL_ constants.
- */
-/*@{*/
-#define TEXGEN_SPHERE_MAP        0x1
-#define TEXGEN_OBJ_LINEAR        0x2
-#define TEXGEN_EYE_LINEAR        0x4
-#define TEXGEN_REFLECTION_MAP_NV 0x8
-#define TEXGEN_NORMAL_MAP_NV     0x10
-
-#define TEXGEN_NEED_NORMALS      (TEXGEN_SPHERE_MAP        | \
-				  TEXGEN_REFLECTION_MAP_NV | \
-				  TEXGEN_NORMAL_MAP_NV)
-#define TEXGEN_NEED_EYE_COORD    (TEXGEN_SPHERE_MAP        | \
-				  TEXGEN_REFLECTION_MAP_NV | \
-				  TEXGEN_NORMAL_MAP_NV     | \
-				  TEXGEN_EYE_LINEAR)
-/*@}*/
-
-
-
-/** Tex-gen enabled for texture unit? */
-#define ENABLE_TEXGEN(unit) (1 << (unit))
-
-/** Non-identity texture matrix for texture unit? */
-#define ENABLE_TEXMAT(unit) (1 << (unit))
-
-
-/**
- * Texture coord generation state.
- */
-struct gl_texgen
-{
-   GLenum Mode;         /**< GL_EYE_LINEAR, GL_SPHERE_MAP, etc */
-   GLbitfield _ModeBit; /**< TEXGEN_x bit corresponding to Mode */
-   GLfloat ObjectPlane[4];
-   GLfloat EyePlane[4];
-};
-
-
-/**
- * Texture unit state.  Contains enable flags, texture environment/function/
- * combiners, texgen state, and pointers to current texture objects.
- */
-struct gl_texture_unit
-{
-   GLbitfield Enabled;          /**< bitmask of TEXTURE_*_BIT flags */
-   GLbitfield _ReallyEnabled;   /**< 0 or exactly one of TEXTURE_*_BIT flags */
-
-   GLenum EnvMode;              /**< GL_MODULATE, GL_DECAL, GL_BLEND, etc. */
-   GLclampf EnvColor[4];
-   GLfloat EnvColorUnclamped[4];
-
-   struct gl_texgen GenS;
-   struct gl_texgen GenT;
-   struct gl_texgen GenR;
-   struct gl_texgen GenQ;
-   GLbitfield TexGenEnabled;	/**< Bitwise-OR of [STRQ]_BIT values */
-   GLbitfield _GenFlags;	/**< Bitwise-OR of Gen[STRQ]._ModeBit */
-
-   GLfloat LodBias;		/**< for biasing mipmap levels */
-   GLenum BumpTarget;
-   GLfloat RotMatrix[4]; /* 2x2 matrix */
-
-   /** Current sampler object (GL_ARB_sampler_objects) */
-   struct gl_sampler_object *Sampler;
-
-   /** 
-    * \name GL_EXT_texture_env_combine 
-    */
-   struct gl_tex_env_combine_state Combine;
-
-   /**
-    * Derived state based on \c EnvMode and the \c BaseFormat of the
-    * currently enabled texture.
-    */
-   struct gl_tex_env_combine_state _EnvMode;
-
-   /**
-    * Currently enabled combiner state.  This will point to either
-    * \c Combine or \c _EnvMode.
-    */
-   struct gl_tex_env_combine_state *_CurrentCombine;
-
-   /** Current texture object pointers */
-   struct gl_texture_object *CurrentTex[NUM_TEXTURE_TARGETS];
-
-   /** Points to highest priority, complete and enabled texture object */
-   struct gl_texture_object *_Current;
-};
-
-
-/**
- * Texture attribute group (GL_TEXTURE_BIT).
- */
-struct gl_texture_attrib
-{
-   GLuint CurrentUnit;   /**< GL_ACTIVE_TEXTURE */
-   struct gl_texture_unit Unit[MAX_COMBINED_TEXTURE_IMAGE_UNITS];
-
-   struct gl_texture_object *ProxyTex[NUM_TEXTURE_TARGETS];
-
-   /** GL_ARB_texture_buffer_object */
-   struct gl_buffer_object *BufferObject;
-
-   /** GL_ARB_seamless_cubemap */
-   GLboolean CubeMapSeamless;
-
-   /** Texture units/samplers used by vertex or fragment texturing */
-   GLbitfield _EnabledUnits;
-
-   /** Texture coord units/sets used for fragment texturing */
-   GLbitfield _EnabledCoordUnits;
-
-   /** Texture coord units that have texgen enabled */
-   GLbitfield _TexGenEnabled;
-
-   /** Texture coord units that have non-identity matrices */
-   GLbitfield _TexMatEnabled;
-
-   /** Bitwise-OR of all Texture.Unit[i]._GenFlags */
-   GLbitfield _GenFlags;
-};
-
-
-/**
- * Data structure representing a single clip plane (e.g. one of the elements
- * of the ctx->Transform.EyeUserPlane or ctx->Transform._ClipUserPlane array).
- */
-typedef GLfloat gl_clip_plane[4];
-
-
-/**
- * Transformation attribute group (GL_TRANSFORM_BIT).
- */
-struct gl_transform_attrib
-{
-   GLenum MatrixMode;				/**< Matrix mode */
-   gl_clip_plane EyeUserPlane[MAX_CLIP_PLANES];	/**< User clip planes */
-   gl_clip_plane _ClipUserPlane[MAX_CLIP_PLANES]; /**< derived */
-   GLbitfield ClipPlanesEnabled;                /**< on/off bitmask */
-   GLboolean Normalize;				/**< Normalize all normals? */
-   GLboolean RescaleNormals;			/**< GL_EXT_rescale_normal */
-   GLboolean RasterPositionUnclipped;           /**< GL_IBM_rasterpos_clip */
-   GLboolean DepthClamp;			/**< GL_ARB_depth_clamp */
-
-   GLfloat CullEyePos[4];
-   GLfloat CullObjPos[4];
-};
-
-
-/**
- * Viewport attribute group (GL_VIEWPORT_BIT).
- */
-struct gl_viewport_attrib
-{
-   GLint X, Y;			/**< position */
-   GLsizei Width, Height;	/**< size */
-   GLfloat Near, Far;		/**< Depth buffer range */
-   GLmatrix _WindowMap;		/**< Mapping transformation as a matrix. */
-};
-
-
-/**
- * GL_ARB_vertex/pixel_buffer_object buffer object
- */
-struct gl_buffer_object
-{
-   _glthread_Mutex Mutex;
-   GLint RefCount;
-   GLuint Name;
-   GLenum Usage;        /**< GL_STREAM_DRAW_ARB, GL_STREAM_READ_ARB, etc. */
-   GLsizeiptrARB Size;  /**< Size of buffer storage in bytes */
-   GLubyte *Data;       /**< Location of storage either in RAM or VRAM. */
-   /** Fields describing a mapped buffer */
-   /*@{*/
-   GLbitfield AccessFlags; /**< Mask of GL_MAP_x_BIT flags */
-   GLvoid *Pointer;     /**< User-space address of mapping */
-   GLintptr Offset;     /**< Mapped offset */
-   GLsizeiptr Length;   /**< Mapped length */
-   /*@}*/
-   GLboolean DeletePending;   /**< true if buffer object is removed from the hash */
-   GLboolean Written;   /**< Ever written to? (for debugging) */
-   GLboolean Purgeable; /**< Is the buffer purgeable under memory pressure? */
-};
-
-
-/**
- * Client pixel packing/unpacking attributes
- */
-struct gl_pixelstore_attrib
-{
-   GLint Alignment;
-   GLint RowLength;
-   GLint SkipPixels;
-   GLint SkipRows;
-   GLint ImageHeight;
-   GLint SkipImages;
-   GLboolean SwapBytes;
-   GLboolean LsbFirst;
-   GLboolean Invert;        /**< GL_MESA_pack_invert */
-   struct gl_buffer_object *BufferObj; /**< GL_ARB_pixel_buffer_object */
-};
-
-
-/**
- * Client vertex array attributes
- */
-struct gl_client_array
-{
-   GLint Size;                  /**< components per element (1,2,3,4) */
-   GLenum Type;                 /**< datatype: GL_FLOAT, GL_INT, etc */
-   GLenum Format;               /**< default: GL_RGBA, but may be GL_BGRA */
-   GLsizei Stride;		/**< user-specified stride */
-   GLsizei StrideB;		/**< actual stride in bytes */
-   const GLubyte *Ptr;          /**< Points to array data */
-   GLboolean Enabled;		/**< Enabled flag is a boolean */
-   GLboolean Normalized;        /**< GL_ARB_vertex_program */
-   GLboolean Integer;           /**< Integer-valued? */
-   GLuint InstanceDivisor;      /**< GL_ARB_instanced_arrays */
-   GLuint _ElementSize;         /**< size of each element in bytes */
-
-   struct gl_buffer_object *BufferObj;/**< GL_ARB_vertex_buffer_object */
-   GLuint _MaxElement;          /**< max element index into array buffer + 1 */
-};
-
-
-/**
- * Collection of vertex arrays.  Defined by the GL_APPLE_vertex_array_object
- * extension, but a nice encapsulation in any case.
- */
-struct gl_array_object
-{
-   /** Name of the array object as received from glGenVertexArrayAPPLE. */
-   GLuint Name;
-
-   GLint RefCount;
-   _glthread_Mutex Mutex;
-
-   /**
-    * Does the VAO use ARB semantics or Apple semantics?
-    *
-    * There are several ways in which ARB_vertex_array_object and
-    * APPLE_vertex_array_object VAOs have differing semantics.  At the very
-    * least,
-    *
-    *     - ARB VAOs require that all array data be sourced from vertex buffer
-    *       objects, but Apple VAOs do not.
-    *
-    *     - ARB VAOs require that names come from GenVertexArrays.
-    *
-    * This flag notes which behavior governs this VAO.
-    */
-   GLboolean ARBsemantics;
-
-   /**
-    * Has this array object been bound?
-    */
-   GLboolean EverBound;
-
-   /** Vertex attribute arrays */
-   struct gl_client_array VertexAttrib[VERT_ATTRIB_MAX];
-
-   /** Mask of VERT_BIT_* values indicating which arrays are enabled */
-   GLbitfield64 _Enabled;
-
-   /** Mask of VERT_BIT_* values indicating changed/dirty arrays */
-   GLbitfield64 NewArrays;
-
-   /**
-    * Min of all enabled arrays' _MaxElement.  When arrays reside inside VBOs
-    * we can determine the max legal (in bounds) glDrawElements array index.
-    */
-   GLuint _MaxElement;
->>>>>>> 1658efc4
-
-
-/*********************************************/
-
-/**
- * Indexes for geometry program attributes.
- */
-typedef enum
-{
-<<<<<<< HEAD
-   GEOM_ATTRIB_POSITION = 0,
-   GEOM_ATTRIB_COLOR0 = 1,
-   GEOM_ATTRIB_COLOR1 = 2,
-   GEOM_ATTRIB_SECONDARY_COLOR0 = 3,
-   GEOM_ATTRIB_SECONDARY_COLOR1 = 4,
-   GEOM_ATTRIB_FOG_FRAG_COORD = 5,
-   GEOM_ATTRIB_POINT_SIZE = 6,
-   GEOM_ATTRIB_CLIP_VERTEX = 7,
-   GEOM_ATTRIB_PRIMITIVE_ID = 8,
-   GEOM_ATTRIB_TEX_COORD = 9,
-=======
-   /** Currently bound array object. See _mesa_BindVertexArrayAPPLE() */
-   struct gl_array_object *ArrayObj;
-
-   /** The default vertex array object */
-   struct gl_array_object *DefaultArrayObj;
-
-   /** Array objects (GL_ARB/APPLE_vertex_array_object) */
-   struct _mesa_HashTable *Objects;
-
-   GLint ActiveTexture;		/**< Client Active Texture */
-   GLuint LockFirst;            /**< GL_EXT_compiled_vertex_array */
-   GLuint LockCount;            /**< GL_EXT_compiled_vertex_array */
-
-   /**
-    * \name Primitive restart controls
-    *
-    * Primitive restart is enabled if either \c PrimitiveRestart or
-    * \c PrimitiveRestart is set.  If \c PrimitiveRestart is set, then
-    * \c RestartIndex is used as the cut vertex.  Otherwise ~0 is used.
-    */
-   /*@{*/
-   GLboolean PrimitiveRestart;
-   GLboolean PrimitiveRestartFixedIndex;
-   GLboolean _PrimitiveRestart;
-   GLuint RestartIndex;
-   GLuint _RestartIndex;
-   /*@}*/
->>>>>>> 1658efc4
-
    GEOM_ATTRIB_VAR0 = 16,
    GEOM_ATTRIB_MAX = (GEOM_ATTRIB_VAR0 + MAX_VARYING)
 } gl_geom_attrib;
@@ -1634,88 +272,6 @@
 
 
 /**
- * Convert from a gl_vert_result value to the corresponding gl_frag_attrib.
- *
- * VERT_RESULT_HPOS is converted to FRAG_ATTRIB_WPOS.
- *
- * gl_vert_result values which have no corresponding gl_frag_attrib
- * (VERT_RESULT_PSIZ, VERT_RESULT_BFC0, VERT_RESULT_BFC1, and
- * VERT_RESULT_EDGE) are converted to a value of -1.
- */
-static inline int
-_mesa_vert_result_to_frag_attrib(gl_vert_result vert_result)
-{
-   if (vert_result >= VERT_RESULT_CLIP_DIST0)
-      return vert_result - VERT_RESULT_CLIP_DIST0 + FRAG_ATTRIB_CLIP_DIST0;
-   else if (vert_result <= VERT_RESULT_TEX7)
-      return vert_result;
-   else
-      return -1;
-}
-
-
-/**
- * Convert from a gl_frag_attrib value to the corresponding gl_vert_result.
- *
- * FRAG_ATTRIB_WPOS is converted to VERT_RESULT_HPOS.
- *
- * gl_frag_attrib values which have no corresponding gl_vert_result
- * (FRAG_ATTRIB_FACE and FRAG_ATTRIB_PNTC) are converted to a value of -1.
- */
-static inline int
-_mesa_frag_attrib_to_vert_result(gl_frag_attrib frag_attrib)
-{
-   if (frag_attrib <= FRAG_ATTRIB_TEX7)
-      return frag_attrib;
-   else if (frag_attrib >= FRAG_ATTRIB_CLIP_DIST0)
-      return frag_attrib - FRAG_ATTRIB_CLIP_DIST0 + VERT_RESULT_CLIP_DIST0;
-   else
-      return -1;
-}
-
-
-/**
- * Fragment program results
- */
-typedef enum
-{
-   FRAG_RESULT_DEPTH = 0,
-   FRAG_RESULT_STENCIL = 1,
-   /* If a single color should be written to all render targets, this
-    * register is written.  No FRAG_RESULT_DATAn will be written.
-    */
-<<<<<<< HEAD
-   FRAG_RESULT_COLOR = 2,
-=======
-   /*@{*/
-   struct gl_1d_map Map1Vertex3;
-   struct gl_1d_map Map1Vertex4;
-   struct gl_1d_map Map1Index;
-   struct gl_1d_map Map1Color4;
-   struct gl_1d_map Map1Normal;
-   struct gl_1d_map Map1Texture1;
-   struct gl_1d_map Map1Texture2;
-   struct gl_1d_map Map1Texture3;
-   struct gl_1d_map Map1Texture4;
-   /*@}*/
->>>>>>> 1658efc4
-
-   /* FRAG_RESULT_DATAn are the per-render-target (GLSL gl_FragData[n]
-    * or ARB_fragment_program fragment.color[n]) color results.  If
-    * any are written, FRAG_RESULT_COLOR will not be written.
-    */
-<<<<<<< HEAD
-   FRAG_RESULT_DATA0 = 3,
-   FRAG_RESULT_MAX = (FRAG_RESULT_DATA0 + MAX_DRAW_BUFFERS)
-} gl_frag_result;
-
-
-
-struct gl_config;
-	
-
-
-/**
  * An index for each type of texture object.  These correspond to the GL
  * texture target enums, such as GL_TEXTURE_2D, GL_TEXTURE_CUBE_MAP, etc.
  * Note: the order is from highest priority to lowest priority.
@@ -1736,20 +292,6 @@
 
 
 
-=======
-   /*@{*/
-   struct gl_2d_map Map2Vertex3;
-   struct gl_2d_map Map2Vertex4;
-   struct gl_2d_map Map2Index;
-   struct gl_2d_map Map2Color4;
-   struct gl_2d_map Map2Normal;
-   struct gl_2d_map Map2Texture1;
-   struct gl_2d_map Map2Texture2;
-   struct gl_2d_map Map2Texture3;
-   struct gl_2d_map Map2Texture4;
-   /*@}*/
-};
->>>>>>> 1658efc4
 
 
 struct gl_transform_feedback_varying_info
@@ -1807,69 +349,6 @@
     */
    unsigned BufferStride[MAX_FEEDBACK_BUFFERS];
 };
-
-
-<<<<<<< HEAD
-=======
-/**
- * Transform feedback object state
- */
-struct gl_transform_feedback_object
-{
-   GLuint Name;  /**< AKA the object ID */
-   GLint RefCount;
-   GLboolean Active;  /**< Is transform feedback enabled? */
-   GLboolean Paused;  /**< Is transform feedback paused? */
-   GLboolean EndedAnytime; /**< Has EndTransformFeedback been called
-                                at least once? */
-   GLboolean EverBound; /**< Has this object been bound? */
-
-   /**
-    * GLES: if Active is true, remaining number of primitives which can be
-    * rendered without overflow.  This is necessary to track because GLES
-    * requires us to generate INVALID_OPERATION if a call to glDrawArrays or
-    * glDrawArraysInstanced would overflow transform feedback buffers.
-    * Undefined if Active is false.
-    *
-    * Not tracked for desktop GL since it's unnecessary.
-    */
-   unsigned GlesRemainingPrims;
-
-   /** The feedback buffers */
-   GLuint BufferNames[MAX_FEEDBACK_BUFFERS];
-   struct gl_buffer_object *Buffers[MAX_FEEDBACK_BUFFERS];
-
-   /** Start of feedback data in dest buffer */
-   GLintptr Offset[MAX_FEEDBACK_BUFFERS];
-
-   /**
-    * Max data to put into dest buffer (in bytes).  Computed based on
-    * RequestedSize and the actual size of the buffer.
-    */
-   GLsizeiptr Size[MAX_FEEDBACK_BUFFERS];
-
-   /**
-    * Size that was specified when the buffer was bound.  If the buffer was
-    * bound with glBindBufferBase() or glBindBufferOffsetEXT(), this value is
-    * zero.
-    */
-   GLsizeiptr RequestedSize[MAX_FEEDBACK_BUFFERS];
-};
-
-
-/**
- * Context state for transform feedback.
- */
-struct gl_transform_feedback_state
-{
-   GLenum Mode;       /**< GL_POINTS, GL_LINES or GL_TRIANGLES */
-
-   /** The general binding point (GL_TRANSFORM_FEEDBACK_BUFFER) */
-   struct gl_buffer_object *CurrentBuffer;
-
-   /** The table of all transform feedback objects */
-   struct _mesa_HashTable *Objects;
->>>>>>> 1658efc4
 
 
 
@@ -1999,189 +478,6 @@
 };
 
 
-/** Vertex program object */
-struct gl_vertex_program
-{
-   struct gl_program Base;   /**< base class */
-   GLboolean IsPositionInvariant;
-   GLboolean UsesClipDistance;
-};
-
-
-/** Geometry program object */
-struct gl_geometry_program
-{
-   struct gl_program Base;   /**< base class */
-
-   GLint VerticesOut;
-   GLenum InputType;  /**< GL_POINTS, GL_LINES, GL_LINES_ADJACENCY_ARB,
-                           GL_TRIANGLES, or GL_TRIANGLES_ADJACENCY_ARB */
-   GLenum OutputType; /**< GL_POINTS, GL_LINE_STRIP or GL_TRIANGLE_STRIP */
-};
-
-
-<<<<<<< HEAD
-=======
-/** Fragment program object */
-struct gl_fragment_program
-{
-   struct gl_program Base;   /**< base class */
-   GLboolean UsesKill;          /**< shader uses KIL instruction */
-   GLboolean UsesDFdy;          /**< shader uses DDY instruction */
-   GLboolean OriginUpperLeft;
-   GLboolean PixelCenterInteger;
-   enum gl_frag_depth_layout FragDepthLayout;
-
-   /**
-    * GLSL interpolation qualifier associated with each fragment shader input.
-    * For inputs that do not have an interpolation qualifier specified in
-    * GLSL, the value is INTERP_QUALIFIER_NONE.
-    */
-   enum glsl_interp_qualifier InterpQualifier[VARYING_SLOT_MAX];
-
-   /**
-    * Bitfield indicating, for each fragment shader input, 1 if that input
-    * uses centroid interpolation, 0 otherwise.  Unused inputs are 0.
-    */
-   GLbitfield64 IsCentroid;
-};
-
-
-/**
- * State common to vertex and fragment programs.
- */
-struct gl_program_state
-{
-   GLint ErrorPos;                       /* GL_PROGRAM_ERROR_POSITION_ARB/NV */
-   const char *ErrorString;              /* GL_PROGRAM_ERROR_STRING_ARB/NV */
-};
-
-
-/**
- * Context state for vertex programs.
- */
-struct gl_vertex_program_state
-{
-   GLboolean Enabled;            /**< User-set GL_VERTEX_PROGRAM_ARB/NV flag */
-   GLboolean _Enabled;           /**< Enabled and _valid_ user program? */
-   GLboolean PointSizeEnabled;   /**< GL_VERTEX_PROGRAM_POINT_SIZE_ARB/NV */
-   GLboolean TwoSideEnabled;     /**< GL_VERTEX_PROGRAM_TWO_SIDE_ARB/NV */
-   /** Computed two sided lighting for fixed function/programs. */
-   GLboolean _TwoSideEnabled;
-   struct gl_vertex_program *Current;  /**< User-bound vertex program */
-
-   /** Currently enabled and valid vertex program (including internal
-    * programs, user-defined vertex programs and GLSL vertex shaders).
-    * This is the program we must use when rendering.
-    */
-   struct gl_vertex_program *_Current;
-
-   GLfloat Parameters[MAX_PROGRAM_ENV_PARAMS][4]; /**< Env params */
-
-   /** Should fixed-function T&L be implemented with a vertex prog? */
-   GLboolean _MaintainTnlProgram;
-
-   /** Program to emulate fixed-function T&L (see above) */
-   struct gl_vertex_program *_TnlProgram;
-
-   /** Cache of fixed-function programs */
-   struct gl_program_cache *Cache;
-
-   GLboolean _Overriden;
-};
-
-
-/**
- * Context state for geometry programs.
- */
-struct gl_geometry_program_state
-{
-   GLboolean Enabled;               /**< GL_ARB_GEOMETRY_SHADER4 */
-   GLboolean _Enabled;              /**< Enabled and valid program? */
-   struct gl_geometry_program *Current;  /**< user-bound geometry program */
-
-   /** Currently enabled and valid program (including internal programs
-    * and compiled shader programs).
-    */
-   struct gl_geometry_program *_Current;
-
-   GLfloat Parameters[MAX_PROGRAM_ENV_PARAMS][4]; /**< Env params */
-
-   /** Cache of fixed-function programs */
-   struct gl_program_cache *Cache;
-};
-
-/**
- * Context state for fragment programs.
- */
-struct gl_fragment_program_state
-{
-   GLboolean Enabled;     /**< User-set fragment program enable flag */
-   GLboolean _Enabled;    /**< Enabled and _valid_ user program? */
-   struct gl_fragment_program *Current;  /**< User-bound fragment program */
-
-   /** Currently enabled and valid fragment program (including internal
-    * programs, user-defined fragment programs and GLSL fragment shaders).
-    * This is the program we must use when rendering.
-    */
-   struct gl_fragment_program *_Current;
-
-   GLfloat Parameters[MAX_PROGRAM_ENV_PARAMS][4]; /**< Env params */
-
-   /** Should fixed-function texturing be implemented with a fragment prog? */
-   GLboolean _MaintainTexEnvProgram;
-
-   /** Program to emulate fixed-function texture env/combine (see above) */
-   struct gl_fragment_program *_TexEnvProgram;
-
-   /** Cache of fixed-function programs */
-   struct gl_program_cache *Cache;
-};
-
-
-/**
- * ATI_fragment_shader runtime state
- */
-#define ATI_FS_INPUT_PRIMARY 0
-#define ATI_FS_INPUT_SECONDARY 1
-
-struct atifs_instruction;
-struct atifs_setupinst;
-
-/**
- * ATI fragment shader
- */
-struct ati_fragment_shader
-{
-   GLuint Id;
-   GLint RefCount;
-   struct atifs_instruction *Instructions[2];
-   struct atifs_setupinst *SetupInst[2];
-   GLfloat Constants[8][4];
-   GLbitfield LocalConstDef;  /**< Indicates which constants have been set */
-   GLubyte numArithInstr[2];
-   GLubyte regsAssigned[2];
-   GLubyte NumPasses;         /**< 1 or 2 */
-   GLubyte cur_pass;
-   GLubyte last_optype;
-   GLboolean interpinp1;
-   GLboolean isValid;
-   GLuint swizzlerq;
-};
-
-/**
- * Context state for GL_ATI_fragment_shader
- */
-struct gl_ati_fragment_shader_state
-{
-   GLboolean Enabled;
-   GLboolean _Enabled;                  /**< enabled and valid shader? */
-   GLboolean Compiling;
-   GLfloat GlobalConstants[8][4];
-   struct ati_fragment_shader *Current;
-};
->>>>>>> 1658efc4
-
 
 /** Set by #pragma directives */
 struct gl_sl_pragmas
@@ -2499,254 +795,6 @@
    struct gl_sl_pragmas DefaultPragmas; /**< Default #pragma settings */
 };
 
-
-<<<<<<< HEAD
-=======
-/**
- * Occlusion/timer query object.
- */
-struct gl_query_object
-{
-   GLenum Target;      /**< The query target, when active */
-   GLuint Id;          /**< hash table ID/name */
-   GLuint64EXT Result; /**< the counter */
-   GLboolean Active;   /**< inside Begin/EndQuery */
-   GLboolean Ready;    /**< result is ready? */
-   GLboolean EverBound;/**< has query object ever been bound */
-};
-
-
-/**
- * Context state for query objects.
- */
-struct gl_query_state
-{
-   struct _mesa_HashTable *QueryObjects;
-   struct gl_query_object *CurrentOcclusionObject; /* GL_ARB_occlusion_query */
-   struct gl_query_object *CurrentTimerObject;     /* GL_EXT_timer_query */
-
-   /** GL_NV_conditional_render */
-   struct gl_query_object *CondRenderQuery;
-
-   /** GL_EXT_transform_feedback */
-   struct gl_query_object *PrimitivesGenerated;
-   struct gl_query_object *PrimitivesWritten;
-
-   /** GL_ARB_timer_query */
-   struct gl_query_object *TimeElapsed;
-
-   GLenum CondRenderMode;
-};
-
-
-/** Sync object state */
-struct gl_sync_object
-{
-   GLenum Type;               /**< GL_SYNC_FENCE */
-   GLuint Name;               /**< Fence name */
-   GLint RefCount;            /**< Reference count */
-   GLboolean DeletePending;   /**< Object was deleted while there were still
-			       * live references (e.g., sync not yet finished)
-			       */
-   GLenum SyncCondition;
-   GLbitfield Flags;          /**< Flags passed to glFenceSync */
-   GLuint StatusFlag:1;       /**< Has the sync object been signaled? */
-};
-
-
-/**
- * State which can be shared by multiple contexts:
- */
-struct gl_shared_state
-{
-   _glthread_Mutex Mutex;		   /**< for thread safety */
-   GLint RefCount;			   /**< Reference count */
-   struct _mesa_HashTable *DisplayList;	   /**< Display lists hash table */
-   struct _mesa_HashTable *TexObjects;	   /**< Texture objects hash table */
-
-   /** Default texture objects (shared by all texture units) */
-   struct gl_texture_object *DefaultTex[NUM_TEXTURE_TARGETS];
-
-   /** Fallback texture used when a bound texture is incomplete */
-   struct gl_texture_object *FallbackTex[NUM_TEXTURE_TARGETS];
-
-   /**
-    * \name Thread safety and statechange notification for texture
-    * objects. 
-    *
-    * \todo Improve the granularity of locking.
-    */
-   /*@{*/
-   _glthread_Mutex TexMutex;		/**< texobj thread safety */
-   GLuint TextureStateStamp;	        /**< state notification for shared tex */
-   /*@}*/
-
-   /** Default buffer object for vertex arrays that aren't in VBOs */
-   struct gl_buffer_object *NullBufferObj;
-
-   /**
-    * \name Vertex/geometry/fragment programs
-    */
-   /*@{*/
-   struct _mesa_HashTable *Programs; /**< All vertex/fragment programs */
-   struct gl_vertex_program *DefaultVertexProgram;
-   struct gl_fragment_program *DefaultFragmentProgram;
-   struct gl_geometry_program *DefaultGeometryProgram;
-   /*@}*/
-
-   /* GL_ATI_fragment_shader */
-   struct _mesa_HashTable *ATIShaders;
-   struct ati_fragment_shader *DefaultFragmentShader;
-
-   struct _mesa_HashTable *BufferObjects;
-
-   /** Table of both gl_shader and gl_shader_program objects */
-   struct _mesa_HashTable *ShaderObjects;
-
-   /* GL_EXT_framebuffer_object */
-   struct _mesa_HashTable *RenderBuffers;
-   struct _mesa_HashTable *FrameBuffers;
-
-   /* GL_ARB_sync */
-   struct set *SyncObjects;
-
-   /** GL_ARB_sampler_objects */
-   struct _mesa_HashTable *SamplerObjects;
-};
-
-
-
-/**
- * Renderbuffers represent drawing surfaces such as color, depth and/or
- * stencil.  A framebuffer object has a set of renderbuffers.
- * Drivers will typically derive subclasses of this type.
- */
-struct gl_renderbuffer
-{
-   _glthread_Mutex Mutex; /**< for thread safety */
-   GLuint ClassID;        /**< Useful for drivers */
-   GLuint Name;
-   GLint RefCount;
-   GLuint Width, Height;
-   GLboolean Purgeable;  /**< Is the buffer purgeable under memory pressure? */
-   GLboolean AttachedAnytime; /**< TRUE if it was attached to a framebuffer */
-   GLubyte NumSamples;
-   GLenum InternalFormat; /**< The user-specified format */
-   GLenum _BaseFormat;    /**< Either GL_RGB, GL_RGBA, GL_DEPTH_COMPONENT or
-                               GL_STENCIL_INDEX. */
-   gl_format Format;      /**< The actual renderbuffer memory format */
-
-   /** Delete this renderbuffer */
-   void (*Delete)(struct gl_context *ctx, struct gl_renderbuffer *rb);
-
-   /** Allocate new storage for this renderbuffer */
-   GLboolean (*AllocStorage)(struct gl_context *ctx,
-                             struct gl_renderbuffer *rb,
-                             GLenum internalFormat,
-                             GLuint width, GLuint height);
-};
-
-
-/**
- * A renderbuffer attachment points to either a texture object (and specifies
- * a mipmap level, cube face or 3D texture slice) or points to a renderbuffer.
- */
-struct gl_renderbuffer_attachment
-{
-   GLenum Type;  /**< \c GL_NONE or \c GL_TEXTURE or \c GL_RENDERBUFFER_EXT */
-   GLboolean Complete;
-
-   /**
-    * If \c Type is \c GL_RENDERBUFFER_EXT, this stores a pointer to the
-    * application supplied renderbuffer object.
-    */
-   struct gl_renderbuffer *Renderbuffer;
-
-   /**
-    * If \c Type is \c GL_TEXTURE, this stores a pointer to the application
-    * supplied texture object.
-    */
-   struct gl_texture_object *Texture;
-   GLuint TextureLevel; /**< Attached mipmap level. */
-   GLuint CubeMapFace;  /**< 0 .. 5, for cube map textures. */
-   GLuint Zoffset;      /**< Slice for 3D textures,  or layer for both 1D
-                         * and 2D array textures */
-};
-
-
-/**
- * A framebuffer is a collection of renderbuffers (color, depth, stencil, etc).
- * In C++ terms, think of this as a base class from which device drivers
- * will make derived classes.
- */
-struct gl_framebuffer
-{
-   _glthread_Mutex Mutex;  /**< for thread safety */
-   /**
-    * If zero, this is a window system framebuffer.  If non-zero, this
-    * is a FBO framebuffer; note that for some devices (i.e. those with
-    * a natural pixel coordinate system for FBOs that differs from the
-    * OpenGL/Mesa coordinate system), this means that the viewport,
-    * polygon face orientation, and polygon stipple will have to be inverted.
-    */
-   GLuint Name;
-
-   GLint RefCount;
-   GLboolean DeletePending;
-
-   /**
-    * The framebuffer's visual. Immutable if this is a window system buffer.
-    * Computed from attachments if user-made FBO.
-    */
-   struct gl_config Visual;
-
-   GLboolean Initialized;
-
-   GLuint Width, Height;	/**< size of frame buffer in pixels */
-
-   /** \name  Drawing bounds (Intersection of buffer size and scissor box) */
-   /*@{*/
-   GLint _Xmin, _Xmax;  /**< inclusive */
-   GLint _Ymin, _Ymax;  /**< exclusive */
-   /*@}*/
-
-   /** \name  Derived Z buffer stuff */
-   /*@{*/
-   GLuint _DepthMax;	/**< Max depth buffer value */
-   GLfloat _DepthMaxF;	/**< Float max depth buffer value */
-   GLfloat _MRD;	/**< minimum resolvable difference in Z values */
-   /*@}*/
-
-   /** One of the GL_FRAMEBUFFER_(IN)COMPLETE_* tokens */
-   GLenum _Status;
-
-   /** Integer color values */
-   GLboolean _IntegerColor;
-
-   /* ARB_color_buffer_float */
-   GLboolean _AllColorBuffersFixedPoint; /* no integer, no float */
-   GLboolean _HasSNormOrFloatColorBuffer;
-
-   /** Array of all renderbuffer attachments, indexed by BUFFER_* tokens. */
-   struct gl_renderbuffer_attachment Attachment[BUFFER_COUNT];
-
-   /* In unextended OpenGL these vars are part of the GL_COLOR_BUFFER
-    * attribute group and GL_PIXEL attribute group, respectively.
-    */
-   GLenum ColorDrawBuffer[MAX_DRAW_BUFFERS];
-   GLenum ColorReadBuffer;
-
-   /** Computed from ColorDraw/ReadBuffer above */
-   GLuint _NumColorDrawBuffers;
-   GLint _ColorDrawBufferIndexes[MAX_DRAW_BUFFERS]; /**< BUFFER_x or -1 */
-   GLint _ColorReadBufferIndex; /* -1 = None */
-   struct gl_renderbuffer *_ColorDrawBuffers[MAX_DRAW_BUFFERS];
-   struct gl_renderbuffer *_ColorReadBuffer;
-
-   /** Delete this framebuffer */
-   void (*Delete)(struct gl_framebuffer *fb);
-};
->>>>>>> 1658efc4
 
 
 
@@ -2958,17 +1006,6 @@
     * Drivers that support transform feedback must set this value to GL_FALSE.
     */
    GLboolean DisableVaryingPacking;
-
-   /*
-    * Maximum value supported for an index in DrawElements and friends.
-    *
-    * This must be at least (1ull<<24)-1.  The default value is
-    * (1ull<<32)-1.
-    *
-    * \since ES 3.0 or GL_ARB_ES3_compatibility
-    * \sa _mesa_init_constants
-    */
-   GLuint64 MaxElementIndex;
 
    /**
     * Disable interpretation of line continuations (lines ending with a
@@ -3141,85 +1178,12 @@
 #include "dd.h"
 
 
-<<<<<<< HEAD
-
-
-
-typedef enum {
-   SHADER_ERROR_UNKNOWN,
-   SHADER_ERROR_COUNT
-} gl_shader_error;
-	
-=======
-/**
- * Display list flags.
- * Strictly this is a tnl-private concept, but it doesn't seem
- * worthwhile adding a tnl private structure just to hold this one bit
- * of information:
- */
-#define DLIST_DANGLING_REFS     0x1 
-
-
-/** Opaque declaration of display list payload data type */
-union gl_dlist_node;
-
-
-/**
- * Provide a location where information about a display list can be
- * collected.  Could be extended with driverPrivate structures,
- * etc. in the future.
- */
-struct gl_display_list
-{
-   GLuint Name;
-   GLbitfield Flags;  /**< DLIST_x flags */
-   /** The dlist commands are in a linked list of nodes */
-   union gl_dlist_node *Head;
-};
-
-
-/**
- * State used during display list compilation and execution.
- */
-struct gl_dlist_state
-{
-   GLuint CallDepth;		/**< Current recursion calling depth */
-
-   struct gl_display_list *CurrentList; /**< List currently being compiled */
-   union gl_dlist_node *CurrentBlock; /**< Pointer to current block of nodes */
-   GLuint CurrentPos;		/**< Index into current block of nodes */
-
-   GLvertexformat ListVtxfmt;
-
-   GLubyte ActiveAttribSize[VERT_ATTRIB_MAX];
-   GLfloat CurrentAttrib[VERT_ATTRIB_MAX][4];
-   
-   GLubyte ActiveMaterialSize[MAT_ATTRIB_MAX];
-   GLfloat CurrentMaterial[MAT_ATTRIB_MAX][4];
-
-   struct {
-      /* State known to have been set by the currently-compiling display
-       * list.  Used to eliminate some redundant state changes.
-       */
-      GLenum ShadeModel;
-   } Current;
-};
 
 /** @{
  *
  * These are a mapping of the GL_ARB_debug_output enums to small enums
  * suitable for use as an array index.
  */
-
-enum mesa_debug_source {
-   MESA_DEBUG_SOURCE_API,
-   MESA_DEBUG_SOURCE_WINDOW_SYSTEM,
-   MESA_DEBUG_SOURCE_SHADER_COMPILER,
-   MESA_DEBUG_SOURCE_THIRD_PARTY,
-   MESA_DEBUG_SOURCE_APPLICATION,
-   MESA_DEBUG_SOURCE_OTHER,
-   MESA_DEBUG_SOURCE_COUNT,
-};
 
 enum mesa_debug_type {
    MESA_DEBUG_TYPE_ERROR,
@@ -3231,52 +1195,8 @@
    MESA_DEBUG_TYPE_COUNT,
 };
 
-enum mesa_debug_severity {
-   MESA_DEBUG_SEVERITY_LOW,
-   MESA_DEBUG_SEVERITY_MEDIUM,
-   MESA_DEBUG_SEVERITY_HIGH,
-   MESA_DEBUG_SEVERITY_COUNT,
-};
-
 /** @} */
 
-/**
- * An error, warning, or other piece of debug information for an application
- * to consume via GL_ARB_debug_output.
- */
-struct gl_debug_msg
-{
-   enum mesa_debug_source source;
-   enum mesa_debug_type type;
-   GLuint id;
-   enum mesa_debug_severity severity;
-   GLsizei length;
-   GLcharARB *message;
-};
-
-struct gl_debug_namespace
-{
-   struct _mesa_HashTable *IDs;
-   unsigned ZeroID; /* a HashTable won't take zero, so store its state here */
-   /** lists of IDs in the hash table at each severity */
-   struct simple_node Severity[MESA_DEBUG_SEVERITY_COUNT];
-};
-
-struct gl_debug_state
-{
-   GLDEBUGPROCARB Callback;
-   GLvoid *CallbackData;
-   GLboolean SyncOutput;
-   GLboolean Defaults[MESA_DEBUG_SEVERITY_COUNT][MESA_DEBUG_SOURCE_COUNT][MESA_DEBUG_TYPE_COUNT];
-   struct gl_debug_namespace Namespaces[MESA_DEBUG_SOURCE_COUNT][MESA_DEBUG_TYPE_COUNT];
-   struct gl_debug_msg Log[MAX_DEBUG_LOGGED_MESSAGES];
-   GLint NumMessages;
-   GLint NextMsg;
-   GLint NextMsgLength; /* redundant, but copied here from Log[NextMsg].length
-                           for the sake of the offsetof() code in get.c */
-};
-
->>>>>>> 1658efc4
 /**
  * Enum for the OpenGL APIs we know about and may support.
  *
@@ -3307,38 +1227,6 @@
 struct gl_context
 {
    gl_api API;
-<<<<<<< HEAD
-=======
-   /**
-    * The current dispatch table for non-displaylist-saving execution, either
-    * BeginEnd or OutsideBeginEnd
-    */
-   struct _glapi_table *Exec;
-   /**
-    * The normal dispatch table for non-displaylist-saving, non-begin/end
-    */
-   struct _glapi_table *OutsideBeginEnd;
-   /** The dispatch table used between glNewList() and glEndList() */
-   struct _glapi_table *Save;
-   /**
-    * The dispatch table used between glBegin() and glEnd() (outside of a
-    * display list).  Only valid functions between those two are set, which is
-    * mostly just the set in a GLvertexformat struct.
-    */
-   struct _glapi_table *BeginEnd;
-   /**
-    * Tracks the current dispatch table out of the 3 above, so that it can be
-    * re-set on glXMakeCurrent().
-    */
-   struct _glapi_table *CurrentDispatch;
-   /*@}*/
-
-   struct gl_config Visual;
-   struct gl_framebuffer *DrawBuffer;	/**< buffer for writing */
-   struct gl_framebuffer *ReadBuffer;	/**< buffer for reading */
-   struct gl_framebuffer *WinSysDrawBuffer;  /**< set with MakeCurrent */
-   struct gl_framebuffer *WinSysReadBuffer;  /**< set with MakeCurrent */
->>>>>>> 1658efc4
 
    /**
     * Device driver function pointer table
