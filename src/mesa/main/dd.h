/**
 * \file dd.h
 * Device driver interfaces.
 */

/*
 * Mesa 3-D graphics library
 * Version:  6.5.2
 *
 * Copyright (C) 1999-2006  Brian Paul   All Rights Reserved.
 *
 * Permission is hereby granted, free of charge, to any person obtaining a
 * copy of this software and associated documentation files (the "Software"),
 * to deal in the Software without restriction, including without limitation
 * the rights to use, copy, modify, merge, publish, distribute, sublicense,
 * and/or sell copies of the Software, and to permit persons to whom the
 * Software is furnished to do so, subject to the following conditions:
 *
 * The above copyright notice and this permission notice shall be included
 * in all copies or substantial portions of the Software.
 *
 * THE SOFTWARE IS PROVIDED "AS IS", WITHOUT WARRANTY OF ANY KIND, EXPRESS
 * OR IMPLIED, INCLUDING BUT NOT LIMITED TO THE WARRANTIES OF MERCHANTABILITY,
 * FITNESS FOR A PARTICULAR PURPOSE AND NONINFRINGEMENT.  IN NO EVENT SHALL
 * BRIAN PAUL BE LIABLE FOR ANY CLAIM, DAMAGES OR OTHER LIABILITY, WHETHER IN
 * AN ACTION OF CONTRACT, TORT OR OTHERWISE, ARISING FROM, OUT OF OR IN
 * CONNECTION WITH THE SOFTWARE OR THE USE OR OTHER DEALINGS IN THE SOFTWARE.
 */


#ifndef DD_INCLUDED
#define DD_INCLUDED

/* THIS FILE ONLY INCLUDED BY mtypes.h !!!!! */

struct gl_pixelstore_attrib;
struct gl_display_list;

/* GL_ARB_vertex_buffer_object */
/* Modifies GL_MAP_UNSYNCHRONIZED_BIT to allow driver to fail (return
 * NULL) if buffer is unavailable for immediate mapping.
 *
 * Does GL_MAP_INVALIDATE_RANGE_BIT do this?  It seems so, but it
 * would require more book-keeping in the driver than seems necessary
 * at this point.
 *
 * Does GL_MAP_INVALDIATE_BUFFER_BIT do this?  Not really -- we don't
 * want to provoke the driver to throw away the old storage, we will
 * respect the contents of already referenced data.
 */
#define MESA_MAP_NOWAIT_BIT       0x0040


/**
 * Device driver function table.
 * Core Mesa uses these function pointers to call into device drivers.
 * Most of these functions directly correspond to OpenGL state commands.
 * Core Mesa will call these functions after error checking has been done
 * so that the drivers don't have to worry about error testing.
 *
 * Vertex transformation/clipping/lighting is patched into the T&L module.
 * Rasterization functions are patched into the swrast module.
 *
 * Note: when new functions are added here, the drivers/common/driverfuncs.c
 * file should be updated too!!!
 */
struct dd_function_table {
   /**
    * Return a string as needed by glGetString().
    * Only the GL_RENDERER query must be implemented.  Otherwise, NULL can be
    * returned.
    */
   const GLubyte * (*GetString)( struct gl_context *ctx, GLenum name );

   /**
    * Notify the driver after Mesa has made some internal state changes.  
    *
    * This is in addition to any state change callbacks Mesa may already have
    * made.
    */
   void (*UpdateState)( struct gl_context *ctx, GLbitfield new_state );

   /**
    * Get the width and height of the named buffer/window.
    *
    * Mesa uses this to determine when the driver's window size has changed.
    * XXX OBSOLETE: this function will be removed in the future.
    */
   void (*GetBufferSize)( struct gl_framebuffer *buffer,
                          GLuint *width, GLuint *height );

   /**
    * Resize the given framebuffer to the given size.
    * XXX OBSOLETE: this function will be removed in the future.
    */
   void (*ResizeBuffers)( struct gl_context *ctx, struct gl_framebuffer *fb,
                          GLuint width, GLuint height);

   /**
    * Called whenever an error is generated.  
    * __struct gl_contextRec::ErrorValue contains the error value.
    */
   void (*Error)( struct gl_context *ctx );

   /**
    * This is called whenever glFinish() is called.
    */
   void (*Finish)( struct gl_context *ctx );

   /**
    * This is called whenever glFlush() is called.
    */
   void (*Flush)( struct gl_context *ctx );

   /**
    * Clear the color/depth/stencil/accum buffer(s).
    * \param buffers  a bitmask of BUFFER_BIT_* flags indicating which
    *                 renderbuffers need to be cleared.
    */
   void (*Clear)( struct gl_context *ctx, GLbitfield buffers );

   /**
    * Execute glAccum command.
    */
   void (*Accum)( struct gl_context *ctx, GLenum op, GLfloat value );


   /**
    * Execute glRasterPos, updating the ctx->Current.Raster fields
    */
   void (*RasterPos)( struct gl_context *ctx, const GLfloat v[4] );

   /**
    * \name Image-related functions
    */
   /*@{*/

   /**
    * Called by glDrawPixels().
    * \p unpack describes how to unpack the source image data.
    */
   void (*DrawPixels)( struct gl_context *ctx,
		       GLint x, GLint y, GLsizei width, GLsizei height,
		       GLenum format, GLenum type,
		       const struct gl_pixelstore_attrib *unpack,
		       const GLvoid *pixels );

   /**
    * Called by glReadPixels().
    */
   void (*ReadPixels)( struct gl_context *ctx,
		       GLint x, GLint y, GLsizei width, GLsizei height,
		       GLenum format, GLenum type,
		       const struct gl_pixelstore_attrib *unpack,
		       GLvoid *dest );

   /**
    * Called by glCopyPixels().  
    */
   void (*CopyPixels)( struct gl_context *ctx, GLint srcx, GLint srcy,
                       GLsizei width, GLsizei height,
                       GLint dstx, GLint dsty, GLenum type );

   /**
    * Called by glBitmap().  
    */
   void (*Bitmap)( struct gl_context *ctx,
		   GLint x, GLint y, GLsizei width, GLsizei height,
		   const struct gl_pixelstore_attrib *unpack,
		   const GLubyte *bitmap );
   /*@}*/

   
   /**
    * \name Texture image functions
    */
   /*@{*/

   /**
    * Choose texture format.
    * 
    * This is called by the \c _mesa_store_tex[sub]image[123]d() fallback
    * functions.  The driver should examine \p internalFormat and return a
    * gl_format value.
    */
   GLuint (*ChooseTextureFormat)( struct gl_context *ctx, GLint internalFormat,
                                     GLenum srcFormat, GLenum srcType );

   /**
    * Called by glTexImage1D().
    * 
    * \param target user specified.
    * \param format user specified.
    * \param type user specified.
    * \param pixels user specified.
    * \param packing indicates the image packing of pixels.
    * \param texObj is the target texture object.
    * \param texImage is the target texture image.  It will have the texture \p
    * width, \p height, \p depth, \p border and \p internalFormat information.
    * 
    * \p retainInternalCopy is returned by this function and indicates whether
    * core Mesa should keep an internal copy of the texture image.
    *
    * Drivers should call a fallback routine from texstore.c if needed.
    */
   void (*TexImage1D)( struct gl_context *ctx, GLenum target, GLint level,
                       GLint internalFormat,
                       GLint width, GLint border,
                       GLenum format, GLenum type, const GLvoid *pixels,
                       const struct gl_pixelstore_attrib *packing,
                       struct gl_texture_object *texObj,
                       struct gl_texture_image *texImage );

   /**
    * Called by glTexImage2D().
    * 
    * \sa dd_function_table::TexImage1D.
    */
   void (*TexImage2D)( struct gl_context *ctx, GLenum target, GLint level,
                       GLint internalFormat,
                       GLint width, GLint height, GLint border,
                       GLenum format, GLenum type, const GLvoid *pixels,
                       const struct gl_pixelstore_attrib *packing,
                       struct gl_texture_object *texObj,
                       struct gl_texture_image *texImage );
   
   /**
    * Called by glTexImage3D().
    * 
    * \sa dd_function_table::TexImage1D.
    */
   void (*TexImage3D)( struct gl_context *ctx, GLenum target, GLint level,
                       GLint internalFormat,
                       GLint width, GLint height, GLint depth, GLint border,
                       GLenum format, GLenum type, const GLvoid *pixels,
                       const struct gl_pixelstore_attrib *packing,
                       struct gl_texture_object *texObj,
                       struct gl_texture_image *texImage );

   /**
    * Called by glTexSubImage1D().
    *
    * \param target user specified.
    * \param level user specified.
    * \param xoffset user specified.
    * \param yoffset user specified.
    * \param zoffset user specified.
    * \param width user specified.
    * \param height user specified.
    * \param depth user specified.
    * \param format user specified.
    * \param type user specified.
    * \param pixels user specified.
    * \param packing indicates the image packing of pixels.
    * \param texObj is the target texture object.
    * \param texImage is the target texture image.  It will have the texture \p
    * width, \p height, \p border and \p internalFormat information.
    *
    * The driver should use a fallback routine from texstore.c if needed.
    */
   void (*TexSubImage1D)( struct gl_context *ctx, GLenum target, GLint level,
                          GLint xoffset, GLsizei width,
                          GLenum format, GLenum type,
                          const GLvoid *pixels,
                          const struct gl_pixelstore_attrib *packing,
                          struct gl_texture_object *texObj,
                          struct gl_texture_image *texImage );
   
   /**
    * Called by glTexSubImage2D().
    *
    * \sa dd_function_table::TexSubImage1D.
    */
   void (*TexSubImage2D)( struct gl_context *ctx, GLenum target, GLint level,
                          GLint xoffset, GLint yoffset,
                          GLsizei width, GLsizei height,
                          GLenum format, GLenum type,
                          const GLvoid *pixels,
                          const struct gl_pixelstore_attrib *packing,
                          struct gl_texture_object *texObj,
                          struct gl_texture_image *texImage );
   
   /**
    * Called by glTexSubImage3D().
    *
    * \sa dd_function_table::TexSubImage1D.
    */
   void (*TexSubImage3D)( struct gl_context *ctx, GLenum target, GLint level,
                          GLint xoffset, GLint yoffset, GLint zoffset,
                          GLsizei width, GLsizei height, GLint depth,
                          GLenum format, GLenum type,
                          const GLvoid *pixels,
                          const struct gl_pixelstore_attrib *packing,
                          struct gl_texture_object *texObj,
                          struct gl_texture_image *texImage );

   /**
    * Called by glGetTexImage().
    */
   void (*GetTexImage)( struct gl_context *ctx, GLenum target, GLint level,
                        GLenum format, GLenum type, GLvoid *pixels,
                        struct gl_texture_object *texObj,
                        struct gl_texture_image *texImage );

   /**
    * Called by glCopyTexImage1D().
    * 
    * Drivers should use a fallback routine from texstore.c if needed.
    */
   void (*CopyTexImage1D)( struct gl_context *ctx, GLenum target, GLint level,
                           GLenum internalFormat, GLint x, GLint y,
                           GLsizei width, GLint border );

   /**
    * Called by glCopyTexImage2D().
    * 
    * Drivers should use a fallback routine from texstore.c if needed.
    */
   void (*CopyTexImage2D)( struct gl_context *ctx, GLenum target, GLint level,
                           GLenum internalFormat, GLint x, GLint y,
                           GLsizei width, GLsizei height, GLint border );

   /**
    * Called by glCopyTexSubImage1D().
    * 
    * Drivers should use a fallback routine from texstore.c if needed.
    */
   void (*CopyTexSubImage1D)( struct gl_context *ctx, GLenum target, GLint level,
                              GLint xoffset,
                              GLint x, GLint y, GLsizei width );
   /**
    * Called by glCopyTexSubImage2D().
    * 
    * Drivers should use a fallback routine from texstore.c if needed.
    */
   void (*CopyTexSubImage2D)( struct gl_context *ctx, GLenum target, GLint level,
                              GLint xoffset, GLint yoffset,
                              GLint x, GLint y,
                              GLsizei width, GLsizei height );
   /**
    * Called by glCopyTexSubImage3D().
    * 
    * Drivers should use a fallback routine from texstore.c if needed.
    */
   void (*CopyTexSubImage3D)( struct gl_context *ctx, GLenum target, GLint level,
                              GLint xoffset, GLint yoffset, GLint zoffset,
                              GLint x, GLint y,
                              GLsizei width, GLsizei height );

   /**
    * Called by glGenerateMipmap() or when GL_GENERATE_MIPMAP_SGIS is enabled.
    */
   void (*GenerateMipmap)(struct gl_context *ctx, GLenum target,
                          struct gl_texture_object *texObj);

   /**
    * Called by glTexImage[123]D when user specifies a proxy texture
    * target.  
    *
    * \return GL_TRUE if the proxy test passes, or GL_FALSE if the test fails.
    */
   GLboolean (*TestProxyTexImage)(struct gl_context *ctx, GLenum target,
                                  GLint level, GLint internalFormat,
                                  GLenum format, GLenum type,
                                  GLint width, GLint height,
                                  GLint depth, GLint border);
   /*@}*/

   
   /**
    * \name Compressed texture functions
    */
   /*@{*/

   /**
    * Called by glCompressedTexImage1D().
    *
    * \param target user specified.
    * \param format user specified.
    * \param type user specified.
    * \param pixels user specified.
    * \param packing indicates the image packing of pixels.
    * \param texObj is the target texture object.
    * \param texImage is the target texture image.  It will have the texture \p
    * width, \p height, \p depth, \p border and \p internalFormat information.
    *      
    * \a retainInternalCopy is returned by this function and indicates whether
    * core Mesa should keep an internal copy of the texture image.
    */
   void (*CompressedTexImage1D)( struct gl_context *ctx, GLenum target,
                                 GLint level, GLint internalFormat,
                                 GLsizei width, GLint border,
                                 GLsizei imageSize, const GLvoid *data,
                                 struct gl_texture_object *texObj,
                                 struct gl_texture_image *texImage );
   /**
    * Called by glCompressedTexImage2D().
    *
    * \sa dd_function_table::CompressedTexImage1D.
    */
   void (*CompressedTexImage2D)( struct gl_context *ctx, GLenum target,
                                 GLint level, GLint internalFormat,
                                 GLsizei width, GLsizei height, GLint border,
                                 GLsizei imageSize, const GLvoid *data,
                                 struct gl_texture_object *texObj,
                                 struct gl_texture_image *texImage );
   /**
    * Called by glCompressedTexImage3D().
    *
    * \sa dd_function_table::CompressedTexImage3D.
    */
   void (*CompressedTexImage3D)( struct gl_context *ctx, GLenum target,
                                 GLint level, GLint internalFormat,
                                 GLsizei width, GLsizei height, GLsizei depth,
                                 GLint border,
                                 GLsizei imageSize, const GLvoid *data,
                                 struct gl_texture_object *texObj,
                                 struct gl_texture_image *texImage );

   /**
    * Called by glCompressedTexSubImage1D().
    * 
    * \param target user specified.
    * \param level user specified.
    * \param xoffset user specified.
    * \param yoffset user specified.
    * \param zoffset user specified.
    * \param width user specified.
    * \param height user specified.
    * \param depth user specified.
    * \param imageSize user specified.
    * \param data user specified.
    * \param texObj is the target texture object.
    * \param texImage is the target texture image.  It will have the texture \p
    * width, \p height, \p depth, \p border and \p internalFormat information.
    */
   void (*CompressedTexSubImage1D)(struct gl_context *ctx, GLenum target, GLint level,
                                   GLint xoffset, GLsizei width,
                                   GLenum format,
                                   GLsizei imageSize, const GLvoid *data,
                                   struct gl_texture_object *texObj,
                                   struct gl_texture_image *texImage);
   /**
    * Called by glCompressedTexSubImage2D().
    *
    * \sa dd_function_table::CompressedTexImage3D.
    */
   void (*CompressedTexSubImage2D)(struct gl_context *ctx, GLenum target, GLint level,
                                   GLint xoffset, GLint yoffset,
                                   GLsizei width, GLint height,
                                   GLenum format,
                                   GLsizei imageSize, const GLvoid *data,
                                   struct gl_texture_object *texObj,
                                   struct gl_texture_image *texImage);
   /**
    * Called by glCompressedTexSubImage3D().
    *
    * \sa dd_function_table::CompressedTexImage3D.
    */
   void (*CompressedTexSubImage3D)(struct gl_context *ctx, GLenum target, GLint level,
                                   GLint xoffset, GLint yoffset, GLint zoffset,
                                   GLsizei width, GLint height, GLint depth,
                                   GLenum format,
                                   GLsizei imageSize, const GLvoid *data,
                                   struct gl_texture_object *texObj,
                                   struct gl_texture_image *texImage);


   /**
    * Called by glGetCompressedTexImage.
    */
   void (*GetCompressedTexImage)(struct gl_context *ctx, GLenum target, GLint level,
                                 GLvoid *img,
                                 struct gl_texture_object *texObj,
                                 struct gl_texture_image *texImage);

   /*@}*/

   /**
    * \name Texture object functions
    */
   /*@{*/

   /**
    * Called by glBindTexture().
    */
   void (*BindTexture)( struct gl_context *ctx, GLenum target,
                        struct gl_texture_object *tObj );

   /**
    * Called to allocate a new texture object.
    * A new gl_texture_object should be returned.  The driver should
    * attach to it any device-specific info it needs.
    */
   struct gl_texture_object * (*NewTextureObject)( struct gl_context *ctx, GLuint name,
                                                   GLenum target );
   /**
    * Called when a texture object is about to be deallocated.  
    *
    * Driver should delete the gl_texture_object object and anything
    * hanging off of it.
    */
   void (*DeleteTexture)( struct gl_context *ctx, struct gl_texture_object *tObj );

   /**
    * Called to allocate a new texture image object.
    */
   struct gl_texture_image * (*NewTextureImage)( struct gl_context *ctx );

   /** 
    * Called to free tImage->Data.
    */
   void (*FreeTexImageData)( struct gl_context *ctx, struct gl_texture_image *tImage );

   /** Map texture image data into user space */
   void (*MapTexture)( struct gl_context *ctx, struct gl_texture_object *tObj );
   /** Unmap texture images from user space */
   void (*UnmapTexture)( struct gl_context *ctx, struct gl_texture_object *tObj );

   /**
    * Note: no context argument.  This function doesn't initially look
    * like it belongs here, except that the driver is the only entity
    * that knows for sure how the texture memory is allocated - via
    * the above callbacks.  There is then an argument that the driver
    * knows what memcpy paths might be fast.  Typically this is invoked with
    * 
    * to -- a pointer into texture memory allocated by NewTextureImage() above.
    * from -- a pointer into client memory or a mesa temporary.
    * sz -- nr bytes to copy.
    */
   void* (*TextureMemCpy)( void *to, const void *from, size_t sz );

   /**
    * Called by glAreTextureResident().
    */
   GLboolean (*IsTextureResident)( struct gl_context *ctx,
                                   struct gl_texture_object *t );

   /**
    * Called when the texture's color lookup table is changed.
    * 
    * If \p tObj is NULL then the shared texture palette
    * gl_texture_object::Palette is to be updated.
    */
   void (*UpdateTexturePalette)( struct gl_context *ctx,
                                 struct gl_texture_object *tObj );
   /*@}*/

   
   /**
    * \name Imaging functionality
    */
   /*@{*/
   void (*CopyColorTable)( struct gl_context *ctx,
			   GLenum target, GLenum internalformat,
			   GLint x, GLint y, GLsizei width );

   void (*CopyColorSubTable)( struct gl_context *ctx,
			      GLenum target, GLsizei start,
			      GLint x, GLint y, GLsizei width );
   /*@}*/


   /**
    * \name Vertex/fragment program functions
    */
   /*@{*/
   /** Bind a vertex/fragment program */
   void (*BindProgram)(struct gl_context *ctx, GLenum target, struct gl_program *prog);
   /** Allocate a new program */
   struct gl_program * (*NewProgram)(struct gl_context *ctx, GLenum target, GLuint id);
   /** Delete a program */
   void (*DeleteProgram)(struct gl_context *ctx, struct gl_program *prog);   
   /**
    * Notify driver that a program string (and GPU code) has been specified
    * or modified.  Return GL_TRUE or GL_FALSE to indicate if the program is
    * supported by the driver.
    */
   GLboolean (*ProgramStringNotify)(struct gl_context *ctx, GLenum target, 
                                    struct gl_program *prog);

   /** Query if program can be loaded onto hardware */
   GLboolean (*IsProgramNative)(struct gl_context *ctx, GLenum target, 
				struct gl_program *prog);
   
   /*@}*/

   /**
    * \name GLSL shader/program functions.
    */
   /*@{*/
   /**
    * Called when a shader is compiled.
    *
    * Note that not all shader objects get ShaderCompile called on
    * them.  Notably, the shaders containing builtin functions do not
    * have CompileShader() called, so if lowering passes are done they
    * need to also be performed in LinkShader().
    */
   GLboolean (*CompileShader)(struct gl_context *ctx, struct gl_shader *shader);
   /**
    * Called when a shader program is linked.
    *
    * This gives drivers an opportunity to clone the IR and make their
    * own transformations on it for the purposes of code generation.
    */
   GLboolean (*LinkShader)(struct gl_context *ctx, struct gl_shader_program *shader);
   /*@}*/

   /**
    * \name State-changing functions.
    *
    * \note drawing functions are above.
    *
    * These functions are called by their corresponding OpenGL API functions.
    * They are \e also called by the gl_PopAttrib() function!!!
    * May add more functions like these to the device driver in the future.
    */
   /*@{*/
   /** Specify the alpha test function */
   void (*AlphaFunc)(struct gl_context *ctx, GLenum func, GLfloat ref);
   /** Set the blend color */
   void (*BlendColor)(struct gl_context *ctx, const GLfloat color[4]);
   /** Set the blend equation */
   void (*BlendEquationSeparate)(struct gl_context *ctx, GLenum modeRGB, GLenum modeA);
   /** Specify pixel arithmetic */
   void (*BlendFuncSeparate)(struct gl_context *ctx,
                             GLenum sfactorRGB, GLenum dfactorRGB,
                             GLenum sfactorA, GLenum dfactorA);
   /** Specify clear values for the color buffers */
   void (*ClearColor)(struct gl_context *ctx, const GLfloat color[4]);
   /** Specify the clear value for the depth buffer */
   void (*ClearDepth)(struct gl_context *ctx, GLclampd d);
   /** Specify the clear value for the stencil buffer */
   void (*ClearStencil)(struct gl_context *ctx, GLint s);
   /** Specify a plane against which all geometry is clipped */
   void (*ClipPlane)(struct gl_context *ctx, GLenum plane, const GLfloat *equation );
   /** Enable and disable writing of frame buffer color components */
   void (*ColorMask)(struct gl_context *ctx, GLboolean rmask, GLboolean gmask,
                     GLboolean bmask, GLboolean amask );
   void (*ColorMaskIndexed)(struct gl_context *ctx, GLuint buf, GLboolean rmask,
                            GLboolean gmask, GLboolean bmask, GLboolean amask);
   /** Cause a material color to track the current color */
   void (*ColorMaterial)(struct gl_context *ctx, GLenum face, GLenum mode);
   /** Specify whether front- or back-facing facets can be culled */
   void (*CullFace)(struct gl_context *ctx, GLenum mode);
   /** Define front- and back-facing polygons */
   void (*FrontFace)(struct gl_context *ctx, GLenum mode);
   /** Specify the value used for depth buffer comparisons */
   void (*DepthFunc)(struct gl_context *ctx, GLenum func);
   /** Enable or disable writing into the depth buffer */
   void (*DepthMask)(struct gl_context *ctx, GLboolean flag);
   /** Specify mapping of depth values from NDC to window coordinates */
   void (*DepthRange)(struct gl_context *ctx, GLclampd nearval, GLclampd farval);
   /** Specify the current buffer for writing */
   void (*DrawBuffer)( struct gl_context *ctx, GLenum buffer );
   /** Specify the buffers for writing for fragment programs*/
   void (*DrawBuffers)( struct gl_context *ctx, GLsizei n, const GLenum *buffers );
   /** Enable or disable server-side gl capabilities */
   void (*Enable)(struct gl_context *ctx, GLenum cap, GLboolean state);
   /** Specify fog parameters */
   void (*Fogfv)(struct gl_context *ctx, GLenum pname, const GLfloat *params);
   /** Specify implementation-specific hints */
   void (*Hint)(struct gl_context *ctx, GLenum target, GLenum mode);
   /** Set light source parameters.
    * Note: for GL_POSITION and GL_SPOT_DIRECTION, params will have already
    * been transformed to eye-space.
    */
   void (*Lightfv)(struct gl_context *ctx, GLenum light,
		   GLenum pname, const GLfloat *params );
   /** Set the lighting model parameters */
   void (*LightModelfv)(struct gl_context *ctx, GLenum pname, const GLfloat *params);
   /** Specify the line stipple pattern */
   void (*LineStipple)(struct gl_context *ctx, GLint factor, GLushort pattern );
   /** Specify the width of rasterized lines */
   void (*LineWidth)(struct gl_context *ctx, GLfloat width);
   /** Specify a logical pixel operation for color index rendering */
   void (*LogicOpcode)(struct gl_context *ctx, GLenum opcode);
   void (*PointParameterfv)(struct gl_context *ctx, GLenum pname,
                            const GLfloat *params);
   /** Specify the diameter of rasterized points */
   void (*PointSize)(struct gl_context *ctx, GLfloat size);
   /** Select a polygon rasterization mode */
   void (*PolygonMode)(struct gl_context *ctx, GLenum face, GLenum mode);
   /** Set the scale and units used to calculate depth values */
   void (*PolygonOffset)(struct gl_context *ctx, GLfloat factor, GLfloat units);
   /** Set the polygon stippling pattern */
   void (*PolygonStipple)(struct gl_context *ctx, const GLubyte *mask );
   /* Specifies the current buffer for reading */
   void (*ReadBuffer)( struct gl_context *ctx, GLenum buffer );
   /** Set rasterization mode */
   void (*RenderMode)(struct gl_context *ctx, GLenum mode );
   /** Define the scissor box */
   void (*Scissor)(struct gl_context *ctx, GLint x, GLint y, GLsizei w, GLsizei h);
   /** Select flat or smooth shading */
   void (*ShadeModel)(struct gl_context *ctx, GLenum mode);
   /** OpenGL 2.0 two-sided StencilFunc */
   void (*StencilFuncSeparate)(struct gl_context *ctx, GLenum face, GLenum func,
                               GLint ref, GLuint mask);
   /** OpenGL 2.0 two-sided StencilMask */
   void (*StencilMaskSeparate)(struct gl_context *ctx, GLenum face, GLuint mask);
   /** OpenGL 2.0 two-sided StencilOp */
   void (*StencilOpSeparate)(struct gl_context *ctx, GLenum face, GLenum fail,
                             GLenum zfail, GLenum zpass);
   /** Control the generation of texture coordinates */
   void (*TexGen)(struct gl_context *ctx, GLenum coord, GLenum pname,
		  const GLfloat *params);
   /** Set texture environment parameters */
   void (*TexEnv)(struct gl_context *ctx, GLenum target, GLenum pname,
                  const GLfloat *param);
   /** Set texture parameters */
   void (*TexParameter)(struct gl_context *ctx, GLenum target,
                        struct gl_texture_object *texObj,
                        GLenum pname, const GLfloat *params);
   /** Set the viewport */
   void (*Viewport)(struct gl_context *ctx, GLint x, GLint y, GLsizei w, GLsizei h);
   /*@}*/


   /**
    * \name Vertex/pixel buffer object functions
    */
   /*@{*/
   void (*BindBuffer)( struct gl_context *ctx, GLenum target,
		       struct gl_buffer_object *obj );

   struct gl_buffer_object * (*NewBufferObject)( struct gl_context *ctx, GLuint buffer,
						 GLenum target );
   
   void (*DeleteBuffer)( struct gl_context *ctx, struct gl_buffer_object *obj );

   GLboolean (*BufferData)( struct gl_context *ctx, GLenum target, GLsizeiptrARB size,
                            const GLvoid *data, GLenum usage,
                            struct gl_buffer_object *obj );

   void (*BufferSubData)( struct gl_context *ctx, GLenum target, GLintptrARB offset,
			  GLsizeiptrARB size, const GLvoid *data,
			  struct gl_buffer_object *obj );

   void (*GetBufferSubData)( struct gl_context *ctx, GLenum target,
			     GLintptrARB offset, GLsizeiptrARB size,
			     GLvoid *data, struct gl_buffer_object *obj );

   void * (*MapBuffer)( struct gl_context *ctx, GLenum target, GLenum access,
			struct gl_buffer_object *obj );

   void (*CopyBufferSubData)( struct gl_context *ctx,
                              struct gl_buffer_object *src,
                              struct gl_buffer_object *dst,
                              GLintptr readOffset, GLintptr writeOffset,
                              GLsizeiptr size );

   /* May return NULL if MESA_MAP_NOWAIT_BIT is set in access:
    */
   void * (*MapBufferRange)( struct gl_context *ctx, GLenum target, GLintptr offset,
                             GLsizeiptr length, GLbitfield access,
                             struct gl_buffer_object *obj);

   void (*FlushMappedBufferRange)(struct gl_context *ctx, GLenum target, 
                                  GLintptr offset, GLsizeiptr length,
                                  struct gl_buffer_object *obj);

   GLboolean (*UnmapBuffer)( struct gl_context *ctx, GLenum target,
			     struct gl_buffer_object *obj );
   /*@}*/

   /**
    * \name Functions for GL_APPLE_object_purgeable
    */
   /*@{*/
   /* variations on ObjectPurgeable */
   GLenum (*BufferObjectPurgeable)( struct gl_context *ctx, struct gl_buffer_object *obj, GLenum option );
   GLenum (*RenderObjectPurgeable)( struct gl_context *ctx, struct gl_renderbuffer *obj, GLenum option );
   GLenum (*TextureObjectPurgeable)( struct gl_context *ctx, struct gl_texture_object *obj, GLenum option );

   /* variations on ObjectUnpurgeable */
   GLenum (*BufferObjectUnpurgeable)( struct gl_context *ctx, struct gl_buffer_object *obj, GLenum option );
   GLenum (*RenderObjectUnpurgeable)( struct gl_context *ctx, struct gl_renderbuffer *obj, GLenum option );
   GLenum (*TextureObjectUnpurgeable)( struct gl_context *ctx, struct gl_texture_object *obj, GLenum option );
   /*@}*/

   /**
    * \name Functions for GL_EXT_framebuffer_{object,blit}.
    */
   /*@{*/
   struct gl_framebuffer * (*NewFramebuffer)(struct gl_context *ctx, GLuint name);
   struct gl_renderbuffer * (*NewRenderbuffer)(struct gl_context *ctx, GLuint name);
   void (*BindFramebuffer)(struct gl_context *ctx, GLenum target,
                           struct gl_framebuffer *drawFb,
                           struct gl_framebuffer *readFb);
   void (*FramebufferRenderbuffer)(struct gl_context *ctx, 
                                   struct gl_framebuffer *fb,
                                   GLenum attachment,
                                   struct gl_renderbuffer *rb);
   void (*RenderTexture)(struct gl_context *ctx,
                         struct gl_framebuffer *fb,
                         struct gl_renderbuffer_attachment *att);
   void (*FinishRenderTexture)(struct gl_context *ctx,
                               struct gl_renderbuffer_attachment *att);
   void (*ValidateFramebuffer)(struct gl_context *ctx,
                               struct gl_framebuffer *fb);
   /*@}*/
<<<<<<< HEAD
   void (*BlitFramebuffer)(GLcontext *ctx,
=======
   void (*BlitFramebuffer)(struct gl_context *ctx,
>>>>>>> 28990043
                           GLint srcX0, GLint srcY0, GLint srcX1, GLint srcY1,
                           GLint dstX0, GLint dstY0, GLint dstX1, GLint dstY1,
                           GLbitfield mask, GLenum filter);

   /**
    * \name Query objects
    */
   /*@{*/
   struct gl_query_object * (*NewQueryObject)(struct gl_context *ctx, GLuint id);
   void (*DeleteQuery)(struct gl_context *ctx, struct gl_query_object *q);
   void (*BeginQuery)(struct gl_context *ctx, struct gl_query_object *q);
   void (*EndQuery)(struct gl_context *ctx, struct gl_query_object *q);
   void (*CheckQuery)(struct gl_context *ctx, struct gl_query_object *q);
   void (*WaitQuery)(struct gl_context *ctx, struct gl_query_object *q);
   /*@}*/


   /**
    * \name Vertex Array objects
    */
   /*@{*/
   struct gl_array_object * (*NewArrayObject)(struct gl_context *ctx, GLuint id);
   void (*DeleteArrayObject)(struct gl_context *ctx, struct gl_array_object *obj);
   void (*BindArrayObject)(struct gl_context *ctx, struct gl_array_object *obj);
   /*@}*/

   /**
    * \name GLSL-related functions (ARB extensions and OpenGL 2.x)
    */
   /*@{*/
   struct gl_shader *(*NewShader)(struct gl_context *ctx, GLuint name, GLenum type);
   void (*DeleteShader)(struct gl_context *ctx, struct gl_shader *shader);
   struct gl_shader_program *(*NewShaderProgram)(struct gl_context *ctx, GLuint name);
   void (*DeleteShaderProgram)(struct gl_context *ctx,
                               struct gl_shader_program *shProg);
   void (*UseProgram)(struct gl_context *ctx, struct gl_shader_program *shProg);
   /*@}*/


   /**
    * \name Support for multiple T&L engines
    */
   /*@{*/

   /**
    * Bitmask of state changes that require the current T&L module to be
    * validated, using ValidateTnlModule() below.
    */
   GLuint NeedValidate;

   /**
    * Validate the current T&L module. 
    *
    * This is called directly after UpdateState() when a state change that has
    * occurred matches the dd_function_table::NeedValidate bitmask above.  This
    * ensures all computed values are up to date, thus allowing the driver to
    * decide if the current T&L module needs to be swapped out.
    *
    * This must be non-NULL if a driver installs a custom T&L module and sets
    * the dd_function_table::NeedValidate bitmask, but may be NULL otherwise.
    */
   void (*ValidateTnlModule)( struct gl_context *ctx, GLuint new_state );


#define PRIM_OUTSIDE_BEGIN_END   (GL_POLYGON+1)
#define PRIM_INSIDE_UNKNOWN_PRIM (GL_POLYGON+2)
#define PRIM_UNKNOWN             (GL_POLYGON+3)

   /**
    * Set by the driver-supplied T&L engine.  
    *
    * Set to PRIM_OUTSIDE_BEGIN_END when outside glBegin()/glEnd().
    */
   GLuint CurrentExecPrimitive;

   /**
    * Current state of an in-progress compilation.  
    *
    * May take on any of the additional values PRIM_OUTSIDE_BEGIN_END,
    * PRIM_INSIDE_UNKNOWN_PRIM or PRIM_UNKNOWN defined above.
    */
   GLuint CurrentSavePrimitive;


#define FLUSH_STORED_VERTICES 0x1
#define FLUSH_UPDATE_CURRENT  0x2
   /**
    * Set by the driver-supplied T&L engine whenever vertices are buffered
    * between glBegin()/glEnd() objects or __struct gl_contextRec::Current is not
    * updated.
    *
    * The dd_function_table::FlushVertices call below may be used to resolve
    * these conditions.
    */
   GLuint NeedFlush;
   GLuint SaveNeedFlush;


   /* Called prior to any of the GLvertexformat functions being
    * called.  Paired with Driver.FlushVertices().
    */
   void (*BeginVertices)( struct gl_context *ctx );

   /**
    * If inside glBegin()/glEnd(), it should ASSERT(0).  Otherwise, if
    * FLUSH_STORED_VERTICES bit in \p flags is set flushes any buffered
    * vertices, if FLUSH_UPDATE_CURRENT bit is set updates
    * __struct gl_contextRec::Current and gl_light_attrib::Material
    *
    * Note that the default T&L engine never clears the
    * FLUSH_UPDATE_CURRENT bit, even after performing the update.
    */
   void (*FlushVertices)( struct gl_context *ctx, GLuint flags );
   void (*SaveFlushVertices)( struct gl_context *ctx );

   /**
    * Give the driver the opportunity to hook in its own vtxfmt for
    * compiling optimized display lists.  This is called on each valid
    * glBegin() during list compilation.
    */
   GLboolean (*NotifySaveBegin)( struct gl_context *ctx, GLenum mode );

   /**
    * Notify driver that the special derived value _NeedEyeCoords has
    * changed.
    */
   void (*LightingSpaceChange)( struct gl_context *ctx );

   /**
    * Called by glNewList().
    *
    * Let the T&L component know what is going on with display lists
    * in time to make changes to dispatch tables, etc.
    */
   void (*NewList)( struct gl_context *ctx, GLuint list, GLenum mode );
   /**
    * Called by glEndList().
    *
    * \sa dd_function_table::NewList.
    */
   void (*EndList)( struct gl_context *ctx );

   /**
    * Called by glCallList(s).
    *
    * Notify the T&L component before and after calling a display list.
    */
   void (*BeginCallList)( struct gl_context *ctx, 
			  struct gl_display_list *dlist );
   /**
    * Called by glEndCallList().
    *
    * \sa dd_function_table::BeginCallList.
    */
   void (*EndCallList)( struct gl_context *ctx );


   /**
    * \name GL_ARB_sync interfaces
    */
   /*@{*/
   struct gl_sync_object * (*NewSyncObject)(struct gl_context *, GLenum);
   void (*FenceSync)(struct gl_context *, struct gl_sync_object *, GLenum, GLbitfield);
   void (*DeleteSyncObject)(struct gl_context *, struct gl_sync_object *);
   void (*CheckSync)(struct gl_context *, struct gl_sync_object *);
   void (*ClientWaitSync)(struct gl_context *, struct gl_sync_object *,
			  GLbitfield, GLuint64);
   void (*ServerWaitSync)(struct gl_context *, struct gl_sync_object *,
			  GLbitfield, GLuint64);
   /*@}*/

   /** GL_NV_conditional_render */
   void (*BeginConditionalRender)(struct gl_context *ctx, struct gl_query_object *q,
                                  GLenum mode);
   void (*EndConditionalRender)(struct gl_context *ctx, struct gl_query_object *q);

   /**
    * \name GL_OES_draw_texture interface
    */
   /*@{*/
   void (*DrawTex)(struct gl_context *ctx, GLfloat x, GLfloat y, GLfloat z,
                   GLfloat width, GLfloat height);
   /*@}*/

   /**
    * \name GL_OES_EGL_image interface
    */
<<<<<<< HEAD
   void (*EGLImageTargetTexture2D)(GLcontext *ctx, GLenum target,
=======
   void (*EGLImageTargetTexture2D)(struct gl_context *ctx, GLenum target,
>>>>>>> 28990043
				   struct gl_texture_object *texObj,
				   struct gl_texture_image *texImage,
				   GLeglImageOES image_handle);
   void (*EGLImageTargetRenderbufferStorage)(struct gl_context *ctx,
					     struct gl_renderbuffer *rb,
					     void *image_handle);

   /**
    * \name GL_EXT_transform_feedback interface
    */
   struct gl_transform_feedback_object *
        (*NewTransformFeedback)(struct gl_context *ctx, GLuint name);
   void (*DeleteTransformFeedback)(struct gl_context *ctx,
                                   struct gl_transform_feedback_object *obj);
   void (*BeginTransformFeedback)(struct gl_context *ctx, GLenum mode,
                                  struct gl_transform_feedback_object *obj);
   void (*EndTransformFeedback)(struct gl_context *ctx,
                                struct gl_transform_feedback_object *obj);
   void (*PauseTransformFeedback)(struct gl_context *ctx,
                                  struct gl_transform_feedback_object *obj);
   void (*ResumeTransformFeedback)(struct gl_context *ctx,
                                   struct gl_transform_feedback_object *obj);
   void (*DrawTransformFeedback)(struct gl_context *ctx, GLenum mode,
                                 struct gl_transform_feedback_object *obj);
};


/**
 * Transform/Clip/Lighting interface
 *
 * Drivers present a reduced set of the functions possible in
 * glBegin()/glEnd() objects.  Core mesa provides translation stubs for the
 * remaining functions to map down to these entry points.
 *
 * These are the initial values to be installed into dispatch by
 * mesa.  If the T&L driver wants to modify the dispatch table
 * while installed, it must do so itself.  It would be possible for
 * the vertexformat to install its own initial values for these
 * functions, but this way there is an obvious list of what is
 * expected of the driver.
 *
 * If the driver wants to hook in entry points other than those
 * listed, it must restore them to their original values in
 * the disable() callback, below.
 */
typedef struct {
   /**
    * \name Vertex
    */
   /*@{*/
   void (GLAPIENTRYP ArrayElement)( GLint );
   void (GLAPIENTRYP Color3f)( GLfloat, GLfloat, GLfloat );
   void (GLAPIENTRYP Color3fv)( const GLfloat * );
   void (GLAPIENTRYP Color4f)( GLfloat, GLfloat, GLfloat, GLfloat );
   void (GLAPIENTRYP Color4fv)( const GLfloat * );
   void (GLAPIENTRYP EdgeFlag)( GLboolean );
   void (GLAPIENTRYP EvalCoord1f)( GLfloat );
   void (GLAPIENTRYP EvalCoord1fv)( const GLfloat * );
   void (GLAPIENTRYP EvalCoord2f)( GLfloat, GLfloat );
   void (GLAPIENTRYP EvalCoord2fv)( const GLfloat * );
   void (GLAPIENTRYP EvalPoint1)( GLint );
   void (GLAPIENTRYP EvalPoint2)( GLint, GLint );
   void (GLAPIENTRYP FogCoordfEXT)( GLfloat );
   void (GLAPIENTRYP FogCoordfvEXT)( const GLfloat * );
   void (GLAPIENTRYP Indexf)( GLfloat );
   void (GLAPIENTRYP Indexfv)( const GLfloat * );
   void (GLAPIENTRYP Materialfv)( GLenum face, GLenum pname, const GLfloat * );
   void (GLAPIENTRYP MultiTexCoord1fARB)( GLenum, GLfloat );
   void (GLAPIENTRYP MultiTexCoord1fvARB)( GLenum, const GLfloat * );
   void (GLAPIENTRYP MultiTexCoord2fARB)( GLenum, GLfloat, GLfloat );
   void (GLAPIENTRYP MultiTexCoord2fvARB)( GLenum, const GLfloat * );
   void (GLAPIENTRYP MultiTexCoord3fARB)( GLenum, GLfloat, GLfloat, GLfloat );
   void (GLAPIENTRYP MultiTexCoord3fvARB)( GLenum, const GLfloat * );
   void (GLAPIENTRYP MultiTexCoord4fARB)( GLenum, GLfloat, GLfloat, GLfloat, GLfloat );
   void (GLAPIENTRYP MultiTexCoord4fvARB)( GLenum, const GLfloat * );
   void (GLAPIENTRYP Normal3f)( GLfloat, GLfloat, GLfloat );
   void (GLAPIENTRYP Normal3fv)( const GLfloat * );
   void (GLAPIENTRYP SecondaryColor3fEXT)( GLfloat, GLfloat, GLfloat );
   void (GLAPIENTRYP SecondaryColor3fvEXT)( const GLfloat * );
   void (GLAPIENTRYP TexCoord1f)( GLfloat );
   void (GLAPIENTRYP TexCoord1fv)( const GLfloat * );
   void (GLAPIENTRYP TexCoord2f)( GLfloat, GLfloat );
   void (GLAPIENTRYP TexCoord2fv)( const GLfloat * );
   void (GLAPIENTRYP TexCoord3f)( GLfloat, GLfloat, GLfloat );
   void (GLAPIENTRYP TexCoord3fv)( const GLfloat * );
   void (GLAPIENTRYP TexCoord4f)( GLfloat, GLfloat, GLfloat, GLfloat );
   void (GLAPIENTRYP TexCoord4fv)( const GLfloat * );
   void (GLAPIENTRYP Vertex2f)( GLfloat, GLfloat );
   void (GLAPIENTRYP Vertex2fv)( const GLfloat * );
   void (GLAPIENTRYP Vertex3f)( GLfloat, GLfloat, GLfloat );
   void (GLAPIENTRYP Vertex3fv)( const GLfloat * );
   void (GLAPIENTRYP Vertex4f)( GLfloat, GLfloat, GLfloat, GLfloat );
   void (GLAPIENTRYP Vertex4fv)( const GLfloat * );
   void (GLAPIENTRYP CallList)( GLuint );
   void (GLAPIENTRYP CallLists)( GLsizei, GLenum, const GLvoid * );
   void (GLAPIENTRYP Begin)( GLenum );
   void (GLAPIENTRYP End)( void );
   /* GL_NV_vertex_program */
   void (GLAPIENTRYP VertexAttrib1fNV)( GLuint index, GLfloat x );
   void (GLAPIENTRYP VertexAttrib1fvNV)( GLuint index, const GLfloat *v );
   void (GLAPIENTRYP VertexAttrib2fNV)( GLuint index, GLfloat x, GLfloat y );
   void (GLAPIENTRYP VertexAttrib2fvNV)( GLuint index, const GLfloat *v );
   void (GLAPIENTRYP VertexAttrib3fNV)( GLuint index, GLfloat x, GLfloat y, GLfloat z );
   void (GLAPIENTRYP VertexAttrib3fvNV)( GLuint index, const GLfloat *v );
   void (GLAPIENTRYP VertexAttrib4fNV)( GLuint index, GLfloat x, GLfloat y, GLfloat z, GLfloat w );
   void (GLAPIENTRYP VertexAttrib4fvNV)( GLuint index, const GLfloat *v );
   /* GL_ARB_vertex_program */
   void (GLAPIENTRYP VertexAttrib1fARB)( GLuint index, GLfloat x );
   void (GLAPIENTRYP VertexAttrib1fvARB)( GLuint index, const GLfloat *v );
   void (GLAPIENTRYP VertexAttrib2fARB)( GLuint index, GLfloat x, GLfloat y );
   void (GLAPIENTRYP VertexAttrib2fvARB)( GLuint index, const GLfloat *v );
   void (GLAPIENTRYP VertexAttrib3fARB)( GLuint index, GLfloat x, GLfloat y, GLfloat z );
   void (GLAPIENTRYP VertexAttrib3fvARB)( GLuint index, const GLfloat *v );
   void (GLAPIENTRYP VertexAttrib4fARB)( GLuint index, GLfloat x, GLfloat y, GLfloat z, GLfloat w );
   void (GLAPIENTRYP VertexAttrib4fvARB)( GLuint index, const GLfloat *v );
   /*@}*/

   void (GLAPIENTRYP Rectf)( GLfloat, GLfloat, GLfloat, GLfloat );

   /**
    * \name Array
    */
   /*@{*/
   void (GLAPIENTRYP DrawArrays)( GLenum mode, GLint start, GLsizei count );
   void (GLAPIENTRYP DrawElements)( GLenum mode, GLsizei count, GLenum type,
			 const GLvoid *indices );
   void (GLAPIENTRYP DrawRangeElements)( GLenum mode, GLuint start,
			      GLuint end, GLsizei count,
			      GLenum type, const GLvoid *indices );
   void (GLAPIENTRYP MultiDrawElementsEXT)( GLenum mode, const GLsizei *count,
					    GLenum type,
					    const GLvoid **indices,
					    GLsizei primcount);
   void (GLAPIENTRYP DrawElementsBaseVertex)( GLenum mode, GLsizei count,
					      GLenum type,
					      const GLvoid *indices,
					      GLint basevertex );
   void (GLAPIENTRYP DrawRangeElementsBaseVertex)( GLenum mode, GLuint start,
						   GLuint end, GLsizei count,
						   GLenum type,
						   const GLvoid *indices,
						   GLint basevertex);
   void (GLAPIENTRYP MultiDrawElementsBaseVertex)( GLenum mode,
						   const GLsizei *count,
						   GLenum type,
						   const GLvoid **indices,
						   GLsizei primcount,
						   const GLint *basevertex);
   void (GLAPIENTRYP DrawArraysInstanced)(GLenum mode, GLint first,
                                          GLsizei count, GLsizei primcount);
   void (GLAPIENTRYP DrawElementsInstanced)(GLenum mode, GLsizei count,
                                            GLenum type, const GLvoid *indices,
                                            GLsizei primcount);
   /*@}*/

   /**
    * \name Eval
    *
    * If you don't support eval, fallback to the default vertex format
    * on receiving an eval call and use the pipeline mechanism to
    * provide partial T&L acceleration.
    *
    * Mesa will provide a set of helper functions to do eval within
    * accelerated vertex formats, eventually...
    */
   /*@{*/
   void (GLAPIENTRYP EvalMesh1)( GLenum mode, GLint i1, GLint i2 );
   void (GLAPIENTRYP EvalMesh2)( GLenum mode, GLint i1, GLint i2, GLint j1, GLint j2 );
   /*@}*/

} GLvertexformat;


#endif /* DD_INCLUDED */<|MERGE_RESOLUTION|>--- conflicted
+++ resolved
@@ -800,11 +800,7 @@
    void (*ValidateFramebuffer)(struct gl_context *ctx,
                                struct gl_framebuffer *fb);
    /*@}*/
-<<<<<<< HEAD
-   void (*BlitFramebuffer)(GLcontext *ctx,
-=======
    void (*BlitFramebuffer)(struct gl_context *ctx,
->>>>>>> 28990043
                            GLint srcX0, GLint srcY0, GLint srcX1, GLint srcY1,
                            GLint dstX0, GLint dstY0, GLint dstX1, GLint dstY1,
                            GLbitfield mask, GLenum filter);
@@ -992,11 +988,7 @@
    /**
     * \name GL_OES_EGL_image interface
     */
-<<<<<<< HEAD
-   void (*EGLImageTargetTexture2D)(GLcontext *ctx, GLenum target,
-=======
    void (*EGLImageTargetTexture2D)(struct gl_context *ctx, GLenum target,
->>>>>>> 28990043
 				   struct gl_texture_object *texObj,
 				   struct gl_texture_image *texImage,
 				   GLeglImageOES image_handle);
