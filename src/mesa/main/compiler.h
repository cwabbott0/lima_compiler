/*
 * Mesa 3-D graphics library
 * Version:  7.5
 *
 * Copyright (C) 1999-2008  Brian Paul   All Rights Reserved.
 * Copyright (C) 2009  VMware, Inc.  All Rights Reserved.
 *
 * Permission is hereby granted, free of charge, to any person obtaining a
 * copy of this software and associated documentation files (the "Software"),
 * to deal in the Software without restriction, including without limitation
 * the rights to use, copy, modify, merge, publish, distribute, sublicense,
 * and/or sell copies of the Software, and to permit persons to whom the
 * Software is furnished to do so, subject to the following conditions:
 *
 * The above copyright notice and this permission notice shall be included
 * in all copies or substantial portions of the Software.
 *
 * THE SOFTWARE IS PROVIDED "AS IS", WITHOUT WARRANTY OF ANY KIND, EXPRESS
 * OR IMPLIED, INCLUDING BUT NOT LIMITED TO THE WARRANTIES OF MERCHANTABILITY,
 * FITNESS FOR A PARTICULAR PURPOSE AND NONINFRINGEMENT.  IN NO EVENT SHALL
 * BRIAN PAUL BE LIABLE FOR ANY CLAIM, DAMAGES OR OTHER LIABILITY, WHETHER IN
 * AN ACTION OF CONTRACT, TORT OR OTHERWISE, ARISING FROM, OUT OF OR IN
 * CONNECTION WITH THE SOFTWARE OR THE USE OR OTHER DEALINGS IN THE SOFTWARE.
 */


/**
 * \file compiler.h
 * Compiler-related stuff.
 */


#ifndef COMPILER_H
#define COMPILER_H


#include <assert.h>
#include <ctype.h>
#if defined(__alpha__) && defined(CCPML)
#include <cpml.h> /* use Compaq's Fast Math Library on Alpha */
#else
#include <math.h>
#endif
#include <limits.h>
#include <stdlib.h>
#include <stdio.h>
#include <string.h>
#include <float.h>
#include <stdarg.h>


#ifdef __cplusplus
extern "C" {
#endif


/**
 * Get standard integer types
 */
<<<<<<< HEAD
#if defined(_MSC_VER)
   typedef signed __int8      int8_t;
   typedef unsigned __int8    uint8_t;
   typedef __int16            int16_t;
   typedef unsigned __int16   uint16_t;
   typedef __int32            int32_t;
   typedef unsigned __int32   uint32_t;
   typedef __int64            int64_t;
   typedef unsigned __int64   uint64_t;

#  if defined(_WIN64)
     typedef __int64            intptr_t;
     typedef unsigned __int64   uintptr_t;
#  else
     typedef __int32            intptr_t;
     typedef unsigned __int32   uintptr_t;
#  endif

#  define INT64_C(__val) __val##i64
#  define UINT64_C(__val) __val##ui64
#else
#  include <stdint.h>
#endif
=======
#include <stdint.h>
>>>>>>> 65bdb878


/**
  * Sun compilers define __i386 instead of the gcc-style __i386__
 */
#ifdef __SUNPRO_C
# if !defined(__i386__) && defined(__i386)
#  define __i386__
# elif !defined(__amd64__) && defined(__amd64)
#  define __amd64__
# elif !defined(__sparc__) && defined(__sparc)
#  define __sparc__
# endif
# if !defined(__volatile)
#  define __volatile volatile
# endif
#endif


/**
 * finite macro.
 */
#if defined(_MSC_VER)
#  define finite _finite
#elif defined(__WATCOMC__)
#  define finite _finite
#endif


/**
 * Disable assorted warnings
 */
#if !defined(OPENSTEP) && (defined(__WIN32__) && !defined(__CYGWIN__)) && !defined(BUILD_FOR_SNAP)
#  if !defined(__GNUC__) /* mingw environment */
#    pragma warning( disable : 4068 ) /* unknown pragma */
#    pragma warning( disable : 4710 ) /* function 'foo' not inlined */
#    pragma warning( disable : 4711 ) /* function 'foo' selected for automatic inline expansion */
#    pragma warning( disable : 4127 ) /* conditional expression is constant */
#    if defined(MESA_MINWARN)
#      pragma warning( disable : 4244 ) /* '=' : conversion from 'const double ' to 'float ', possible loss of data */
#      pragma warning( disable : 4018 ) /* '<' : signed/unsigned mismatch */
#      pragma warning( disable : 4305 ) /* '=' : truncation from 'const double ' to 'float ' */
#      pragma warning( disable : 4550 ) /* 'function' undefined; assuming extern returning int */
#      pragma warning( disable : 4761 ) /* integral size mismatch in argument; conversion supplied */
#    endif
#  endif
#endif
#if defined(__WATCOMC__)
#  pragma disable_message(201) /* Disable unreachable code warnings */
#endif



/**
 * Function inlining
 */
#ifndef INLINE
#  if defined(__GNUC__)
#    define INLINE __inline__
#  elif defined(__MSC__)
#    define INLINE __inline
#  elif defined(_MSC_VER)
#    define INLINE __inline
#  elif defined(__ICL)
#    define INLINE __inline
#  elif defined(__INTEL_COMPILER)
#    define INLINE inline
#  elif defined(__WATCOMC__) && (__WATCOMC__ >= 1100)
#    define INLINE __inline
#  elif defined(__SUNPRO_C) && defined(__C99FEATURES__)
#    define INLINE inline
#    define __inline inline
#    define __inline__ inline
#  elif (__STDC_VERSION__ >= 199901L) /* C99 */
#    define INLINE inline
#  else
#    define INLINE
#  endif
#endif


/**
 * PUBLIC/USED macros
 *
 * If we build the library with gcc's -fvisibility=hidden flag, we'll
 * use the PUBLIC macro to mark functions that are to be exported.
 *
 * We also need to define a USED attribute, so the optimizer doesn't 
 * inline a static function that we later use in an alias. - ajax
 */
#ifndef PUBLIC
#  if defined(__GNUC__) || (defined(__SUNPRO_C) && (__SUNPRO_C >= 0x590))
#    define PUBLIC __attribute__((visibility("default")))
#    define USED __attribute__((used))
#  else
#    define PUBLIC
#    define USED
#  endif
#endif


/**
 * Some compilers don't like some of Mesa's const usage.  In those places use
 * CONST instead of const.  Pass -DNO_CONST to compilers where this matters.
 */
#ifdef NO_CONST
#  define CONST
#else
#  define CONST const
#endif


/**
 * __builtin_expect macros
 */
#if !defined(__GNUC__)
#  define __builtin_expect(x, y) (x)
#endif

#ifndef likely
#  ifdef __GNUC__
#    define likely(x)   __builtin_expect(!!(x), 1)
#    define unlikely(x) __builtin_expect(!!(x), 0)
#  else
#    define likely(x)   (x)
#    define unlikely(x) (x)
#  endif
#endif

/**
 * The __FUNCTION__ gcc variable is generally only used for debugging.
 * If we're not using gcc, define __FUNCTION__ as a cpp symbol here.
 * Don't define it if using a newer Windows compiler.
 */
#ifndef __FUNCTION__
# if defined(__VMS)
#  define __FUNCTION__ "VMS$NL:"
# elif !defined(__GNUC__) && !defined(__xlC__) &&	\
      (!defined(_MSC_VER) || _MSC_VER < 1300)
#  if (__STDC_VERSION__ >= 199901L) /* C99 */ || \
    (defined(__SUNPRO_C) && defined(__C99FEATURES__))
#   define __FUNCTION__ __func__
#  else
#   define __FUNCTION__ "<unknown>"
#  endif
# endif
#endif
#ifndef __func__
#  if (__STDC_VERSION__ >= 199901L) || \
      (defined(__SUNPRO_C) && defined(__C99FEATURES__))
       /* __func__ is part of C99 */
#  elif defined(_MSC_VER)
#    if _MSC_VER >= 1300
#      define __func__ __FUNCTION__
#    else
#      define __func__ "<unknown>"
#    endif
#  endif
#endif


/**
 * Either define MESA_BIG_ENDIAN or MESA_LITTLE_ENDIAN, and CPU_TO_LE32.
 * Do not use these unless absolutely necessary!
 * Try to use a runtime test instead.
 * For now, only used by some DRI hardware drivers for color/texel packing.
 */
#if defined(BYTE_ORDER) && defined(BIG_ENDIAN) && BYTE_ORDER == BIG_ENDIAN
#if defined(__linux__)
#include <byteswap.h>
#define CPU_TO_LE32( x )	bswap_32( x )
#elif defined(__APPLE__)
#include <CoreFoundation/CFByteOrder.h>
#define CPU_TO_LE32( x )	CFSwapInt32HostToLittle( x )
#elif (defined(_AIX) || defined(__blrts))
static INLINE GLuint CPU_TO_LE32(GLuint x)
{
   return (((x & 0x000000ff) << 24) |
           ((x & 0x0000ff00) <<  8) |
           ((x & 0x00ff0000) >>  8) |
           ((x & 0xff000000) >> 24));
}
#else /*__linux__ */
#include <sys/endian.h>
#define CPU_TO_LE32( x )	bswap32( x )
#endif /*__linux__*/
#define MESA_BIG_ENDIAN 1
#else
#define CPU_TO_LE32( x )	( x )
#define MESA_LITTLE_ENDIAN 1
#endif
#define LE32_TO_CPU( x )	CPU_TO_LE32( x )



#if !defined(CAPI) && defined(WIN32) && !defined(BUILD_FOR_SNAP)
#define CAPI _cdecl
#endif


/**
 * Create a macro so that asm functions can be linked into compilers other
 * than GNU C
 */
#ifndef _ASMAPI
#if defined(WIN32) && !defined(BUILD_FOR_SNAP)/* was: !defined( __GNUC__ ) && !defined( VMS ) && !defined( __INTEL_COMPILER )*/
#define _ASMAPI __cdecl
#else
#define _ASMAPI
#endif
#ifdef	PTR_DECL_IN_FRONT
#define	_ASMAPIP * _ASMAPI
#else
#define	_ASMAPIP _ASMAPI *
#endif
#endif

#ifdef USE_X86_ASM
#define _NORMAPI _ASMAPI
#define _NORMAPIP _ASMAPIP
#else
#define _NORMAPI
#define _NORMAPIP *
#endif


/* This is a macro on IRIX */
#ifdef _P
#undef _P
#endif


/* Turn off macro checking systems used by other libraries */
#ifdef CHECK
#undef CHECK
#endif


/**
 * ASSERT macro
 */
#if !defined(_WIN32_WCE)
#if defined(BUILD_FOR_SNAP) && defined(CHECKED)
#  define ASSERT(X)   _CHECK(X) 
#elif defined(DEBUG)
#  define ASSERT(X)   assert(X)
#else
#  define ASSERT(X)
#endif
#endif

#if (__GNUC__ >= 3)
#define PRINTFLIKE(f, a) __attribute__ ((format(__printf__, f, a)))
#else
#define PRINTFLIKE(f, a)
#endif

#ifndef NULL
#define NULL 0
#endif


/**
 * LONGSTRING macro
 * gcc -pedantic warns about long string literals, LONGSTRING silences that.
 */
#if !defined(__GNUC__)
# define LONGSTRING
#else
# define LONGSTRING __extension__
#endif


#ifndef M_PI
#define M_PI (3.14159265358979323846)
#endif

#ifndef M_E
#define M_E (2.7182818284590452354)
#endif

#ifndef M_LOG2E
#define M_LOG2E     (1.4426950408889634074)
#endif

#ifndef ONE_DIV_SQRT_LN2
#define ONE_DIV_SQRT_LN2 (1.201122408786449815)
#endif

#ifndef FLT_MAX_EXP
#define FLT_MAX_EXP 128
#endif


/**
 * USE_IEEE: Determine if we're using IEEE floating point
 */
#if defined(__i386__) || defined(__386__) || defined(__sparc__) || \
    defined(__s390x__) || defined(__powerpc__) || \
    defined(__x86_64__) || \
    defined(ia64) || defined(__ia64__) || \
    defined(__hppa__) || defined(hpux) || \
    defined(__mips) || defined(_MIPS_ARCH) || \
    defined(__arm__) || \
    defined(__sh__) || defined(__m32r__) || \
    (defined(__sun) && defined(_IEEE_754)) || \
    (defined(__alpha__) && (defined(__IEEE_FLOAT) || !defined(VMS)))
#define USE_IEEE
#define IEEE_ONE 0x3f800000
#endif


/**
 * START/END_FAST_MATH macros:
 *
 * START_FAST_MATH: Set x86 FPU to faster, 32-bit precision mode (and save
 *                  original mode to a temporary).
 * END_FAST_MATH: Restore x86 FPU to original mode.
 */
#if defined(__GNUC__) && defined(__i386__)
/*
 * Set the x86 FPU control word to guarentee only 32 bits of precision
 * are stored in registers.  Allowing the FPU to store more introduces
 * differences between situations where numbers are pulled out of memory
 * vs. situations where the compiler is able to optimize register usage.
 *
 * In the worst case, we force the compiler to use a memory access to
 * truncate the float, by specifying the 'volatile' keyword.
 */
/* Hardware default: All exceptions masked, extended double precision,
 * round to nearest (IEEE compliant):
 */
#define DEFAULT_X86_FPU		0x037f
/* All exceptions masked, single precision, round to nearest:
 */
#define FAST_X86_FPU		0x003f
/* The fldcw instruction will cause any pending FP exceptions to be
 * raised prior to entering the block, and we clear any pending
 * exceptions before exiting the block.  Hence, asm code has free
 * reign over the FPU while in the fast math block.
 */
#if defined(NO_FAST_MATH)
#define START_FAST_MATH(x)						\
do {									\
   static GLuint mask = DEFAULT_X86_FPU;				\
   __asm__ ( "fnstcw %0" : "=m" (*&(x)) );				\
   __asm__ ( "fldcw %0" : : "m" (mask) );				\
} while (0)
#else
#define START_FAST_MATH(x)						\
do {									\
   static GLuint mask = FAST_X86_FPU;					\
   __asm__ ( "fnstcw %0" : "=m" (*&(x)) );				\
   __asm__ ( "fldcw %0" : : "m" (mask) );				\
} while (0)
#endif
/* Restore original FPU mode, and clear any exceptions that may have
 * occurred in the FAST_MATH block.
 */
#define END_FAST_MATH(x)						\
do {									\
   __asm__ ( "fnclex ; fldcw %0" : : "m" (*&(x)) );			\
} while (0)

#elif defined(__WATCOMC__) && defined(__386__)
#define DEFAULT_X86_FPU		0x037f /* See GCC comments above */
#define FAST_X86_FPU		0x003f /* See GCC comments above */
void _watcom_start_fast_math(unsigned short *x,unsigned short *mask);
#pragma aux _watcom_start_fast_math =                                   \
   "fnstcw  word ptr [eax]"                                             \
   "fldcw   word ptr [ecx]"                                             \
   parm [eax] [ecx]                                                     \
   modify exact [];
void _watcom_end_fast_math(unsigned short *x);
#pragma aux _watcom_end_fast_math =                                     \
   "fnclex"                                                             \
   "fldcw   word ptr [eax]"                                             \
   parm [eax]                                                           \
   modify exact [];
#if defined(NO_FAST_MATH)
#define START_FAST_MATH(x)                                              \
do {                                                                    \
   static GLushort mask = DEFAULT_X86_FPU;	                        \
   _watcom_start_fast_math(&x,&mask);                                   \
} while (0)
#else
#define START_FAST_MATH(x)                                              \
do {                                                                    \
   static GLushort mask = FAST_X86_FPU;                                 \
   _watcom_start_fast_math(&x,&mask);                                   \
} while (0)
#endif
#define END_FAST_MATH(x)  _watcom_end_fast_math(&x)

#elif defined(_MSC_VER) && defined(_M_IX86)
#define DEFAULT_X86_FPU		0x037f /* See GCC comments above */
#define FAST_X86_FPU		0x003f /* See GCC comments above */
#if defined(NO_FAST_MATH)
#define START_FAST_MATH(x) do {\
	static GLuint mask = DEFAULT_X86_FPU;\
	__asm fnstcw word ptr [x]\
	__asm fldcw word ptr [mask]\
} while(0)
#else
#define START_FAST_MATH(x) do {\
	static GLuint mask = FAST_X86_FPU;\
	__asm fnstcw word ptr [x]\
	__asm fldcw word ptr [mask]\
} while(0)
#endif
#define END_FAST_MATH(x) do {\
	__asm fnclex\
	__asm fldcw word ptr [x]\
} while(0)

#else
#define START_FAST_MATH(x)  x = 0
#define END_FAST_MATH(x)  (void)(x)
#endif


#ifndef Elements
#define Elements(x) (sizeof(x)/sizeof(*(x)))
#endif



#ifdef __cplusplus
}
#endif


#endif /* COMPILER_H */<|MERGE_RESOLUTION|>--- conflicted
+++ resolved
@@ -57,33 +57,7 @@
 /**
  * Get standard integer types
  */
-<<<<<<< HEAD
-#if defined(_MSC_VER)
-   typedef signed __int8      int8_t;
-   typedef unsigned __int8    uint8_t;
-   typedef __int16            int16_t;
-   typedef unsigned __int16   uint16_t;
-   typedef __int32            int32_t;
-   typedef unsigned __int32   uint32_t;
-   typedef __int64            int64_t;
-   typedef unsigned __int64   uint64_t;
-
-#  if defined(_WIN64)
-     typedef __int64            intptr_t;
-     typedef unsigned __int64   uintptr_t;
-#  else
-     typedef __int32            intptr_t;
-     typedef unsigned __int32   uintptr_t;
-#  endif
-
-#  define INT64_C(__val) __val##i64
-#  define UINT64_C(__val) __val##ui64
-#else
-#  include <stdint.h>
-#endif
-=======
 #include <stdint.h>
->>>>>>> 65bdb878
 
 
 /**
