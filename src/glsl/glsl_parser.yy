%{
/*
 * Copyright © 2008, 2009 Intel Corporation
 *
 * Permission is hereby granted, free of charge, to any person obtaining a
 * copy of this software and associated documentation files (the "Software"),
 * to deal in the Software without restriction, including without limitation
 * the rights to use, copy, modify, merge, publish, distribute, sublicense,
 * and/or sell copies of the Software, and to permit persons to whom the
 * Software is furnished to do so, subject to the following conditions:
 *
 * The above copyright notice and this permission notice (including the next
 * paragraph) shall be included in all copies or substantial portions of the
 * Software.
 *
 * THE SOFTWARE IS PROVIDED "AS IS", WITHOUT WARRANTY OF ANY KIND, EXPRESS OR
 * IMPLIED, INCLUDING BUT NOT LIMITED TO THE WARRANTIES OF MERCHANTABILITY,
 * FITNESS FOR A PARTICULAR PURPOSE AND NONINFRINGEMENT.  IN NO EVENT SHALL
 * THE AUTHORS OR COPYRIGHT HOLDERS BE LIABLE FOR ANY CLAIM, DAMAGES OR OTHER
 * LIABILITY, WHETHER IN AN ACTION OF CONTRACT, TORT OR OTHERWISE, ARISING
 * FROM, OUT OF OR IN CONNECTION WITH THE SOFTWARE OR THE USE OR OTHER
 * DEALINGS IN THE SOFTWARE.
 */
#include <stdio.h>
#include <stdlib.h>
#include <string.h>
#include <assert.h>

#include "ast.h"
#include "glsl_parser_extras.h"
#include "glsl_types.h"
#include "main/context.h"

#if defined(_MSC_VER)
#	pragma warning(disable: 4065) // warning C4065: switch statement contains 'default' but no 'case' labels
#	pragma warning(disable: 4244) // warning C4244: '=' : conversion from 'double' to 'float', possible loss of data
#endif // defined(_MSC_VER)

#undef yyerror

static void yyerror(YYLTYPE *loc, _mesa_glsl_parse_state *st, const char *msg)
{
   _mesa_glsl_error(loc, st, "%s", msg);
}

static int
_mesa_glsl_lex(YYSTYPE *val, YYLTYPE *loc, _mesa_glsl_parse_state *state)
{
   return _mesa_glsl_lexer_lex(val, loc, state->scanner);
}

static bool match_layout_qualifier(const char *s1, const char *s2,
                                   _mesa_glsl_parse_state *state)
{
   /* From the GLSL 1.50 spec, section 4.3.8 (Layout Qualifiers):
    *
    *     "The tokens in any layout-qualifier-id-list ... are not case
    *     sensitive, unless explicitly noted otherwise."
    *
    * The text "unless explicitly noted otherwise" appears to be
    * vacuous--no desktop GLSL spec (up through GLSL 4.40) notes
    * otherwise.
    *
    * However, the GLSL ES 3.00 spec says, in section 4.3.8 (Layout
    * Qualifiers):
    *
    *     "As for other identifiers, they are case sensitive."
    *
    * So we need to do a case-sensitive or a case-insensitive match,
    * depending on whether we are compiling for GLSL ES.
    */
   if (state->es_shader)
      return strcmp(s1, s2);
   else
      return strcasecmp(s1, s2);
}
%}

%expect 0

%pure-parser
%error-verbose

%locations
%initial-action {
   @$.first_line = 1;
   @$.first_column = 1;
   @$.last_line = 1;
   @$.last_column = 1;
   @$.source = 0;
}

%lex-param   {struct _mesa_glsl_parse_state *state}
%parse-param {struct _mesa_glsl_parse_state *state}

%union {
   int n;
   float real;
   const char *identifier;

   struct ast_type_qualifier type_qualifier;

   ast_node *node;
   ast_type_specifier *type_specifier;
   ast_array_specifier *array_specifier;
   ast_fully_specified_type *fully_specified_type;
   ast_function *function;
   ast_parameter_declarator *parameter_declarator;
   ast_function_definition *function_definition;
   ast_compound_statement *compound_statement;
   ast_expression *expression;
   ast_declarator_list *declarator_list;
   ast_struct_specifier *struct_specifier;
   ast_declaration *declaration;
   ast_switch_body *switch_body;
   ast_case_label *case_label;
   ast_case_label_list *case_label_list;
   ast_case_statement *case_statement;
   ast_case_statement_list *case_statement_list;
   ast_interface_block *interface_block;

   struct {
      ast_node *cond;
      ast_expression *rest;
   } for_rest_statement;

   struct {
      ast_node *then_statement;
      ast_node *else_statement;
   } selection_rest_statement;
}

%token ATTRIBUTE CONST_TOK BOOL_TOK FLOAT_TOK INT_TOK UINT_TOK
%token BREAK CONTINUE DO ELSE FOR IF DISCARD RETURN SWITCH CASE DEFAULT
%token BVEC2 BVEC3 BVEC4 IVEC2 IVEC3 IVEC4 UVEC2 UVEC3 UVEC4 VEC2 VEC3 VEC4
%token CENTROID IN_TOK OUT_TOK INOUT_TOK UNIFORM VARYING
%token NOPERSPECTIVE FLAT SMOOTH
%token MAT2X2 MAT2X3 MAT2X4
%token MAT3X2 MAT3X3 MAT3X4
%token MAT4X2 MAT4X3 MAT4X4
%token SAMPLER1D SAMPLER2D SAMPLER3D SAMPLERCUBE SAMPLER1DSHADOW SAMPLER2DSHADOW
%token SAMPLERCUBESHADOW SAMPLER1DARRAY SAMPLER2DARRAY SAMPLER1DARRAYSHADOW
%token SAMPLER2DARRAYSHADOW SAMPLERCUBEARRAY SAMPLERCUBEARRAYSHADOW
%token ISAMPLER1D ISAMPLER2D ISAMPLER3D ISAMPLERCUBE
%token ISAMPLER1DARRAY ISAMPLER2DARRAY ISAMPLERCUBEARRAY
%token USAMPLER1D USAMPLER2D USAMPLER3D USAMPLERCUBE USAMPLER1DARRAY
%token USAMPLER2DARRAY USAMPLERCUBEARRAY
%token SAMPLER2DRECT ISAMPLER2DRECT USAMPLER2DRECT SAMPLER2DRECTSHADOW
%token SAMPLERBUFFER ISAMPLERBUFFER USAMPLERBUFFER
%token SAMPLER2DMS ISAMPLER2DMS USAMPLER2DMS
%token SAMPLER2DMSARRAY ISAMPLER2DMSARRAY USAMPLER2DMSARRAY
%token SAMPLEREXTERNALOES
%token ATOMIC_UINT
%token STRUCT VOID_TOK WHILE
%token <identifier> IDENTIFIER TYPE_IDENTIFIER NEW_IDENTIFIER
%type <identifier> any_identifier
%type <interface_block> instance_name_opt
%token <real> FLOATCONSTANT
%token <n> INTCONSTANT UINTCONSTANT BOOLCONSTANT
%token <identifier> FIELD_SELECTION
%token LEFT_OP RIGHT_OP
%token INC_OP DEC_OP LE_OP GE_OP EQ_OP NE_OP
%token AND_OP OR_OP XOR_OP MUL_ASSIGN DIV_ASSIGN ADD_ASSIGN
%token MOD_ASSIGN LEFT_ASSIGN RIGHT_ASSIGN AND_ASSIGN XOR_ASSIGN OR_ASSIGN
%token SUB_ASSIGN
%token INVARIANT
%token LOWP MEDIUMP HIGHP SUPERP PRECISION

%token VERSION_TOK EXTENSION LINE COLON EOL INTERFACE OUTPUT
%token PRAGMA_DEBUG_ON PRAGMA_DEBUG_OFF
%token PRAGMA_OPTIMIZE_ON PRAGMA_OPTIMIZE_OFF
%token PRAGMA_INVARIANT_ALL
%token LAYOUT_TOK

   /* Reserved words that are not actually used in the grammar.
    */
%token ASM CLASS UNION ENUM TYPEDEF TEMPLATE THIS PACKED_TOK GOTO
%token INLINE_TOK NOINLINE VOLATILE PUBLIC_TOK STATIC EXTERN EXTERNAL
%token LONG_TOK SHORT_TOK DOUBLE_TOK HALF FIXED_TOK UNSIGNED INPUT_TOK OUPTUT
%token HVEC2 HVEC3 HVEC4 DVEC2 DVEC3 DVEC4 FVEC2 FVEC3 FVEC4
%token SAMPLER3DRECT
%token SIZEOF CAST NAMESPACE USING
%token COHERENT RESTRICT READONLY WRITEONLY RESOURCE PATCH SAMPLE
%token SUBROUTINE

%token ERROR_TOK

%token COMMON PARTITION ACTIVE FILTER
%token  IMAGE1D  IMAGE2D  IMAGE3D  IMAGECUBE  IMAGE1DARRAY  IMAGE2DARRAY
%token IIMAGE1D IIMAGE2D IIMAGE3D IIMAGECUBE IIMAGE1DARRAY IIMAGE2DARRAY
%token UIMAGE1D UIMAGE2D UIMAGE3D UIMAGECUBE UIMAGE1DARRAY UIMAGE2DARRAY
%token IMAGE1DSHADOW IMAGE2DSHADOW IMAGEBUFFER IIMAGEBUFFER UIMAGEBUFFER
%token IMAGE1DARRAYSHADOW IMAGE2DARRAYSHADOW
%token ROW_MAJOR

%type <identifier> variable_identifier
%type <node> statement
%type <node> statement_list
%type <node> simple_statement
%type <n> precision_qualifier
%type <type_qualifier> type_qualifier
%type <type_qualifier> auxiliary_storage_qualifier
%type <type_qualifier> storage_qualifier
%type <type_qualifier> interpolation_qualifier
%type <type_qualifier> layout_qualifier
%type <type_qualifier> layout_qualifier_id_list layout_qualifier_id
%type <type_qualifier> interface_block_layout_qualifier
%type <type_qualifier> interface_qualifier
%type <type_specifier> type_specifier
%type <type_specifier> type_specifier_nonarray
%type <array_specifier> array_specifier
%type <identifier> basic_type_specifier_nonarray
%type <fully_specified_type> fully_specified_type
%type <function> function_prototype
%type <function> function_header
%type <function> function_header_with_parameters
%type <function> function_declarator
%type <parameter_declarator> parameter_declarator
%type <parameter_declarator> parameter_declaration
%type <type_qualifier> parameter_qualifier
%type <type_qualifier> parameter_direction_qualifier
%type <type_specifier> parameter_type_specifier
%type <function_definition> function_definition
%type <compound_statement> compound_statement_no_new_scope
%type <compound_statement> compound_statement
%type <node> statement_no_new_scope
%type <node> expression_statement
%type <expression> expression
%type <expression> primary_expression
%type <expression> assignment_expression
%type <expression> conditional_expression
%type <expression> logical_or_expression
%type <expression> logical_xor_expression
%type <expression> logical_and_expression
%type <expression> inclusive_or_expression
%type <expression> exclusive_or_expression
%type <expression> and_expression
%type <expression> equality_expression
%type <expression> relational_expression
%type <expression> shift_expression
%type <expression> additive_expression
%type <expression> multiplicative_expression
%type <expression> unary_expression
%type <expression> constant_expression
%type <expression> integer_expression
%type <expression> postfix_expression
%type <expression> function_call_header_with_parameters
%type <expression> function_call_header_no_parameters
%type <expression> function_call_header
%type <expression> function_call_generic
%type <expression> function_call_or_method
%type <expression> function_call
%type <expression> method_call_generic
%type <expression> method_call_header_with_parameters
%type <expression> method_call_header_no_parameters
%type <expression> method_call_header
%type <n> assignment_operator
%type <n> unary_operator
%type <expression> function_identifier
%type <node> external_declaration
%type <declarator_list> init_declarator_list
%type <declarator_list> single_declaration
%type <expression> initializer
%type <expression> initializer_list
%type <node> declaration
%type <node> declaration_statement
%type <node> jump_statement
%type <node> interface_block
%type <interface_block> basic_interface_block
%type <struct_specifier> struct_specifier
%type <declarator_list> struct_declaration_list
%type <declarator_list> struct_declaration
%type <declaration> struct_declarator
%type <declaration> struct_declarator_list
%type <declarator_list> member_list
%type <declarator_list> member_declaration
%type <node> selection_statement
%type <selection_rest_statement> selection_rest_statement
%type <node> switch_statement
%type <switch_body> switch_body
%type <case_label_list> case_label_list
%type <case_label> case_label
%type <case_statement> case_statement
%type <case_statement_list> case_statement_list
%type <node> iteration_statement
%type <node> condition
%type <node> conditionopt
%type <node> for_init_statement
%type <for_rest_statement> for_rest_statement
%type <n> integer_constant
%type <node> layout_defaults

%right THEN ELSE
%%

translation_unit:
   version_statement extension_statement_list
   {
      _mesa_glsl_initialize_types(state);
   }
   external_declaration_list
   {
      delete state->symbols;
      state->symbols = new(ralloc_parent(state)) glsl_symbol_table;
      _mesa_glsl_initialize_types(state);
   }
   ;

version_statement:
   /* blank - no #version specified: defaults are already set */
   | VERSION_TOK INTCONSTANT EOL
   {
      state->process_version_directive(&@2, $2, NULL);
      if (state->error) {
         YYERROR;
      }
   }
   | VERSION_TOK INTCONSTANT any_identifier EOL
   {
      state->process_version_directive(&@2, $2, $3);
      if (state->error) {
         YYERROR;
      }
   }
   ;

pragma_statement:
   PRAGMA_DEBUG_ON EOL
   | PRAGMA_DEBUG_OFF EOL
   | PRAGMA_OPTIMIZE_ON EOL
   | PRAGMA_OPTIMIZE_OFF EOL
   | PRAGMA_INVARIANT_ALL EOL
   {
      if (!state->is_version(120, 100)) {
         _mesa_glsl_warning(& @1, state,
                            "pragma `invariant(all)' not supported in %s "
                            "(GLSL ES 1.00 or GLSL 1.20 required)",
                            state->get_version_string());
      } else {
         state->all_invariant = true;
      }
   }
   ;

extension_statement_list:

   | extension_statement_list extension_statement
   ;

any_identifier:
   IDENTIFIER
   | TYPE_IDENTIFIER
   | NEW_IDENTIFIER
   ;

extension_statement:
   EXTENSION any_identifier COLON any_identifier EOL
   {
      if (!_mesa_glsl_process_extension($2, & @2, $4, & @4, state)) {
         YYERROR;
      }
   }
   ;

external_declaration_list:
   external_declaration
   {
      /* FINISHME: The NULL test is required because pragmas are set to
       * FINISHME: NULL. (See production rule for external_declaration.)
       */
      if ($1 != NULL)
         state->translation_unit.push_tail(& $1->link);
   }
   | external_declaration_list external_declaration
   {
      /* FINISHME: The NULL test is required because pragmas are set to
       * FINISHME: NULL. (See production rule for external_declaration.)
       */
      if ($2 != NULL)
         state->translation_unit.push_tail(& $2->link);
   }
   ;

variable_identifier:
   IDENTIFIER
   | NEW_IDENTIFIER
   ;

primary_expression:
   variable_identifier
   {
      void *ctx = state;
      $$ = new(ctx) ast_expression(ast_identifier, NULL, NULL, NULL);
      $$->set_location(yylloc);
      $$->primary_expression.identifier = $1;
   }
   | INTCONSTANT
   {
      void *ctx = state;
      $$ = new(ctx) ast_expression(ast_int_constant, NULL, NULL, NULL);
      $$->set_location(yylloc);
      $$->primary_expression.int_constant = $1;
   }
   | UINTCONSTANT
   {
      void *ctx = state;
      $$ = new(ctx) ast_expression(ast_uint_constant, NULL, NULL, NULL);
      $$->set_location(yylloc);
      $$->primary_expression.uint_constant = $1;
   }
   | FLOATCONSTANT
   {
      void *ctx = state;
      $$ = new(ctx) ast_expression(ast_float_constant, NULL, NULL, NULL);
      $$->set_location(yylloc);
      $$->primary_expression.float_constant = $1;
   }
   | BOOLCONSTANT
   {
      void *ctx = state;
      $$ = new(ctx) ast_expression(ast_bool_constant, NULL, NULL, NULL);
      $$->set_location(yylloc);
      $$->primary_expression.bool_constant = $1;
   }
   | '(' expression ')'
   {
      $$ = $2;
   }
   ;

postfix_expression:
   primary_expression
   | postfix_expression '[' integer_expression ']'
   {
      void *ctx = state;
      $$ = new(ctx) ast_expression(ast_array_index, $1, $3, NULL);
      $$->set_location(yylloc);
   }
   | function_call
   {
      $$ = $1;
   }
   | postfix_expression '.' any_identifier
   {
      void *ctx = state;
      $$ = new(ctx) ast_expression(ast_field_selection, $1, NULL, NULL);
      $$->set_location(yylloc);
      $$->primary_expression.identifier = $3;
   }
   | postfix_expression INC_OP
   {
      void *ctx = state;
      $$ = new(ctx) ast_expression(ast_post_inc, $1, NULL, NULL);
      $$->set_location(yylloc);
   }
   | postfix_expression DEC_OP
   {
      void *ctx = state;
      $$ = new(ctx) ast_expression(ast_post_dec, $1, NULL, NULL);
      $$->set_location(yylloc);
   }
   ;

integer_expression:
   expression
   ;

function_call:
   function_call_or_method
   ;

function_call_or_method:
   function_call_generic
   | postfix_expression '.' method_call_generic
   {
      void *ctx = state;
      $$ = new(ctx) ast_expression(ast_field_selection, $1, $3, NULL);
      $$->set_location(yylloc);
   }
   ;

function_call_generic:
   function_call_header_with_parameters ')'
   | function_call_header_no_parameters ')'
   ;

function_call_header_no_parameters:
   function_call_header VOID_TOK
   | function_call_header
   ;

function_call_header_with_parameters:
   function_call_header assignment_expression
   {
      $$ = $1;
      $$->set_location(yylloc);
      $$->expressions.push_tail(& $2->link);
   }
   | function_call_header_with_parameters ',' assignment_expression
   {
      $$ = $1;
      $$->set_location(yylloc);
      $$->expressions.push_tail(& $3->link);
   }
   ;

   // Grammar Note: Constructors look like functions, but lexical
   // analysis recognized most of them as keywords. They are now
   // recognized through "type_specifier".
function_call_header:
   function_identifier '('
   ;

function_identifier:
   type_specifier
   {
      void *ctx = state;
      $$ = new(ctx) ast_function_expression($1);
      $$->set_location(yylloc);
      }
   | variable_identifier
   {
      void *ctx = state;
      ast_expression *callee = new(ctx) ast_expression($1);
      $$ = new(ctx) ast_function_expression(callee);
      $$->set_location(yylloc);
      }
   | FIELD_SELECTION
   {
      void *ctx = state;
      ast_expression *callee = new(ctx) ast_expression($1);
      $$ = new(ctx) ast_function_expression(callee);
      $$->set_location(yylloc);
      }
   ;

method_call_generic:
   method_call_header_with_parameters ')'
   | method_call_header_no_parameters ')'
   ;

method_call_header_no_parameters:
   method_call_header VOID_TOK
   | method_call_header
   ;

method_call_header_with_parameters:
   method_call_header assignment_expression
   {
      $$ = $1;
      $$->set_location(yylloc);
      $$->expressions.push_tail(& $2->link);
   }
   | method_call_header_with_parameters ',' assignment_expression
   {
      $$ = $1;
      $$->set_location(yylloc);
      $$->expressions.push_tail(& $3->link);
   }
   ;

   // Grammar Note: Constructors look like methods, but lexical
   // analysis recognized most of them as keywords. They are now
   // recognized through "type_specifier".
method_call_header:
   variable_identifier '('
   {
      void *ctx = state;
      ast_expression *callee = new(ctx) ast_expression($1);
      $$ = new(ctx) ast_function_expression(callee);
      $$->set_location(yylloc);
   }
   ;

   // Grammar Note: No traditional style type casts.
unary_expression:
   postfix_expression
   | INC_OP unary_expression
   {
      void *ctx = state;
      $$ = new(ctx) ast_expression(ast_pre_inc, $2, NULL, NULL);
      $$->set_location(yylloc);
   }
   | DEC_OP unary_expression
   {
      void *ctx = state;
      $$ = new(ctx) ast_expression(ast_pre_dec, $2, NULL, NULL);
      $$->set_location(yylloc);
   }
   | unary_operator unary_expression
   {
      void *ctx = state;
      $$ = new(ctx) ast_expression($1, $2, NULL, NULL);
      $$->set_location(yylloc);
   }
   ;

   // Grammar Note: No '*' or '&' unary ops. Pointers are not supported.
unary_operator:
   '+'   { $$ = ast_plus; }
   | '-' { $$ = ast_neg; }
   | '!' { $$ = ast_logic_not; }
   | '~' { $$ = ast_bit_not; }
   ;

multiplicative_expression:
   unary_expression
   | multiplicative_expression '*' unary_expression
   {
      void *ctx = state;
      $$ = new(ctx) ast_expression_bin(ast_mul, $1, $3);
      $$->set_location(yylloc);
   }
   | multiplicative_expression '/' unary_expression
   {
      void *ctx = state;
      $$ = new(ctx) ast_expression_bin(ast_div, $1, $3);
      $$->set_location(yylloc);
   }
   | multiplicative_expression '%' unary_expression
   {
      void *ctx = state;
      $$ = new(ctx) ast_expression_bin(ast_mod, $1, $3);
      $$->set_location(yylloc);
   }
   ;

additive_expression:
   multiplicative_expression
   | additive_expression '+' multiplicative_expression
   {
      void *ctx = state;
      $$ = new(ctx) ast_expression_bin(ast_add, $1, $3);
      $$->set_location(yylloc);
   }
   | additive_expression '-' multiplicative_expression
   {
      void *ctx = state;
      $$ = new(ctx) ast_expression_bin(ast_sub, $1, $3);
      $$->set_location(yylloc);
   }
   ;

shift_expression:
   additive_expression
   | shift_expression LEFT_OP additive_expression
   {
      void *ctx = state;
      $$ = new(ctx) ast_expression_bin(ast_lshift, $1, $3);
      $$->set_location(yylloc);
   }
   | shift_expression RIGHT_OP additive_expression
   {
      void *ctx = state;
      $$ = new(ctx) ast_expression_bin(ast_rshift, $1, $3);
      $$->set_location(yylloc);
   }
   ;

relational_expression:
   shift_expression
   | relational_expression '<' shift_expression
   {
      void *ctx = state;
      $$ = new(ctx) ast_expression_bin(ast_less, $1, $3);
      $$->set_location(yylloc);
   }
   | relational_expression '>' shift_expression
   {
      void *ctx = state;
      $$ = new(ctx) ast_expression_bin(ast_greater, $1, $3);
      $$->set_location(yylloc);
   }
   | relational_expression LE_OP shift_expression
   {
      void *ctx = state;
      $$ = new(ctx) ast_expression_bin(ast_lequal, $1, $3);
      $$->set_location(yylloc);
   }
   | relational_expression GE_OP shift_expression
   {
      void *ctx = state;
      $$ = new(ctx) ast_expression_bin(ast_gequal, $1, $3);
      $$->set_location(yylloc);
   }
   ;

equality_expression:
   relational_expression
   | equality_expression EQ_OP relational_expression
   {
      void *ctx = state;
      $$ = new(ctx) ast_expression_bin(ast_equal, $1, $3);
      $$->set_location(yylloc);
   }
   | equality_expression NE_OP relational_expression
   {
      void *ctx = state;
      $$ = new(ctx) ast_expression_bin(ast_nequal, $1, $3);
      $$->set_location(yylloc);
   }
   ;

and_expression:
   equality_expression
   | and_expression '&' equality_expression
   {
      void *ctx = state;
      $$ = new(ctx) ast_expression_bin(ast_bit_and, $1, $3);
      $$->set_location(yylloc);
   }
   ;

exclusive_or_expression:
   and_expression
   | exclusive_or_expression '^' and_expression
   {
      void *ctx = state;
      $$ = new(ctx) ast_expression_bin(ast_bit_xor, $1, $3);
      $$->set_location(yylloc);
   }
   ;

inclusive_or_expression:
   exclusive_or_expression
   | inclusive_or_expression '|' exclusive_or_expression
   {
      void *ctx = state;
      $$ = new(ctx) ast_expression_bin(ast_bit_or, $1, $3);
      $$->set_location(yylloc);
   }
   ;

logical_and_expression:
   inclusive_or_expression
   | logical_and_expression AND_OP inclusive_or_expression
   {
      void *ctx = state;
      $$ = new(ctx) ast_expression_bin(ast_logic_and, $1, $3);
      $$->set_location(yylloc);
   }
   ;

logical_xor_expression:
   logical_and_expression
   | logical_xor_expression XOR_OP logical_and_expression
   {
      void *ctx = state;
      $$ = new(ctx) ast_expression_bin(ast_logic_xor, $1, $3);
      $$->set_location(yylloc);
   }
   ;

logical_or_expression:
   logical_xor_expression
   | logical_or_expression OR_OP logical_xor_expression
   {
      void *ctx = state;
      $$ = new(ctx) ast_expression_bin(ast_logic_or, $1, $3);
      $$->set_location(yylloc);
   }
   ;

conditional_expression:
   logical_or_expression
   | logical_or_expression '?' expression ':' assignment_expression
   {
      void *ctx = state;
      $$ = new(ctx) ast_expression(ast_conditional, $1, $3, $5);
      $$->set_location(yylloc);
   }
   ;

assignment_expression:
   conditional_expression
   | unary_expression assignment_operator assignment_expression
   {
      void *ctx = state;
      $$ = new(ctx) ast_expression($2, $1, $3, NULL);
      $$->set_location(yylloc);
   }
   ;

assignment_operator:
   '='                { $$ = ast_assign; }
   | MUL_ASSIGN       { $$ = ast_mul_assign; }
   | DIV_ASSIGN       { $$ = ast_div_assign; }
   | MOD_ASSIGN       { $$ = ast_mod_assign; }
   | ADD_ASSIGN       { $$ = ast_add_assign; }
   | SUB_ASSIGN       { $$ = ast_sub_assign; }
   | LEFT_ASSIGN      { $$ = ast_ls_assign; }
   | RIGHT_ASSIGN     { $$ = ast_rs_assign; }
   | AND_ASSIGN       { $$ = ast_and_assign; }
   | XOR_ASSIGN       { $$ = ast_xor_assign; }
   | OR_ASSIGN        { $$ = ast_or_assign; }
   ;

expression:
   assignment_expression
   {
      $$ = $1;
   }
   | expression ',' assignment_expression
   {
      void *ctx = state;
      if ($1->oper != ast_sequence) {
         $$ = new(ctx) ast_expression(ast_sequence, NULL, NULL, NULL);
         $$->set_location(yylloc);
         $$->expressions.push_tail(& $1->link);
      } else {
         $$ = $1;
      }

      $$->expressions.push_tail(& $3->link);
   }
   ;

constant_expression:
   conditional_expression
   ;

declaration:
   function_prototype ';'
   {
      state->symbols->pop_scope();
      $$ = $1;
   }
   | init_declarator_list ';'
   {
      $$ = $1;
   }
   | PRECISION precision_qualifier type_specifier ';'
   {
      $3->default_precision = $2;
      $$ = $3;
   }
   | interface_block
   {
      $$ = $1;
   }
   ;

function_prototype:
   function_declarator ')'
   ;

function_declarator:
   function_header
   | function_header_with_parameters
   ;

function_header_with_parameters:
   function_header parameter_declaration
   {
      $$ = $1;
      $$->parameters.push_tail(& $2->link);
   }
   | function_header_with_parameters ',' parameter_declaration
   {
      $$ = $1;
      $$->parameters.push_tail(& $3->link);
   }
   ;

function_header:
   fully_specified_type variable_identifier '('
   {
      void *ctx = state;
      $$ = new(ctx) ast_function();
      $$->set_location(yylloc);
      $$->return_type = $1;
      $$->identifier = $2;

      state->symbols->add_function(new(state) ir_function($2));
      state->symbols->push_scope();
   }
   ;

parameter_declarator:
   type_specifier any_identifier
   {
      void *ctx = state;
      $$ = new(ctx) ast_parameter_declarator();
      $$->set_location(yylloc);
      $$->type = new(ctx) ast_fully_specified_type();
      $$->type->set_location(yylloc);
      $$->type->specifier = $1;
      $$->identifier = $2;
   }
   | type_specifier any_identifier array_specifier
   {
      void *ctx = state;
      $$ = new(ctx) ast_parameter_declarator();
      $$->set_location(yylloc);
      $$->type = new(ctx) ast_fully_specified_type();
      $$->type->set_location(yylloc);
      $$->type->specifier = $1;
      $$->identifier = $2;
      $$->array_specifier = $3;
   }
   ;

parameter_declaration:
   parameter_qualifier parameter_declarator
   {
      $$ = $2;
      $$->type->qualifier = $1;
   }
   | parameter_qualifier parameter_type_specifier
   {
      void *ctx = state;
      $$ = new(ctx) ast_parameter_declarator();
      $$->set_location(yylloc);
      $$->type = new(ctx) ast_fully_specified_type();
      $$->type->qualifier = $1;
      $$->type->specifier = $2;
   }
   ;

parameter_qualifier:
   /* empty */
   {
      memset(& $$, 0, sizeof($$));
	  $$.precision = ast_precision_none;
   }
   | CONST_TOK parameter_qualifier
   {
      if ($2.flags.q.constant)
         _mesa_glsl_error(&@1, state, "duplicate const qualifier");

      $$ = $2;
      $$.flags.q.constant = 1;
   }
   | parameter_direction_qualifier parameter_qualifier
   {
      if (($1.flags.q.in || $1.flags.q.out) && ($2.flags.q.in || $2.flags.q.out))
         _mesa_glsl_error(&@1, state, "duplicate in/out/inout qualifier");

      if (!state->ARB_shading_language_420pack_enable && $2.flags.q.constant)
         _mesa_glsl_error(&@1, state, "const must be specified before "
                          "in/out/inout");

      $$ = $1;
      $$.merge_qualifier(&@1, state, $2);
   }
   | precision_qualifier parameter_qualifier
   {
      if ($2.precision != ast_precision_none)
         _mesa_glsl_error(&@1, state, "duplicate precision qualifier");

      if (!state->ARB_shading_language_420pack_enable && $2.flags.i != 0)
         _mesa_glsl_error(&@1, state, "precision qualifiers must come last");

      $$ = $2;
      $$.precision = $1;
   }

parameter_direction_qualifier:
   IN_TOK
   {
      memset(& $$, 0, sizeof($$));
	  $$.precision = ast_precision_none;
      $$.flags.q.in = 1;
   }
   | OUT_TOK
   {
      memset(& $$, 0, sizeof($$));
	  $$.precision = ast_precision_none;
      $$.flags.q.out = 1;
   }
   | INOUT_TOK
   {
      memset(& $$, 0, sizeof($$));
	  $$.precision = ast_precision_none;
      $$.flags.q.in = 1;
      $$.flags.q.out = 1;
   }
   ;

parameter_type_specifier:
   type_specifier
   ;

init_declarator_list:

   single_declaration
   | init_declarator_list ',' any_identifier
   {
      void *ctx = state;
      ast_declaration *decl = new(ctx) ast_declaration($3, NULL, NULL);
      decl->set_location(yylloc);

      $$ = $1;
      $$->declarations.push_tail(&decl->link);
      state->symbols->add_variable(new(state) ir_variable(NULL, $3, ir_var_auto, glsl_precision_undefined));
   }
   | init_declarator_list ',' any_identifier array_specifier
   {
      void *ctx = state;
      ast_declaration *decl = new(ctx) ast_declaration($3, $4, NULL);
      decl->set_location(yylloc);

      $$ = $1;
      $$->declarations.push_tail(&decl->link);
      state->symbols->add_variable(new(state) ir_variable(NULL, $3, ir_var_auto, glsl_precision_undefined));
   }
   | init_declarator_list ',' any_identifier array_specifier '=' initializer
   {
      void *ctx = state;
      ast_declaration *decl = new(ctx) ast_declaration($3, $4, $6);
      decl->set_location(yylloc);

      $$ = $1;
      $$->declarations.push_tail(&decl->link);
      state->symbols->add_variable(new(state) ir_variable(NULL, $3, ir_var_auto, glsl_precision_undefined));
   }
<<<<<<< HEAD
   | init_declarator_list ',' any_identifier '[' ']' '=' initializer
   {
      void *ctx = state;
      ast_declaration *decl = new(ctx) ast_declaration($3, true, NULL, $7);
      decl->set_location(yylloc);

      $$ = $1;
      $$->declarations.push_tail(&decl->link);
      state->symbols->add_variable(new(state) ir_variable(NULL, $3, ir_var_auto, glsl_precision_undefined));
      if ($7->oper == ast_aggregate) {
         ast_aggregate_initializer *ai = (ast_aggregate_initializer *)$7;
         ast_type_specifier *type = new(ctx) ast_type_specifier($1->type->specifier, true, NULL);
         _mesa_ast_set_aggregate_type(type, ai, state);
      }
   }
   | init_declarator_list ',' any_identifier '[' constant_expression ']' '=' initializer
   {
      void *ctx = state;
      ast_declaration *decl = new(ctx) ast_declaration($3, true, $5, $8);
      decl->set_location(yylloc);

      $$ = $1;
      $$->declarations.push_tail(&decl->link);
      state->symbols->add_variable(new(state) ir_variable(NULL, $3, ir_var_auto, glsl_precision_undefined));
      if ($8->oper == ast_aggregate) {
         ast_aggregate_initializer *ai = (ast_aggregate_initializer *)$8;
         ast_type_specifier *type = new(ctx) ast_type_specifier($1->type->specifier, true, $5);
         _mesa_ast_set_aggregate_type(type, ai, state);
      }
   }
=======
>>>>>>> e5e41207
   | init_declarator_list ',' any_identifier '=' initializer
   {
      void *ctx = state;
      ast_declaration *decl = new(ctx) ast_declaration($3, NULL, $5);
      decl->set_location(yylloc);

      $$ = $1;
      $$->declarations.push_tail(&decl->link);
<<<<<<< HEAD
      state->symbols->add_variable(new(state) ir_variable(NULL, $3, ir_var_auto, glsl_precision_undefined));
      if ($5->oper == ast_aggregate) {
         ast_aggregate_initializer *ai = (ast_aggregate_initializer *)$5;
         _mesa_ast_set_aggregate_type($1->type->specifier, ai, state);
      }
=======
      state->symbols->add_variable(new(state) ir_variable(NULL, $3, ir_var_auto));
>>>>>>> e5e41207
   }
   ;

   // Grammar Note: No 'enum', or 'typedef'.
single_declaration:
   fully_specified_type
   {
      void *ctx = state;
      /* Empty declaration list is valid. */
      $$ = new(ctx) ast_declarator_list($1);
      $$->set_location(yylloc);
   }
   | fully_specified_type any_identifier
   {
      void *ctx = state;
      ast_declaration *decl = new(ctx) ast_declaration($2, NULL, NULL);

      $$ = new(ctx) ast_declarator_list($1);
      $$->set_location(yylloc);
      $$->declarations.push_tail(&decl->link);
   }
   | fully_specified_type any_identifier array_specifier
   {
      void *ctx = state;
      ast_declaration *decl = new(ctx) ast_declaration($2, $3, NULL);

      $$ = new(ctx) ast_declarator_list($1);
      $$->set_location(yylloc);
      $$->declarations.push_tail(&decl->link);
   }
   | fully_specified_type any_identifier array_specifier '=' initializer
   {
      void *ctx = state;
      ast_declaration *decl = new(ctx) ast_declaration($2, $3, $5);

      $$ = new(ctx) ast_declarator_list($1);
      $$->set_location(yylloc);
      $$->declarations.push_tail(&decl->link);
   }
   | fully_specified_type any_identifier '=' initializer
   {
      void *ctx = state;
      ast_declaration *decl = new(ctx) ast_declaration($2, NULL, $4);

      $$ = new(ctx) ast_declarator_list($1);
      $$->set_location(yylloc);
      $$->declarations.push_tail(&decl->link);
   }
   | INVARIANT variable_identifier // Vertex only.
   {
      void *ctx = state;
      ast_declaration *decl = new(ctx) ast_declaration($2, NULL, NULL);

      $$ = new(ctx) ast_declarator_list(NULL);
      $$->set_location(yylloc);
      $$->invariant = true;

      $$->declarations.push_tail(&decl->link);
   }
   ;

fully_specified_type:
   type_specifier
   {
      void *ctx = state;
      $$ = new(ctx) ast_fully_specified_type();
      $$->set_location(yylloc);
      $$->specifier = $1;
   }
   | type_qualifier type_specifier
   {
      void *ctx = state;
      $$ = new(ctx) ast_fully_specified_type();
      $$->set_location(yylloc);
      $$->qualifier = $1;
      $$->specifier = $2;
   }
   ;

layout_qualifier:
   LAYOUT_TOK '(' layout_qualifier_id_list ')'
   {
      $$ = $3;
   }
   ;

layout_qualifier_id_list:
   layout_qualifier_id
   | layout_qualifier_id_list ',' layout_qualifier_id
   {
      $$ = $1;
      if (!$$.merge_qualifier(& @3, state, $3)) {
         YYERROR;
      }
   }
   ;

integer_constant:
   INTCONSTANT { $$ = $1; }
   | UINTCONSTANT { $$ = $1; }
   ;

layout_qualifier_id:
   any_identifier
   {
      memset(& $$, 0, sizeof($$));
	  $$.precision = ast_precision_none;

      /* Layout qualifiers for ARB_fragment_coord_conventions. */
      if (!$$.flags.i && (state->ARB_fragment_coord_conventions_enable ||
                          state->is_version(150, 0))) {
         if (match_layout_qualifier($1, "origin_upper_left", state) == 0) {
            $$.flags.q.origin_upper_left = 1;
         } else if (match_layout_qualifier($1, "pixel_center_integer",
                                           state) == 0) {
            $$.flags.q.pixel_center_integer = 1;
         }

         if ($$.flags.i && state->ARB_fragment_coord_conventions_warn) {
            _mesa_glsl_warning(& @1, state,
                               "GL_ARB_fragment_coord_conventions layout "
                               "identifier `%s' used", $1);
         }
      }

      /* Layout qualifiers for AMD/ARB_conservative_depth. */
      if (!$$.flags.i &&
          (state->AMD_conservative_depth_enable ||
           state->ARB_conservative_depth_enable)) {
         if (match_layout_qualifier($1, "depth_any", state) == 0) {
            $$.flags.q.depth_any = 1;
         } else if (match_layout_qualifier($1, "depth_greater", state) == 0) {
            $$.flags.q.depth_greater = 1;
         } else if (match_layout_qualifier($1, "depth_less", state) == 0) {
            $$.flags.q.depth_less = 1;
         } else if (match_layout_qualifier($1, "depth_unchanged",
                                           state) == 0) {
            $$.flags.q.depth_unchanged = 1;
         }

         if ($$.flags.i && state->AMD_conservative_depth_warn) {
            _mesa_glsl_warning(& @1, state,
                               "GL_AMD_conservative_depth "
                               "layout qualifier `%s' is used", $1);
         }
         if ($$.flags.i && state->ARB_conservative_depth_warn) {
            _mesa_glsl_warning(& @1, state,
                               "GL_ARB_conservative_depth "
                               "layout qualifier `%s' is used", $1);
         }
      }

      /* See also interface_block_layout_qualifier. */
      if (!$$.flags.i && state->has_uniform_buffer_objects()) {
         if (match_layout_qualifier($1, "std140", state) == 0) {
            $$.flags.q.std140 = 1;
         } else if (match_layout_qualifier($1, "shared", state) == 0) {
            $$.flags.q.shared = 1;
         } else if (match_layout_qualifier($1, "column_major", state) == 0) {
            $$.flags.q.column_major = 1;
         /* "row_major" is a reserved word in GLSL 1.30+. Its token is parsed
          * below in the interface_block_layout_qualifier rule.
          *
          * It is not a reserved word in GLSL ES 3.00, so it's handled here as
          * an identifier.
          *
          * Also, this takes care of alternate capitalizations of
          * "row_major" (which is necessary because layout qualifiers
          * are case-insensitive in desktop GLSL).
          */
         } else if (match_layout_qualifier($1, "row_major", state) == 0) {
            $$.flags.q.row_major = 1;
         /* "packed" is a reserved word in GLSL, and its token is
          * parsed below in the interface_block_layout_qualifier rule.
          * However, we must take care of alternate capitalizations of
          * "packed", because layout qualifiers are case-insensitive
          * in desktop GLSL.
          */
         } else if (match_layout_qualifier($1, "packed", state) == 0) {
           $$.flags.q.packed = 1;
         }

         if ($$.flags.i && state->ARB_uniform_buffer_object_warn) {
            _mesa_glsl_warning(& @1, state,
                               "#version 140 / GL_ARB_uniform_buffer_object "
                               "layout qualifier `%s' is used", $1);
         }
      }

      /* Layout qualifiers for GLSL 1.50 geometry shaders. */
      if (!$$.flags.i) {
         struct {
            const char *s;
            GLenum e;
         } map[] = {
                 { "points", GL_POINTS },
                 { "lines", GL_LINES },
                 { "lines_adjacency", GL_LINES_ADJACENCY },
                 { "line_strip", GL_LINE_STRIP },
                 { "triangles", GL_TRIANGLES },
                 { "triangles_adjacency", GL_TRIANGLES_ADJACENCY },
                 { "triangle_strip", GL_TRIANGLE_STRIP },
         };
         for (unsigned i = 0; i < Elements(map); i++) {
            if (match_layout_qualifier($1, map[i].s, state) == 0) {
               $$.flags.q.prim_type = 1;
               $$.prim_type = map[i].e;
               break;
            }
         }

         if ($$.flags.i && !state->is_version(150, 0)) {
            _mesa_glsl_error(& @1, state, "#version 150 layout "
                             "qualifier `%s' used", $1);
         }
      }

      if (!$$.flags.i) {
         _mesa_glsl_error(& @1, state, "unrecognized layout identifier "
                          "`%s'", $1);
         YYERROR;
      }
   }
   | any_identifier '=' integer_constant
   {
      memset(& $$, 0, sizeof($$));
	  $$.precision = ast_precision_none;

      if (match_layout_qualifier("location", $1, state) == 0) {
         $$.flags.q.explicit_location = 1;

         if ($3 >= 0) {
            $$.location = $3;
         } else {
             _mesa_glsl_error(& @3, state, "invalid location %d specified", $3);
             YYERROR;
         }
      }

      if (match_layout_qualifier("index", $1, state) == 0) {
         $$.flags.q.explicit_index = 1;

         if ($3 >= 0) {
            $$.index = $3;
         } else {
            _mesa_glsl_error(& @3, state, "invalid index %d specified", $3);
            YYERROR;
         }
      }

      if ((state->ARB_shading_language_420pack_enable ||
           state->ARB_shader_atomic_counters_enable) &&
          match_layout_qualifier("binding", $1, state) == 0) {
         $$.flags.q.explicit_binding = 1;
         $$.binding = $3;
      }

      if (state->ARB_shader_atomic_counters_enable &&
          match_layout_qualifier("offset", $1, state) == 0) {
         $$.flags.q.explicit_offset = 1;
         $$.offset = $3;
      }

      if (match_layout_qualifier("max_vertices", $1, state) == 0) {
         $$.flags.q.max_vertices = 1;

         if ($3 < 0) {
            _mesa_glsl_error(& @3, state,
                             "invalid max_vertices %d specified", $3);
            YYERROR;
         } else {
            $$.max_vertices = $3;
            if (!state->is_version(150, 0)) {
               _mesa_glsl_error(& @3, state,
                                "#version 150 max_vertices qualifier "
                                "specified", $3);
            }
         }
      }

      /* If the identifier didn't match any known layout identifiers,
       * emit an error.
       */
      if (!$$.flags.i) {
         _mesa_glsl_error(& @1, state, "unrecognized layout identifier "
                          "`%s'", $1);
         YYERROR;
      } else if (state->ARB_explicit_attrib_location_warn) {
         _mesa_glsl_warning(& @1, state,
                            "GL_ARB_explicit_attrib_location layout "
                            "identifier `%s' used", $1);
      }
   }
   | interface_block_layout_qualifier
   {
      $$ = $1;
      /* Layout qualifiers for ARB_uniform_buffer_object. */
      if ($$.flags.q.uniform && !state->has_uniform_buffer_objects()) {
         _mesa_glsl_error(& @1, state,
                          "#version 140 / GL_ARB_uniform_buffer_object "
                          "layout qualifier `%s' is used", $1);
      } else if ($$.flags.q.uniform && state->ARB_uniform_buffer_object_warn) {
         _mesa_glsl_warning(& @1, state,
                            "#version 140 / GL_ARB_uniform_buffer_object "
                            "layout qualifier `%s' is used", $1);
      }
   }
   ;

/* This is a separate language rule because we parse these as tokens
 * (due to them being reserved keywords) instead of identifiers like
 * most qualifiers.  See the any_identifier path of
 * layout_qualifier_id for the others.
 *
 * Note that since layout qualifiers are case-insensitive in desktop
 * GLSL, all of these qualifiers need to be handled as identifiers as
 * well (by the any_identifier path of layout_qualifier_id).
 */
interface_block_layout_qualifier:
   ROW_MAJOR
   {
      memset(& $$, 0, sizeof($$));
	  $$.precision = ast_precision_none;
      $$.flags.q.row_major = 1;
   }
   | PACKED_TOK
   {
      memset(& $$, 0, sizeof($$));
	  $$.precision = ast_precision_none;
      $$.flags.q.packed = 1;
   }
   ;

interpolation_qualifier:
   SMOOTH
   {
      memset(& $$, 0, sizeof($$));
	  $$.precision = ast_precision_none;
      $$.flags.q.smooth = 1;
   }
   | FLAT
   {
      memset(& $$, 0, sizeof($$));
	  $$.precision = ast_precision_none;
      $$.flags.q.flat = 1;
   }
   | NOPERSPECTIVE
   {
      memset(& $$, 0, sizeof($$));
	  $$.precision = ast_precision_none;
      $$.flags.q.noperspective = 1;
   }
   ;

type_qualifier:
   /* Single qualifiers */
   INVARIANT
   {
      memset(& $$, 0, sizeof($$));
	  $$.precision = ast_precision_none;
      $$.flags.q.invariant = 1;
   }
   | auxiliary_storage_qualifier
   | storage_qualifier
   | interpolation_qualifier
   | layout_qualifier
   | precision_qualifier
   {
      memset(&$$, 0, sizeof($$));
	  $$.precision = ast_precision_none;
      $$.precision = $1;
   }

   /* Multiple qualifiers:
    * In GLSL 4.20, these can be specified in any order.  In earlier versions,
    * they appear in this order (see GLSL 1.50 section 4.7 & comments below):
    *
    *    invariant interpolation auxiliary storage precision  ...or...
    *    layout storage precision
    *
    * Each qualifier's rule ensures that the accumulated qualifiers on the right
    * side don't contain any that must appear on the left hand side.
    * For example, when processing a storage qualifier, we check that there are
    * no auxiliary, interpolation, layout, or invariant qualifiers to the right.
    */
   | INVARIANT type_qualifier
   {
      if ($2.flags.q.invariant)
         _mesa_glsl_error(&@1, state, "duplicate \"invariant\" qualifier");

      if ($2.has_layout()) {
         _mesa_glsl_error(&@1, state,
                          "\"invariant\" cannot be used with layout(...)");
      }

      $$ = $2;
      $$.flags.q.invariant = 1;
   }
   | interpolation_qualifier type_qualifier
   {
      /* Section 4.3 of the GLSL 1.40 specification states:
       * "...qualified with one of these interpolation qualifiers"
       *
       * GLSL 1.30 claims to allow "one or more", but insists that:
       * "These interpolation qualifiers may only precede the qualifiers in,
       *  centroid in, out, or centroid out in a declaration."
       *
       * ...which means that e.g. smooth can't precede smooth, so there can be
       * only one after all, and the 1.40 text is a clarification, not a change.
       */
      if ($2.has_interpolation())
         _mesa_glsl_error(&@1, state, "duplicate interpolation qualifier");

      if ($2.has_layout()) {
         _mesa_glsl_error(&@1, state, "interpolation qualifiers cannot be used "
                          "with layout(...)");
      }

      if (!state->ARB_shading_language_420pack_enable && $2.flags.q.invariant) {
         _mesa_glsl_error(&@1, state, "interpolation qualifiers must come "
                          "after \"invariant\"");
      }

      $$ = $1;
      $$.merge_qualifier(&@1, state, $2);
   }
   | layout_qualifier type_qualifier
   {
      /* The GLSL 1.50 grammar indicates that a layout(...) declaration can be
       * used standalone or immediately before a storage qualifier.  It cannot
       * be used with interpolation qualifiers or invariant.  There does not
       * appear to be any text indicating that it must come before the storage
       * qualifier, but always seems to in examples.
       */
      if (!state->ARB_shading_language_420pack_enable && $2.has_layout())
         _mesa_glsl_error(&@1, state, "duplicate layout(...) qualifiers");

      if ($2.flags.q.invariant)
         _mesa_glsl_error(&@1, state, "layout(...) cannot be used with "
                          "the \"invariant\" qualifier");

      if ($2.has_interpolation()) {
         _mesa_glsl_error(&@1, state, "layout(...) cannot be used with "
                          "interpolation qualifiers");
      }

      $$ = $1;
      $$.merge_qualifier(&@1, state, $2);
   }
   | auxiliary_storage_qualifier type_qualifier
   {
      if ($2.has_auxiliary_storage()) {
         _mesa_glsl_error(&@1, state,
                          "duplicate auxiliary storage qualifier (centroid or sample)");
      }

      if (!state->ARB_shading_language_420pack_enable &&
          ($2.flags.q.invariant || $2.has_interpolation() || $2.has_layout())) {
         _mesa_glsl_error(&@1, state, "auxiliary storage qualifiers must come "
                          "just before storage qualifiers");
      }
      $$ = $1;
      $$.flags.i |= $2.flags.i;
   }
   | storage_qualifier type_qualifier
   {
      /* Section 4.3 of the GLSL 1.20 specification states:
       * "Variable declarations may have a storage qualifier specified..."
       *  1.30 clarifies this to "may have one storage qualifier".
       */
      if ($2.has_storage())
         _mesa_glsl_error(&@1, state, "duplicate storage qualifier");

      if (!state->ARB_shading_language_420pack_enable &&
          ($2.flags.q.invariant || $2.has_interpolation() || $2.has_layout() ||
           $2.has_auxiliary_storage())) {
         _mesa_glsl_error(&@1, state, "storage qualifiers must come after "
                          "invariant, interpolation, layout and auxiliary "
                          "storage qualifiers");
      }

      $$ = $1;
      $$.merge_qualifier(&@1, state, $2);
   }
   | precision_qualifier type_qualifier
   {
      if ($2.precision != ast_precision_none)
         _mesa_glsl_error(&@1, state, "duplicate precision qualifier");

      if (!state->ARB_shading_language_420pack_enable && $2.flags.i != 0)
         _mesa_glsl_error(&@1, state, "precision qualifiers must come last");

      $$ = $2;
      $$.precision = $1;
   }
   ;

auxiliary_storage_qualifier:
   CENTROID
   {
      memset(& $$, 0, sizeof($$));
	  $$.precision = ast_precision_none;
      $$.flags.q.centroid = 1;
   }
   | SAMPLE
   {
      memset(& $$, 0, sizeof($$));
      $$.flags.q.sample = 1;
   }
   /* TODO: "patch" also goes here someday. */

storage_qualifier:
   CONST_TOK
   {
      memset(& $$, 0, sizeof($$));
	  $$.precision = ast_precision_none;
      $$.flags.q.constant = 1;
   }
   | ATTRIBUTE
   {
      memset(& $$, 0, sizeof($$));
	  $$.precision = ast_precision_none;
      $$.flags.q.attribute = 1;
   }
   | VARYING
   {
      memset(& $$, 0, sizeof($$));
	  $$.precision = ast_precision_none;
      $$.flags.q.varying = 1;
   }
   | IN_TOK
   {
      memset(& $$, 0, sizeof($$));
	  $$.precision = ast_precision_none;
      $$.flags.q.in = 1;
   }
   | OUT_TOK
   {
      memset(& $$, 0, sizeof($$));
	  $$.precision = ast_precision_none;
      $$.flags.q.out = 1;
   }
   | UNIFORM
   {
      memset(& $$, 0, sizeof($$));
	  $$.precision = ast_precision_none;
      $$.flags.q.uniform = 1;
   }
   ;

array_specifier:
   '[' ']'
   {
      void *ctx = state;
      $$ = new(ctx) ast_array_specifier(yylloc);
   }
   | '[' constant_expression ']'
   {
      void *ctx = state;
      $$ = new(ctx) ast_array_specifier(yylloc, $2);
   }
   | array_specifier '[' ']'
   {
      $$ = $1;

      if (!state->ARB_arrays_of_arrays_enable) {
         _mesa_glsl_error(& @1, state,
                          "GL_ARB_arrays_of_arrays "
                          "required for defining arrays of arrays");
      } else {
         _mesa_glsl_error(& @1, state,
                          "only the outermost array dimension can "
                          "be unsized");
      }
   }
   | array_specifier '[' constant_expression ']'
   {
      $$ = $1;

      if (!state->ARB_arrays_of_arrays_enable) {
         _mesa_glsl_error(& @1, state,
                          "GL_ARB_arrays_of_arrays "
                          "required for defining arrays of arrays");
      }

      $$->add_dimension($3);
   }
   ;

type_specifier:
   type_specifier_nonarray
   | type_specifier_nonarray array_specifier
   {
      $$ = $1;
      $$->array_specifier = $2;
   }
   ;

type_specifier_nonarray:
   basic_type_specifier_nonarray
   {
      void *ctx = state;
      $$ = new(ctx) ast_type_specifier($1);
      $$->set_location(yylloc);
   }
   | struct_specifier
   {
      void *ctx = state;
      $$ = new(ctx) ast_type_specifier($1);
      $$->set_location(yylloc);
   }
   | TYPE_IDENTIFIER
   {
      void *ctx = state;
      $$ = new(ctx) ast_type_specifier($1);
      $$->set_location(yylloc);
   }
   ;

basic_type_specifier_nonarray:
   VOID_TOK                 { $$ = "void"; }
   | FLOAT_TOK              { $$ = "float"; }
   | INT_TOK                { $$ = "int"; }
   | UINT_TOK               { $$ = "uint"; }
   | BOOL_TOK               { $$ = "bool"; }
   | VEC2                   { $$ = "vec2"; }
   | VEC3                   { $$ = "vec3"; }
   | VEC4                   { $$ = "vec4"; }
   | BVEC2                  { $$ = "bvec2"; }
   | BVEC3                  { $$ = "bvec3"; }
   | BVEC4                  { $$ = "bvec4"; }
   | IVEC2                  { $$ = "ivec2"; }
   | IVEC3                  { $$ = "ivec3"; }
   | IVEC4                  { $$ = "ivec4"; }
   | UVEC2                  { $$ = "uvec2"; }
   | UVEC3                  { $$ = "uvec3"; }
   | UVEC4                  { $$ = "uvec4"; }
   | MAT2X2                 { $$ = "mat2"; }
   | MAT2X3                 { $$ = "mat2x3"; }
   | MAT2X4                 { $$ = "mat2x4"; }
   | MAT3X2                 { $$ = "mat3x2"; }
   | MAT3X3                 { $$ = "mat3"; }
   | MAT3X4                 { $$ = "mat3x4"; }
   | MAT4X2                 { $$ = "mat4x2"; }
   | MAT4X3                 { $$ = "mat4x3"; }
   | MAT4X4                 { $$ = "mat4"; }
   | SAMPLER1D              { $$ = "sampler1D"; }
   | SAMPLER2D              { $$ = "sampler2D"; }
   | SAMPLER2DRECT          { $$ = "sampler2DRect"; }
   | SAMPLER3D              { $$ = "sampler3D"; }
   | SAMPLERCUBE            { $$ = "samplerCube"; }
   | SAMPLEREXTERNALOES     { $$ = "samplerExternalOES"; }
   | SAMPLER1DSHADOW        { $$ = "sampler1DShadow"; }
   | SAMPLER2DSHADOW        { $$ = "sampler2DShadow"; }
   | SAMPLER2DRECTSHADOW    { $$ = "sampler2DRectShadow"; }
   | SAMPLERCUBESHADOW      { $$ = "samplerCubeShadow"; }
   | SAMPLER1DARRAY         { $$ = "sampler1DArray"; }
   | SAMPLER2DARRAY         { $$ = "sampler2DArray"; }
   | SAMPLER1DARRAYSHADOW   { $$ = "sampler1DArrayShadow"; }
   | SAMPLER2DARRAYSHADOW   { $$ = "sampler2DArrayShadow"; }
   | SAMPLERBUFFER          { $$ = "samplerBuffer"; }
   | SAMPLERCUBEARRAY       { $$ = "samplerCubeArray"; }
   | SAMPLERCUBEARRAYSHADOW { $$ = "samplerCubeArrayShadow"; }
   | ISAMPLER1D             { $$ = "isampler1D"; }
   | ISAMPLER2D             { $$ = "isampler2D"; }
   | ISAMPLER2DRECT         { $$ = "isampler2DRect"; }
   | ISAMPLER3D             { $$ = "isampler3D"; }
   | ISAMPLERCUBE           { $$ = "isamplerCube"; }
   | ISAMPLER1DARRAY        { $$ = "isampler1DArray"; }
   | ISAMPLER2DARRAY        { $$ = "isampler2DArray"; }
   | ISAMPLERBUFFER         { $$ = "isamplerBuffer"; }
   | ISAMPLERCUBEARRAY      { $$ = "isamplerCubeArray"; }
   | USAMPLER1D             { $$ = "usampler1D"; }
   | USAMPLER2D             { $$ = "usampler2D"; }
   | USAMPLER2DRECT         { $$ = "usampler2DRect"; }
   | USAMPLER3D             { $$ = "usampler3D"; }
   | USAMPLERCUBE           { $$ = "usamplerCube"; }
   | USAMPLER1DARRAY        { $$ = "usampler1DArray"; }
   | USAMPLER2DARRAY        { $$ = "usampler2DArray"; }
   | USAMPLERBUFFER         { $$ = "usamplerBuffer"; }
   | USAMPLERCUBEARRAY      { $$ = "usamplerCubeArray"; }
   | SAMPLER2DMS            { $$ = "sampler2DMS"; }
   | ISAMPLER2DMS           { $$ = "isampler2DMS"; }
   | USAMPLER2DMS           { $$ = "usampler2DMS"; }
   | SAMPLER2DMSARRAY       { $$ = "sampler2DMSArray"; }
   | ISAMPLER2DMSARRAY      { $$ = "isampler2DMSArray"; }
   | USAMPLER2DMSARRAY      { $$ = "usampler2DMSArray"; }
   | ATOMIC_UINT            { $$ = "atomic_uint"; }
   ;

precision_qualifier:
   HIGHP
   {
      state->check_precision_qualifiers_allowed(&@1);
      $$ = ast_precision_high;
   }
   | MEDIUMP
   {
      state->check_precision_qualifiers_allowed(&@1);
      $$ = ast_precision_medium;
   }
   | LOWP
   {
      state->check_precision_qualifiers_allowed(&@1);
      $$ = ast_precision_low;
   }
   ;

struct_specifier:
   STRUCT any_identifier '{' struct_declaration_list '}'
   {
      void *ctx = state;
      $$ = new(ctx) ast_struct_specifier($2, $4);
      $$->set_location(yylloc);
      state->symbols->add_type($2, glsl_type::void_type);
      state->symbols->add_type_ast($2, new(ctx) ast_type_specifier($$));
   }
   | STRUCT '{' struct_declaration_list '}'
   {
      void *ctx = state;
      $$ = new(ctx) ast_struct_specifier(NULL, $3);
      $$->set_location(yylloc);
   }
   ;

struct_declaration_list:
   struct_declaration
   {
      $$ = $1;
      $1->link.self_link();
   }
   | struct_declaration_list struct_declaration
   {
      $$ = $1;
      $$->link.insert_before(& $2->link);
   }
   ;

struct_declaration:
   fully_specified_type struct_declarator_list ';'
   {
      void *ctx = state;
      ast_fully_specified_type *const type = $1;
      type->set_location(yylloc);

      if (type->qualifier.flags.i != 0)
         _mesa_glsl_error(&@1, state,
			  "only precision qualifiers may be applied to "
			  "structure members");

      $$ = new(ctx) ast_declarator_list(type);
      $$->set_location(yylloc);

      $$->declarations.push_degenerate_list_at_head(& $2->link);
   }
   ;

struct_declarator_list:
   struct_declarator
   {
      $$ = $1;
      $1->link.self_link();
   }
   | struct_declarator_list ',' struct_declarator
   {
      $$ = $1;
      $$->link.insert_before(& $3->link);
   }
   ;

struct_declarator:
   any_identifier
   {
      void *ctx = state;
      $$ = new(ctx) ast_declaration($1, NULL, NULL);
      $$->set_location(yylloc);
   }
   | any_identifier array_specifier
   {
      void *ctx = state;
      $$ = new(ctx) ast_declaration($1, $2, NULL);
      $$->set_location(yylloc);
   }
   ;

initializer:
   assignment_expression
   | '{' initializer_list '}'
   {
      $$ = $2;
   }
   | '{' initializer_list ',' '}'
   {
      $$ = $2;
   }
   ;

initializer_list:
   initializer
   {
      void *ctx = state;
      $$ = new(ctx) ast_aggregate_initializer();
      $$->set_location(yylloc);
      $$->expressions.push_tail(& $1->link);
   }
   | initializer_list ',' initializer
   {
      $1->expressions.push_tail(& $3->link);
   }
   ;

declaration_statement:
   declaration
   ;

   // Grammar Note: labeled statements for SWITCH only; 'goto' is not
   // supported.
statement:
   compound_statement        { $$ = (ast_node *) $1; }
   | simple_statement
   ;

simple_statement:
   declaration_statement
   | expression_statement
   | selection_statement
   | switch_statement
   | iteration_statement
   | jump_statement
   ;

compound_statement:
   '{' '}'
   {
      void *ctx = state;
      $$ = new(ctx) ast_compound_statement(true, NULL);
      $$->set_location(yylloc);
   }
   | '{'
   {
      state->symbols->push_scope();
   }
   statement_list '}'
   {
      void *ctx = state;
      $$ = new(ctx) ast_compound_statement(true, $3);
      $$->set_location(yylloc);
      state->symbols->pop_scope();
   }
   ;

statement_no_new_scope:
   compound_statement_no_new_scope { $$ = (ast_node *) $1; }
   | simple_statement
   ;

compound_statement_no_new_scope:
   '{' '}'
   {
      void *ctx = state;
      $$ = new(ctx) ast_compound_statement(false, NULL);
      $$->set_location(yylloc);
   }
   | '{' statement_list '}'
   {
      void *ctx = state;
      $$ = new(ctx) ast_compound_statement(false, $2);
      $$->set_location(yylloc);
   }
   ;

statement_list:
   statement
   {
      if ($1 == NULL) {
         _mesa_glsl_error(& @1, state, "<nil> statement");
         assert($1 != NULL);
      }

      $$ = $1;
      $$->link.self_link();
   }
   | statement_list statement
   {
      if ($2 == NULL) {
         _mesa_glsl_error(& @2, state, "<nil> statement");
         assert($2 != NULL);
      }
      $$ = $1;
      $$->link.insert_before(& $2->link);
   }
   ;

expression_statement:
   ';'
   {
      void *ctx = state;
      $$ = new(ctx) ast_expression_statement(NULL);
      $$->set_location(yylloc);
   }
   | expression ';'
   {
      void *ctx = state;
      $$ = new(ctx) ast_expression_statement($1);
      $$->set_location(yylloc);
   }
   ;

selection_statement:
   IF '(' expression ')' selection_rest_statement
   {
      $$ = new(state) ast_selection_statement($3, $5.then_statement,
                                              $5.else_statement);
      $$->set_location(yylloc);
   }
   ;

selection_rest_statement:
   statement ELSE statement
   {
      $$.then_statement = $1;
      $$.else_statement = $3;
   }
   | statement %prec THEN
   {
      $$.then_statement = $1;
      $$.else_statement = NULL;
   }
   ;

condition:
   expression
   {
      $$ = (ast_node *) $1;
   }
   | fully_specified_type any_identifier '=' initializer
   {
      void *ctx = state;
      ast_declaration *decl = new(ctx) ast_declaration($2, NULL, $4);
      ast_declarator_list *declarator = new(ctx) ast_declarator_list($1);
      decl->set_location(yylloc);
      declarator->set_location(yylloc);

      declarator->declarations.push_tail(&decl->link);
      $$ = declarator;
   }
   ;

/*
 * siwtch_statement grammar is based on the syntax described in the body
 * of the GLSL spec, not in it's appendix!!!
 */
switch_statement:
   SWITCH '(' expression ')' switch_body
   {
      $$ = new(state) ast_switch_statement($3, $5);
      $$->set_location(yylloc);
   }
   ;

switch_body:
   '{' '}'
   {
      $$ = new(state) ast_switch_body(NULL);
      $$->set_location(yylloc);
   }
   | '{' case_statement_list '}'
   {
      $$ = new(state) ast_switch_body($2);
      $$->set_location(yylloc);
   }
   ;

case_label:
   CASE expression ':'
   {
      $$ = new(state) ast_case_label($2);
      $$->set_location(yylloc);
   }
   | DEFAULT ':'
   {
      $$ = new(state) ast_case_label(NULL);
      $$->set_location(yylloc);
   }
   ;

case_label_list:
   case_label
   {
      ast_case_label_list *labels = new(state) ast_case_label_list();

      labels->labels.push_tail(& $1->link);
      $$ = labels;
      $$->set_location(yylloc);
   }
   | case_label_list case_label
   {
      $$ = $1;
      $$->labels.push_tail(& $2->link);
   }
   ;

case_statement:
   case_label_list statement
   {
      ast_case_statement *stmts = new(state) ast_case_statement($1);
      stmts->set_location(yylloc);

      stmts->stmts.push_tail(& $2->link);
      $$ = stmts;
   }
   | case_statement statement
   {
      $$ = $1;
      $$->stmts.push_tail(& $2->link);
   }
   ;

case_statement_list:
   case_statement
   {
      ast_case_statement_list *cases= new(state) ast_case_statement_list();
      cases->set_location(yylloc);

      cases->cases.push_tail(& $1->link);
      $$ = cases;
   }
   | case_statement_list case_statement
   {
      $$ = $1;
      $$->cases.push_tail(& $2->link);
   }
   ;

iteration_statement:
   WHILE '(' condition ')' statement_no_new_scope
   {
      void *ctx = state;
      $$ = new(ctx) ast_iteration_statement(ast_iteration_statement::ast_while,
                                            NULL, $3, NULL, $5);
      $$->set_location(yylloc);
   }
   | DO statement WHILE '(' expression ')' ';'
   {
      void *ctx = state;
      $$ = new(ctx) ast_iteration_statement(ast_iteration_statement::ast_do_while,
                                            NULL, $5, NULL, $2);
      $$->set_location(yylloc);
   }
   | FOR '(' for_init_statement for_rest_statement ')' statement_no_new_scope
   {
      void *ctx = state;
      $$ = new(ctx) ast_iteration_statement(ast_iteration_statement::ast_for,
                                            $3, $4.cond, $4.rest, $6);
      $$->set_location(yylloc);
   }
   ;

for_init_statement:
   expression_statement
   | declaration_statement
   ;

conditionopt:
   condition
   | /* empty */
   {
      $$ = NULL;
   }
   ;

for_rest_statement:
   conditionopt ';'
   {
      $$.cond = $1;
      $$.rest = NULL;
   }
   | conditionopt ';' expression
   {
      $$.cond = $1;
      $$.rest = $3;
   }
   ;

   // Grammar Note: No 'goto'. Gotos are not supported.
jump_statement:
   CONTINUE ';'
   {
      void *ctx = state;
      $$ = new(ctx) ast_jump_statement(ast_jump_statement::ast_continue, NULL);
      $$->set_location(yylloc);
   }
   | BREAK ';'
   {
      void *ctx = state;
      $$ = new(ctx) ast_jump_statement(ast_jump_statement::ast_break, NULL);
      $$->set_location(yylloc);
   }
   | RETURN ';'
   {
      void *ctx = state;
      $$ = new(ctx) ast_jump_statement(ast_jump_statement::ast_return, NULL);
      $$->set_location(yylloc);
   }
   | RETURN expression ';'
   {
      void *ctx = state;
      $$ = new(ctx) ast_jump_statement(ast_jump_statement::ast_return, $2);
      $$->set_location(yylloc);
   }
   | DISCARD ';' // Fragment shader only.
   {
      void *ctx = state;
      $$ = new(ctx) ast_jump_statement(ast_jump_statement::ast_discard, NULL);
      $$->set_location(yylloc);
   }
   ;

external_declaration:
   function_definition      { $$ = $1; }
   | declaration            { $$ = $1; }
   | pragma_statement       { $$ = NULL; }
   | layout_defaults        { $$ = $1; }
   ;

function_definition:
   function_prototype compound_statement_no_new_scope
   {
      void *ctx = state;
      $$ = new(ctx) ast_function_definition();
      $$->set_location(yylloc);
      $$->prototype = $1;
      $$->body = $2;

      state->symbols->pop_scope();
   }
   ;

/* layout_qualifieropt is packed into this rule */
interface_block:
   basic_interface_block
   {
      $$ = $1;
   }
   | layout_qualifier basic_interface_block
   {
      ast_interface_block *block = $2;
      if (!block->layout.merge_qualifier(& @1, state, $1)) {
         YYERROR;
      }
      $$ = block;
   }
   ;

basic_interface_block:
   interface_qualifier NEW_IDENTIFIER '{' member_list '}' instance_name_opt ';'
   {
      ast_interface_block *const block = $6;

      block->block_name = $2;
      block->declarations.push_degenerate_list_at_head(& $4->link);

      if ($1.flags.q.uniform) {
         if (!state->has_uniform_buffer_objects()) {
            _mesa_glsl_error(& @1, state,
                             "#version 140 / GL_ARB_uniform_buffer_object "
                             "required for defining uniform blocks");
         } else if (state->ARB_uniform_buffer_object_warn) {
            _mesa_glsl_warning(& @1, state,
                               "#version 140 / GL_ARB_uniform_buffer_object "
                               "required for defining uniform blocks");
         }
      } else {
         if (state->es_shader || state->language_version < 150) {
            _mesa_glsl_error(& @1, state,
                             "#version 150 required for using "
                             "interface blocks");
         }
      }

      /* From the GLSL 1.50.11 spec, section 4.3.7 ("Interface Blocks"):
       * "It is illegal to have an input block in a vertex shader
       *  or an output block in a fragment shader"
       */
      if ((state->stage == MESA_SHADER_VERTEX) && $1.flags.q.in) {
         _mesa_glsl_error(& @1, state,
                          "`in' interface block is not allowed for "
                          "a vertex shader");
      } else if ((state->stage == MESA_SHADER_FRAGMENT) && $1.flags.q.out) {
         _mesa_glsl_error(& @1, state,
                          "`out' interface block is not allowed for "
                          "a fragment shader");
      }

      /* Since block arrays require names, and both features are added in
       * the same language versions, we don't have to explicitly
       * version-check both things.
       */
      if (block->instance_name != NULL) {
         state->check_version(150, 300, & @1, "interface blocks with "
                               "an instance name are not allowed");
      }

      unsigned interface_type_mask;
      struct ast_type_qualifier temp_type_qualifier;

      /* Get a bitmask containing only the in/out/uniform flags, allowing us
       * to ignore other irrelevant flags like interpolation qualifiers.
       */
      temp_type_qualifier.flags.i = 0;
      temp_type_qualifier.flags.q.uniform = true;
      temp_type_qualifier.flags.q.in = true;
      temp_type_qualifier.flags.q.out = true;
      interface_type_mask = temp_type_qualifier.flags.i;

      /* Get the block's interface qualifier.  The interface_qualifier
       * production rule guarantees that only one bit will be set (and
       * it will be in/out/uniform).
       */
       unsigned block_interface_qualifier = $1.flags.i;

      block->layout.flags.i |= block_interface_qualifier;

      foreach_list_typed (ast_declarator_list, member, link, &block->declarations) {
         ast_type_qualifier& qualifier = member->type->qualifier;
         if ((qualifier.flags.i & interface_type_mask) == 0) {
            /* GLSLangSpec.1.50.11, 4.3.7 (Interface Blocks):
             * "If no optional qualifier is used in a member declaration, the
             *  qualifier of the variable is just in, out, or uniform as declared
             *  by interface-qualifier."
             */
            qualifier.flags.i |= block_interface_qualifier;
         } else if ((qualifier.flags.i & interface_type_mask) !=
                    block_interface_qualifier) {
            /* GLSLangSpec.1.50.11, 4.3.7 (Interface Blocks):
             * "If optional qualifiers are used, they can include interpolation
             *  and storage qualifiers and they must declare an input, output,
             *  or uniform variable consistent with the interface qualifier of
             *  the block."
             */
            _mesa_glsl_error(& @1, state,
                             "uniform/in/out qualifier on "
                             "interface block member does not match "
                             "the interface block");
         }
      }

      $$ = block;
   }
   ;

interface_qualifier:
   IN_TOK
   {
      memset(& $$, 0, sizeof($$));
	  $$.precision = ast_precision_none;
      $$.flags.q.in = 1;
   }
   | OUT_TOK
   {
      memset(& $$, 0, sizeof($$));
	  $$.precision = ast_precision_none;
      $$.flags.q.out = 1;
   }
   | UNIFORM
   {
      memset(& $$, 0, sizeof($$));
	  $$.precision = ast_precision_none;
      $$.flags.q.uniform = 1;
   }
   ;

instance_name_opt:
   /* empty */
   {
      $$ = new(state) ast_interface_block(*state->default_uniform_qualifier,
                                          NULL, NULL);
   }
   | NEW_IDENTIFIER
   {
      $$ = new(state) ast_interface_block(*state->default_uniform_qualifier,
                                          $1, NULL);
   }
   | NEW_IDENTIFIER array_specifier
   {
      $$ = new(state) ast_interface_block(*state->default_uniform_qualifier,
                                          $1, $2);
   }
   ;

member_list:
   member_declaration
   {
      $$ = $1;
      $1->link.self_link();
   }
   | member_declaration member_list
   {
      $$ = $1;
      $2->link.insert_before(& $$->link);
   }
   ;

member_declaration:
   fully_specified_type struct_declarator_list ';'
   {
      void *ctx = state;
      ast_fully_specified_type *type = $1;
      type->set_location(yylloc);

      if (type->qualifier.flags.q.attribute) {
         _mesa_glsl_error(& @1, state,
                          "keyword 'attribute' cannot be used with "
                          "interface block member");
      } else if (type->qualifier.flags.q.varying) {
         _mesa_glsl_error(& @1, state,
                          "keyword 'varying' cannot be used with "
                          "interface block member");
      }

      $$ = new(ctx) ast_declarator_list(type);
      $$->set_location(yylloc);

      $$->declarations.push_degenerate_list_at_head(& $2->link);
   }
   ;

layout_defaults:
   layout_qualifier UNIFORM ';'
   {
      if (!state->default_uniform_qualifier->merge_qualifier(& @1, state, $1)) {
         YYERROR;
      }
      $$ = NULL;
   }

   | layout_qualifier IN_TOK ';'
   {
      void *ctx = state;
      $$ = NULL;
      if (state->stage != MESA_SHADER_GEOMETRY) {
         _mesa_glsl_error(& @1, state,
                          "input layout qualifiers only valid in "
                          "geometry shaders");
      } else if (!$1.flags.q.prim_type) {
         _mesa_glsl_error(& @1, state,
                          "input layout qualifiers must specify a primitive"
                          " type");
      } else {
         /* Make sure this is a valid input primitive type. */
         switch ($1.prim_type) {
         case GL_POINTS:
         case GL_LINES:
         case GL_LINES_ADJACENCY:
         case GL_TRIANGLES:
         case GL_TRIANGLES_ADJACENCY:
            $$ = new(ctx) ast_gs_input_layout(@1, $1.prim_type);
            break;
         default:
            _mesa_glsl_error(&@1, state,
                             "invalid geometry shader input primitive type");
            break;
         }
      }
   }

   | layout_qualifier OUT_TOK ';'
   {
      if (state->stage != MESA_SHADER_GEOMETRY) {
         _mesa_glsl_error(& @1, state,
                          "out layout qualifiers only valid in "
                          "geometry shaders");
      } else {
         if ($1.flags.q.prim_type) {
            /* Make sure this is a valid output primitive type. */
            switch ($1.prim_type) {
            case GL_POINTS:
            case GL_LINE_STRIP:
            case GL_TRIANGLE_STRIP:
               break;
            default:
               _mesa_glsl_error(&@1, state, "invalid geometry shader output "
                                "primitive type");
               break;
            }
         }
         if (!state->out_qualifier->merge_qualifier(& @1, state, $1))
            YYERROR;
      }
      $$ = NULL;
   }<|MERGE_RESOLUTION|>--- conflicted
+++ resolved
@@ -1014,56 +1014,15 @@
       $$->declarations.push_tail(&decl->link);
       state->symbols->add_variable(new(state) ir_variable(NULL, $3, ir_var_auto, glsl_precision_undefined));
    }
-<<<<<<< HEAD
-   | init_declarator_list ',' any_identifier '[' ']' '=' initializer
-   {
-      void *ctx = state;
-      ast_declaration *decl = new(ctx) ast_declaration($3, true, NULL, $7);
+   | init_declarator_list ',' any_identifier '=' initializer
+   {
+      void *ctx = state;
+      ast_declaration *decl = new(ctx) ast_declaration($3, NULL, $5);
       decl->set_location(yylloc);
 
       $$ = $1;
       $$->declarations.push_tail(&decl->link);
       state->symbols->add_variable(new(state) ir_variable(NULL, $3, ir_var_auto, glsl_precision_undefined));
-      if ($7->oper == ast_aggregate) {
-         ast_aggregate_initializer *ai = (ast_aggregate_initializer *)$7;
-         ast_type_specifier *type = new(ctx) ast_type_specifier($1->type->specifier, true, NULL);
-         _mesa_ast_set_aggregate_type(type, ai, state);
-      }
-   }
-   | init_declarator_list ',' any_identifier '[' constant_expression ']' '=' initializer
-   {
-      void *ctx = state;
-      ast_declaration *decl = new(ctx) ast_declaration($3, true, $5, $8);
-      decl->set_location(yylloc);
-
-      $$ = $1;
-      $$->declarations.push_tail(&decl->link);
-      state->symbols->add_variable(new(state) ir_variable(NULL, $3, ir_var_auto, glsl_precision_undefined));
-      if ($8->oper == ast_aggregate) {
-         ast_aggregate_initializer *ai = (ast_aggregate_initializer *)$8;
-         ast_type_specifier *type = new(ctx) ast_type_specifier($1->type->specifier, true, $5);
-         _mesa_ast_set_aggregate_type(type, ai, state);
-      }
-   }
-=======
->>>>>>> e5e41207
-   | init_declarator_list ',' any_identifier '=' initializer
-   {
-      void *ctx = state;
-      ast_declaration *decl = new(ctx) ast_declaration($3, NULL, $5);
-      decl->set_location(yylloc);
-
-      $$ = $1;
-      $$->declarations.push_tail(&decl->link);
-<<<<<<< HEAD
-      state->symbols->add_variable(new(state) ir_variable(NULL, $3, ir_var_auto, glsl_precision_undefined));
-      if ($5->oper == ast_aggregate) {
-         ast_aggregate_initializer *ai = (ast_aggregate_initializer *)$5;
-         _mesa_ast_set_aggregate_type($1->type->specifier, ai, state);
-      }
-=======
-      state->symbols->add_variable(new(state) ir_variable(NULL, $3, ir_var_auto));
->>>>>>> e5e41207
    }
    ;
 
