/* -*- c++ -*- */
/*
 * Copyright © 2010 Intel Corporation
 *
 * Permission is hereby granted, free of charge, to any person obtaining a
 * copy of this software and associated documentation files (the "Software"),
 * to deal in the Software without restriction, including without limitation
 * the rights to use, copy, modify, merge, publish, distribute, sublicense,
 * and/or sell copies of the Software, and to permit persons to whom the
 * Software is furnished to do so, subject to the following conditions:
 *
 * The above copyright notice and this permission notice (including the next
 * paragraph) shall be included in all copies or substantial portions of the
 * Software.
 *
 * THE SOFTWARE IS PROVIDED "AS IS", WITHOUT WARRANTY OF ANY KIND, EXPRESS OR
 * IMPLIED, INCLUDING BUT NOT LIMITED TO THE WARRANTIES OF MERCHANTABILITY,
 * FITNESS FOR A PARTICULAR PURPOSE AND NONINFRINGEMENT.  IN NO EVENT SHALL
 * THE AUTHORS OR COPYRIGHT HOLDERS BE LIABLE FOR ANY CLAIM, DAMAGES OR OTHER
 * LIABILITY, WHETHER IN AN ACTION OF CONTRACT, TORT OR OTHERWISE, ARISING
 * FROM, OUT OF OR IN CONNECTION WITH THE SOFTWARE OR THE USE OR OTHER
 * DEALINGS IN THE SOFTWARE.
 */

#pragma once
#ifndef IR_VISITOR_H
#define IR_VISITOR_H

#ifdef __cplusplus
/**
 * Abstract base class of visitors of IR instruction trees
 */
class ir_visitor {
public:
   virtual ~ir_visitor()
   {
      /* empty */
   }

   /**
    * \name Visit methods
    *
    * As typical for the visitor pattern, there must be one \c visit method for
    * each concrete subclass of \c ir_instruction.  Virtual base classes within
    * the hierarchy should not have \c visit methods.
    */
   /*@{*/
   virtual void visit(class ir_rvalue *) { assert(!"unhandled error_type"); }
   virtual void visit(class ir_variable *) = 0;
   virtual void visit(class ir_function_signature *) = 0;
   virtual void visit(class ir_function *) = 0;
   virtual void visit(class ir_expression *) = 0;
   virtual void visit(class ir_texture *) = 0;
   virtual void visit(class ir_swizzle *) = 0;
   virtual void visit(class ir_dereference_variable *) = 0;
   virtual void visit(class ir_dereference_array *) = 0;
   virtual void visit(class ir_dereference_record *) = 0;
   virtual void visit(class ir_assignment *) = 0;
   virtual void visit(class ir_constant *) = 0;
   virtual void visit(class ir_call *) = 0;
   virtual void visit(class ir_return *) = 0;
   virtual void visit(class ir_discard *) = 0;
   virtual void visit(class ir_if *) = 0;
   virtual void visit(class ir_loop *) = 0;
   virtual void visit(class ir_loop_jump *) = 0;
<<<<<<< HEAD
   virtual void visit(class ir_precision_statement *) = 0;
   virtual void visit(class ir_typedecl_statement *) = 0;
=======
   virtual void visit(class ir_emit_vertex *) = 0;
   virtual void visit(class ir_end_primitive *) = 0;
>>>>>>> 74be77a9
   /*@}*/
};

/* NOTE: function calls may never return due to discards inside them
 * This is usually not an issue, but if it is, keep it in mind
 */
class ir_control_flow_visitor : public ir_visitor {
public:
   virtual void visit(class ir_variable *) {}
   virtual void visit(class ir_expression *) {}
   virtual void visit(class ir_texture *) {}
   virtual void visit(class ir_swizzle *) {}
   virtual void visit(class ir_dereference_variable *) {}
   virtual void visit(class ir_dereference_array *) {}
   virtual void visit(class ir_dereference_record *) {}
   virtual void visit(class ir_assignment *) {}
   virtual void visit(class ir_constant *) {}
   virtual void visit(class ir_call *) {}
   virtual void visit(class ir_emit_vertex *) {}
   virtual void visit(class ir_end_primitive *) {}
};
#endif /* __cplusplus */

#endif /* IR_VISITOR_H */<|MERGE_RESOLUTION|>--- conflicted
+++ resolved
@@ -63,13 +63,10 @@
    virtual void visit(class ir_if *) = 0;
    virtual void visit(class ir_loop *) = 0;
    virtual void visit(class ir_loop_jump *) = 0;
-<<<<<<< HEAD
    virtual void visit(class ir_precision_statement *) = 0;
    virtual void visit(class ir_typedecl_statement *) = 0;
-=======
    virtual void visit(class ir_emit_vertex *) = 0;
    virtual void visit(class ir_end_primitive *) = 0;
->>>>>>> 74be77a9
    /*@}*/
 };
 
