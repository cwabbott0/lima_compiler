/*
 * Copyright © 2008, 2009 Intel Corporation
 *
 * Permission is hereby granted, free of charge, to any person obtaining a
 * copy of this software and associated documentation files (the "Software"),
 * to deal in the Software without restriction, including without limitation
 * the rights to use, copy, modify, merge, publish, distribute, sublicense,
 * and/or sell copies of the Software, and to permit persons to whom the
 * Software is furnished to do so, subject to the following conditions:
 *
 * The above copyright notice and this permission notice (including the next
 * paragraph) shall be included in all copies or substantial portions of the
 * Software.
 *
 * THE SOFTWARE IS PROVIDED "AS IS", WITHOUT WARRANTY OF ANY KIND, EXPRESS OR
 * IMPLIED, INCLUDING BUT NOT LIMITED TO THE WARRANTIES OF MERCHANTABILITY,
 * FITNESS FOR A PARTICULAR PURPOSE AND NONINFRINGEMENT.  IN NO EVENT SHALL
 * THE AUTHORS OR COPYRIGHT HOLDERS BE LIABLE FOR ANY CLAIM, DAMAGES OR OTHER
 * LIABILITY, WHETHER IN AN ACTION OF CONTRACT, TORT OR OTHERWISE, ARISING
 * FROM, OUT OF OR IN CONNECTION WITH THE SOFTWARE OR THE USE OR OTHER
 * DEALINGS IN THE SOFTWARE.
 */
#include <stdio.h>
#include <stdarg.h>
#include <string.h>
#include <assert.h>

extern "C" {
#include "main/core.h" /* for struct gl_context */
#include "main/context.h"
}

#include "ralloc.h"
#include "ast.h"
#include "glsl_parser_extras.h"
#include "glsl_parser.h"
#include "ir_optimization.h"
#include "loop_analysis.h"
#include "standalone_scaffolding.h"

/**
 * Format a short human-readable description of the given GLSL version.
 */
const char *
glsl_compute_version_string(void *mem_ctx, bool is_es, unsigned version)
{
   return ralloc_asprintf(mem_ctx, "GLSL%s %d.%02d", is_es ? " ES" : "",
                          version / 100, version % 100);
}


static unsigned known_desktop_glsl_versions[] =
   { 110, 120, 130, 140, 150, 330, 400, 410, 420, 430 };


_mesa_glsl_parse_state::_mesa_glsl_parse_state(struct gl_context *_ctx,
					       gl_shader_stage stage,
                                               void *mem_ctx)
   : ctx(_ctx), switch_state()
{
   assert(stage < MESA_SHADER_STAGES);
   this->stage = stage;

   this->scanner = NULL;
   this->translation_unit.make_empty();
   this->symbols = new(mem_ctx) glsl_symbol_table;

   this->num_uniform_blocks = 0;
   this->uniform_block_array_size = 0;
   this->uniform_blocks = NULL;

   this->info_log = ralloc_strdup(mem_ctx, "");
   this->error = false;
   this->loop_nesting_ast = NULL;

   this->struct_specifier_depth = 0;

   this->uses_builtin_functions = false;

   /* Set default language version and extensions */
   this->language_version = ctx->Const.ForceGLSLVersion ?
                            ctx->Const.ForceGLSLVersion : 110;
   this->es_shader = false;
   this->had_version_string = false;
   this->ARB_texture_rectangle_enable = true;

   /* OpenGL ES 2.0 has different defaults from desktop GL. */
   if (ctx->API == API_OPENGLES2) {
      this->language_version = 100;
      this->es_shader = true;
      this->ARB_texture_rectangle_enable = false;
   }

   this->extensions = &ctx->Extensions;

   this->Const.MaxLights = ctx->Const.MaxLights;
   this->Const.MaxClipPlanes = ctx->Const.MaxClipPlanes;
   this->Const.MaxTextureUnits = ctx->Const.MaxTextureUnits;
   this->Const.MaxTextureCoords = ctx->Const.MaxTextureCoordUnits;
   this->Const.MaxVertexAttribs = ctx->Const.Program[MESA_SHADER_VERTEX].MaxAttribs;
   this->Const.MaxVertexUniformComponents = ctx->Const.Program[MESA_SHADER_VERTEX].MaxUniformComponents;
   this->Const.MaxVertexTextureImageUnits = ctx->Const.Program[MESA_SHADER_VERTEX].MaxTextureImageUnits;
   this->Const.MaxCombinedTextureImageUnits = ctx->Const.MaxCombinedTextureImageUnits;
   this->Const.MaxTextureImageUnits = ctx->Const.Program[MESA_SHADER_FRAGMENT].MaxTextureImageUnits;
   this->Const.MaxFragmentUniformComponents = ctx->Const.Program[MESA_SHADER_FRAGMENT].MaxUniformComponents;
   this->Const.MinProgramTexelOffset = ctx->Const.MinProgramTexelOffset;
   this->Const.MaxProgramTexelOffset = ctx->Const.MaxProgramTexelOffset;

   this->Const.MaxDrawBuffers = ctx->Const.MaxDrawBuffers;

   /* 1.50 constants */
   this->Const.MaxVertexOutputComponents = ctx->Const.Program[MESA_SHADER_VERTEX].MaxOutputComponents;
   this->Const.MaxGeometryInputComponents = ctx->Const.Program[MESA_SHADER_GEOMETRY].MaxInputComponents;
   this->Const.MaxGeometryOutputComponents = ctx->Const.Program[MESA_SHADER_GEOMETRY].MaxOutputComponents;
   this->Const.MaxFragmentInputComponents = ctx->Const.Program[MESA_SHADER_FRAGMENT].MaxInputComponents;
   this->Const.MaxGeometryTextureImageUnits = ctx->Const.Program[MESA_SHADER_GEOMETRY].MaxTextureImageUnits;
   this->Const.MaxGeometryOutputVertices = ctx->Const.MaxGeometryOutputVertices;
   this->Const.MaxGeometryTotalOutputComponents = ctx->Const.MaxGeometryTotalOutputComponents;
   this->Const.MaxGeometryUniformComponents = ctx->Const.Program[MESA_SHADER_GEOMETRY].MaxUniformComponents;

   this->Const.MaxVertexAtomicCounters = ctx->Const.Program[MESA_SHADER_VERTEX].MaxAtomicCounters;
   this->Const.MaxGeometryAtomicCounters = ctx->Const.Program[MESA_SHADER_GEOMETRY].MaxAtomicCounters;
   this->Const.MaxFragmentAtomicCounters = ctx->Const.Program[MESA_SHADER_FRAGMENT].MaxAtomicCounters;
   this->Const.MaxCombinedAtomicCounters = ctx->Const.MaxCombinedAtomicCounters;
   this->Const.MaxAtomicBufferBindings = ctx->Const.MaxAtomicBufferBindings;

   this->current_function = NULL;
   this->toplevel_ir = NULL;
   this->found_return = false;
   this->all_invariant = false;
   this->user_structures = NULL;
   this->num_user_structures = 0;

   /* Populate the list of supported GLSL versions */
   /* FINISHME: Once the OpenGL 3.0 'forward compatible' context or
    * the OpenGL 3.2 Core context is supported, this logic will need
    * change.  Older versions of GLSL are no longer supported
    * outside the compatibility contexts of 3.x.
    */
   this->num_supported_versions = 0;
   if (_mesa_is_desktop_gl(ctx)) {
      for (unsigned i = 0; i < ARRAY_SIZE(known_desktop_glsl_versions); i++) {
         if (known_desktop_glsl_versions[i] <= ctx->Const.GLSLVersion) {
            this->supported_versions[this->num_supported_versions].ver
               = known_desktop_glsl_versions[i];
            this->supported_versions[this->num_supported_versions].es = false;
            this->num_supported_versions++;
         }
      }
   }
   if (ctx->API == API_OPENGLES2 || ctx->Extensions.ARB_ES2_compatibility) {
      this->supported_versions[this->num_supported_versions].ver = 100;
      this->supported_versions[this->num_supported_versions].es = true;
      this->num_supported_versions++;
   }
   if (_mesa_is_gles3(ctx) || ctx->Extensions.ARB_ES3_compatibility) {
      this->supported_versions[this->num_supported_versions].ver = 300;
      this->supported_versions[this->num_supported_versions].es = true;
      this->num_supported_versions++;
   }
   assert(this->num_supported_versions
          <= ARRAY_SIZE(this->supported_versions));

   /* Create a string for use in error messages to tell the user which GLSL
    * versions are supported.
    */
   char *supported = ralloc_strdup(this, "");
   for (unsigned i = 0; i < this->num_supported_versions; i++) {
      unsigned ver = this->supported_versions[i].ver;
      const char *const prefix = (i == 0)
	 ? ""
	 : ((i == this->num_supported_versions - 1) ? ", and " : ", ");
      const char *const suffix = (this->supported_versions[i].es) ? " ES" : "";

      ralloc_asprintf_append(& supported, "%s%u.%02u%s",
			     prefix,
			     ver / 100, ver % 100,
			     suffix);
   }

   this->supported_version_string = supported;

   if (ctx->Const.ForceGLSLExtensionsWarn)
      _mesa_glsl_process_extension("all", NULL, "warn", NULL, this);

   this->default_uniform_qualifier = new(this) ast_type_qualifier;
   this->default_uniform_qualifier->flags.q.shared = 1;
   this->default_uniform_qualifier->flags.q.column_major = 1;

   this->gs_input_prim_type_specified = false;
   this->gs_input_prim_type = GL_POINTS;
   this->gs_input_size = 0;
   this->out_qualifier = new(this) ast_type_qualifier();
   memset(this->atomic_counter_offsets, 0,
          sizeof(this->atomic_counter_offsets));
}

/**
 * Determine whether the current GLSL version is sufficiently high to support
 * a certain feature, and generate an error message if it isn't.
 *
 * \param required_glsl_version and \c required_glsl_es_version are
 * interpreted as they are in _mesa_glsl_parse_state::is_version().
 *
 * \param locp is the parser location where the error should be reported.
 *
 * \param fmt (and additional arguments) constitute a printf-style error
 * message to report if the version check fails.  Information about the
 * current and required GLSL versions will be appended.  So, for example, if
 * the GLSL version being compiled is 1.20, and check_version(130, 300, locp,
 * "foo unsupported") is called, the error message will be "foo unsupported in
 * GLSL 1.20 (GLSL 1.30 or GLSL 3.00 ES required)".
 */
bool
_mesa_glsl_parse_state::check_version(unsigned required_glsl_version,
                                      unsigned required_glsl_es_version,
                                      YYLTYPE *locp, const char *fmt, ...)
{
   if (this->is_version(required_glsl_version, required_glsl_es_version))
      return true;

   va_list args;
   va_start(args, fmt);
   char *problem = ralloc_vasprintf(this, fmt, args);
   va_end(args);
   const char *glsl_version_string
      = glsl_compute_version_string(this, false, required_glsl_version);
   const char *glsl_es_version_string
      = glsl_compute_version_string(this, true, required_glsl_es_version);
   const char *requirement_string = "";
   if (required_glsl_version && required_glsl_es_version) {
      requirement_string = ralloc_asprintf(this, " (%s or %s required)",
                                           glsl_version_string,
                                           glsl_es_version_string);
   } else if (required_glsl_version) {
      requirement_string = ralloc_asprintf(this, " (%s required)",
                                           glsl_version_string);
   } else if (required_glsl_es_version) {
      requirement_string = ralloc_asprintf(this, " (%s required)",
                                           glsl_es_version_string);
   }
   _mesa_glsl_error(locp, this, "%s in %s%s",
                    problem, this->get_version_string(),
                    requirement_string);

   return false;
}

/**
 * Process a GLSL #version directive.
 *
 * \param version is the integer that follows the #version token.
 *
 * \param ident is a string identifier that follows the integer, if any is
 * present.  Otherwise NULL.
 */
void
_mesa_glsl_parse_state::process_version_directive(YYLTYPE *locp, int version,
                                                  const char *ident)
{
   bool es_token_present = false;
   if (ident) {
      if (strcmp(ident, "es") == 0) {
         es_token_present = true;
      } else if (version >= 150) {
         if (strcmp(ident, "core") == 0) {
            /* Accept the token.  There's no need to record that this is
             * a core profile shader since that's the only profile we support.
             */
         } else if (strcmp(ident, "compatibility") == 0) {
            _mesa_glsl_error(locp, this,
                             "the compatibility profile is not supported");
         } else {
            _mesa_glsl_error(locp, this,
                             "\"%s\" is not a valid shading language profile; "
                             "if present, it must be \"core\"", ident);
         }
      } else {
         _mesa_glsl_error(locp, this,
                          "illegal text following version number");
      }
   }

   this->es_shader = es_token_present;
   if (version == 100) {
      if (es_token_present) {
         _mesa_glsl_error(locp, this,
                          "GLSL 1.00 ES should be selected using "
                          "`#version 100'");
      } else {
         this->es_shader = true;
      }
   }

   this->language_version = version;
   this->had_version_string = true;

   bool supported = false;
   for (unsigned i = 0; i < this->num_supported_versions; i++) {
      if (this->supported_versions[i].ver == (unsigned) version
          && this->supported_versions[i].es == this->es_shader) {
         supported = true;
         break;
      }
   }

   if (!supported) {
      _mesa_glsl_error(locp, this, "%s is not supported. "
                       "Supported versions are: %s",
                       this->get_version_string(),
                       this->supported_version_string);

      /* On exit, the language_version must be set to a valid value.
       * Later calls to _mesa_glsl_initialize_types will misbehave if
       * the version is invalid.
       */
      switch (this->ctx->API) {
      case API_OPENGL_COMPAT:
      case API_OPENGL_CORE:
	 this->language_version = this->ctx->Const.GLSLVersion;
	 break;

      case API_OPENGLES:
	 assert(!"Should not get here.");
	 /* FALLTHROUGH */

      case API_OPENGLES2:
	 this->language_version = 100;
	 break;
      }
   }
}

<<<<<<< HEAD
extern "C" {

/**
 * The most common use of _mesa_glsl_shader_target_name(), which is
 * shared with C code in Mesa core to translate a GLenum to a short
 * shader stage name in debug printouts.
 *
 * It recognizes the PROGRAM variants of the names so it can be used
 * with a struct gl_program->Target, not just a struct
 * gl_shader->Type.
 */
const char *
_mesa_glsl_shader_target_name(GLenum type)
{
   switch (type) {
   case GL_VERTEX_SHADER:
      return "vertex";
   case GL_FRAGMENT_SHADER:
      return "fragment";
   case GL_GEOMETRY_SHADER:
      return "geometry";
   default:
      assert(!"Should not get here.");
      return "unknown";
   }
}

} /* extern "C" */
=======
>>>>>>> 99abb87c

/**
 * Translate a gl_shader_stage to a short shader stage name for debug
 * printouts and error messages.
 */
const char *
_mesa_shader_stage_to_string(unsigned stage)
{
   switch (stage) {
   case MESA_SHADER_VERTEX:   return "vertex";
   case MESA_SHADER_FRAGMENT: return "fragment";
   case MESA_SHADER_GEOMETRY: return "geometry";
   }

   assert(!"Should not get here.");
   return "unknown";
}

/* This helper function will append the given message to the shader's
   info log and report it via GL_ARB_debug_output. Per that extension,
   'type' is one of the enum values classifying the message, and
   'id' is the implementation-defined ID of the given message. */
static void
_mesa_glsl_msg(const YYLTYPE *locp, _mesa_glsl_parse_state *state,
               GLenum type, const char *fmt, va_list ap)
{
   bool error = (type == MESA_DEBUG_TYPE_ERROR);
   GLuint msg_id = 0;

   assert(state->info_log != NULL);

   /* Get the offset that the new message will be written to. */
   int msg_offset = strlen(state->info_log);

   ralloc_asprintf_append(&state->info_log, "%u:%u(%u): %s: ",
					    locp->source,
					    locp->first_line,
					    locp->first_column,
					    error ? "error" : "warning");
   ralloc_vasprintf_append(&state->info_log, fmt, ap);

   const char *const msg = &state->info_log[msg_offset];
   struct gl_context *ctx = state->ctx;

   /* Report the error via GL_ARB_debug_output. */
   _mesa_shader_debug(ctx, type, &msg_id, msg, strlen(msg));

   ralloc_strcat(&state->info_log, "\n");
}

void
_mesa_glsl_error(YYLTYPE *locp, _mesa_glsl_parse_state *state,
		 const char *fmt, ...)
{
   va_list ap;

   state->error = true;

   va_start(ap, fmt);
   _mesa_glsl_msg(locp, state, MESA_DEBUG_TYPE_ERROR, fmt, ap);
   va_end(ap);
}


void
_mesa_glsl_warning(const YYLTYPE *locp, _mesa_glsl_parse_state *state,
		   const char *fmt, ...)
{
   va_list ap;

   va_start(ap, fmt);
   _mesa_glsl_msg(locp, state, MESA_DEBUG_TYPE_OTHER, fmt, ap);
   va_end(ap);
}


/**
 * Enum representing the possible behaviors that can be specified in
 * an #extension directive.
 */
enum ext_behavior {
   extension_disable,
   extension_enable,
   extension_require,
   extension_warn
};

/**
 * Element type for _mesa_glsl_supported_extensions
 */
struct _mesa_glsl_extension {
   /**
    * Name of the extension when referred to in a GLSL extension
    * statement
    */
   const char *name;

   /** True if this extension is available to desktop GL shaders */
   bool avail_in_GL;

   /** True if this extension is available to GLES shaders */
   bool avail_in_ES;

   /**
    * Flag in the gl_extensions struct indicating whether this
    * extension is supported by the driver, or
    * &gl_extensions::dummy_true if supported by all drivers.
    *
    * Note: the type (GLboolean gl_extensions::*) is a "pointer to
    * member" type, the type-safe alternative to the "offsetof" macro.
    * In a nutshell:
    *
    * - foo bar::* p declares p to be an "offset" to a field of type
    *   foo that exists within struct bar
    * - &bar::baz computes the "offset" of field baz within struct bar
    * - x.*p accesses the field of x that exists at "offset" p
    * - x->*p is equivalent to (*x).*p
    */
   const GLboolean gl_extensions::* supported_flag;

   /**
    * Flag in the _mesa_glsl_parse_state struct that should be set
    * when this extension is enabled.
    *
    * See note in _mesa_glsl_extension::supported_flag about "pointer
    * to member" types.
    */
   bool _mesa_glsl_parse_state::* enable_flag;

   /**
    * Flag in the _mesa_glsl_parse_state struct that should be set
    * when the shader requests "warn" behavior for this extension.
    *
    * See note in _mesa_glsl_extension::supported_flag about "pointer
    * to member" types.
    */
   bool _mesa_glsl_parse_state::* warn_flag;


   bool compatible_with_state(const _mesa_glsl_parse_state *state) const;
   void set_flags(_mesa_glsl_parse_state *state, ext_behavior behavior) const;
};

#define EXT(NAME, GL, ES, SUPPORTED_FLAG)                   \
   { "GL_" #NAME, GL, ES, &gl_extensions::SUPPORTED_FLAG,   \
         &_mesa_glsl_parse_state::NAME##_enable,            \
         &_mesa_glsl_parse_state::NAME##_warn }

/**
 * Table of extensions that can be enabled/disabled within a shader,
 * and the conditions under which they are supported.
 */
static const _mesa_glsl_extension _mesa_glsl_supported_extensions[] = {
   /*                                  API availability */
   /* name                             GL     ES         supported flag */
   EXT(ARB_conservative_depth,         true,  false,     ARB_conservative_depth),
   EXT(ARB_draw_buffers,               true,  false,     dummy_true),
   EXT(ARB_draw_instanced,             true,  false,     ARB_draw_instanced),
   EXT(ARB_explicit_attrib_location,   true,  false,     ARB_explicit_attrib_location),
   EXT(ARB_fragment_coord_conventions, true,  false,     ARB_fragment_coord_conventions),
   EXT(ARB_texture_rectangle,          true,  false,     dummy_true),
   EXT(EXT_texture_array,              true,  false,     EXT_texture_array),
   EXT(ARB_shader_texture_lod,         true,  false,     ARB_shader_texture_lod),
   EXT(EXT_shader_texture_lod,         false, true,      ARB_shader_texture_lod),
   EXT(ARB_shader_stencil_export,      true,  false,     ARB_shader_stencil_export),
   EXT(AMD_conservative_depth,         true,  false,     ARB_conservative_depth),
   EXT(AMD_shader_stencil_export,      true,  false,     ARB_shader_stencil_export),
   EXT(OES_texture_3D,                 false, true,      EXT_texture3D),
   EXT(OES_EGL_image_external,         false, true,      OES_EGL_image_external),
   EXT(ARB_shader_bit_encoding,        true,  false,     ARB_shader_bit_encoding),
   EXT(ARB_uniform_buffer_object,      true,  false,     ARB_uniform_buffer_object),
   EXT(OES_standard_derivatives,       false,  true,     OES_standard_derivatives),
   EXT(EXT_shadow_samplers,            false,  true,     EXT_shadow_samplers),
   EXT(EXT_frag_depth,                 false,  true,     EXT_frag_depth),
   EXT(ARB_texture_cube_map_array,     true,  false,     ARB_texture_cube_map_array),
   EXT(ARB_shading_language_packing,   true,  false,     ARB_shading_language_packing),
   EXT(ARB_shading_language_420pack,   true,  false,     ARB_shading_language_420pack),
   EXT(ARB_texture_multisample,        true,  false,     ARB_texture_multisample),
   EXT(ARB_texture_query_levels,       true,  false,     ARB_texture_query_levels),
   EXT(ARB_texture_query_lod,          true,  false,     ARB_texture_query_lod),
   EXT(ARB_gpu_shader5,                true,  false,     ARB_gpu_shader5),
   EXT(AMD_vertex_shader_layer,        true,  false,     AMD_vertex_shader_layer),
   EXT(EXT_shader_integer_mix,         true,  true,      EXT_shader_integer_mix),
   EXT(ARB_texture_gather,             true,  false,     ARB_texture_gather),
   EXT(ARB_shader_atomic_counters,     true,  false,     ARB_shader_atomic_counters),
   EXT(ARB_sample_shading,             true,  false,     ARB_sample_shading),
   EXT(AMD_shader_trinary_minmax,      true,  false,     dummy_true),
};

#undef EXT


/**
 * Determine whether a given extension is compatible with the target,
 * API, and extension information in the current parser state.
 */
bool _mesa_glsl_extension::compatible_with_state(const _mesa_glsl_parse_state *
                                                 state) const
{
   /* Check that this extension matches whether we are compiling
    * for desktop GL or GLES.
    */
   if (state->es_shader) {
      if (!this->avail_in_ES) return false;
   } else {
      if (!this->avail_in_GL) return false;
   }

   /* Check that this extension is supported by the OpenGL
    * implementation.
    *
    * Note: the ->* operator indexes into state->extensions by the
    * offset this->supported_flag.  See
    * _mesa_glsl_extension::supported_flag for more info.
    */
   return !!(state->extensions->*(this->supported_flag));
}

/**
 * Set the appropriate flags in the parser state to establish the
 * given behavior for this extension.
 */
void _mesa_glsl_extension::set_flags(_mesa_glsl_parse_state *state,
                                     ext_behavior behavior) const
{
   /* Note: the ->* operator indexes into state by the
    * offsets this->enable_flag and this->warn_flag.  See
    * _mesa_glsl_extension::supported_flag for more info.
    */
   state->*(this->enable_flag) = (behavior != extension_disable);
   state->*(this->warn_flag)   = (behavior == extension_warn);
}

/**
 * Find an extension by name in _mesa_glsl_supported_extensions.  If
 * the name is not found, return NULL.
 */
static const _mesa_glsl_extension *find_extension(const char *name)
{
   for (unsigned i = 0; i < Elements(_mesa_glsl_supported_extensions); ++i) {
      if (strcmp(name, _mesa_glsl_supported_extensions[i].name) == 0) {
         return &_mesa_glsl_supported_extensions[i];
      }
   }
   return NULL;
}


bool
_mesa_glsl_process_extension(const char *name, YYLTYPE *name_locp,
			     const char *behavior_string, YYLTYPE *behavior_locp,
			     _mesa_glsl_parse_state *state)
{
   ext_behavior behavior;
   if (strcmp(behavior_string, "warn") == 0) {
      behavior = extension_warn;
   } else if (strcmp(behavior_string, "require") == 0) {
      behavior = extension_require;
   } else if (strcmp(behavior_string, "enable") == 0) {
      behavior = extension_enable;
   } else if (strcmp(behavior_string, "disable") == 0) {
      behavior = extension_disable;
   } else {
      _mesa_glsl_error(behavior_locp, state,
		       "unknown extension behavior `%s'",
		       behavior_string);
      return false;
   }

   if (strcmp(name, "all") == 0) {
      if ((behavior == extension_enable) || (behavior == extension_require)) {
	 _mesa_glsl_error(name_locp, state, "cannot %s all extensions",
			  (behavior == extension_enable)
			  ? "enable" : "require");
	 return false;
      } else {
         for (unsigned i = 0;
              i < Elements(_mesa_glsl_supported_extensions); ++i) {
            const _mesa_glsl_extension *extension
               = &_mesa_glsl_supported_extensions[i];
            if (extension->compatible_with_state(state)) {
               _mesa_glsl_supported_extensions[i].set_flags(state, behavior);
            }
         }
      }
   } else {
      const _mesa_glsl_extension *extension = find_extension(name);
      if (extension && extension->compatible_with_state(state)) {
         extension->set_flags(state, behavior);
      } else {
         static const char *const fmt = "extension `%s' unsupported in %s shader";

         if (behavior == extension_require) {
            _mesa_glsl_error(name_locp, state, fmt,
                             name, _mesa_shader_stage_to_string(state->stage));
            return false;
         } else {
            _mesa_glsl_warning(name_locp, state, fmt,
                               name, _mesa_shader_stage_to_string(state->stage));
         }
      }
   }

   return true;
}


/**
 * Returns the name of the type of a column of a matrix. E.g.,
 *
 *    "mat3"   -> "vec3"
 *    "mat4x2" -> "vec2"
 */
static const char *
_mesa_ast_get_matrix_column_type_name(const char *matrix_type_name)
{
   static const char *vec_name[] = { "vec2", "vec3", "vec4" };

   /* The number of elements in a row of a matrix is specified by the last
    * character of the matrix type name.
    */
   long rows = strtol(matrix_type_name + strlen(matrix_type_name) - 1,
                      NULL, 10);
   return vec_name[rows - 2];
}

/**
 * Recurses through <type> and <expr> if <expr> is an aggregate initializer
 * and sets <expr>'s <constructor_type> field to <type>. Gives later functions
 * (process_array_constructor, et al) sufficient information to do type
 * checking.
 *
 * Operates on assignments involving an aggregate initializer. E.g.,
 *
 * vec4 pos = {1.0, -1.0, 0.0, 1.0};
 *
 * or more ridiculously,
 *
 * struct S {
 *     vec4 v[2];
 * };
 *
 * struct {
 *     S a[2], b;
 *     int c;
 * } aggregate = {
 *     {
 *         {
 *             {
 *                 {1.0, 2.0, 3.0, 4.0}, // a[0].v[0]
 *                 {5.0, 6.0, 7.0, 8.0}  // a[0].v[1]
 *             } // a[0].v
 *         }, // a[0]
 *         {
 *             {
 *                 {1.0, 2.0, 3.0, 4.0}, // a[1].v[0]
 *                 {5.0, 6.0, 7.0, 8.0}  // a[1].v[1]
 *             } // a[1].v
 *         } // a[1]
 *     }, // a
 *     {
 *         {
 *             {1.0, 2.0, 3.0, 4.0}, // b.v[0]
 *             {5.0, 6.0, 7.0, 8.0}  // b.v[1]
 *         } // b.v
 *     }, // b
 *     4 // c
 * };
 *
 * This pass is necessary because the right-hand side of <type> e = { ... }
 * doesn't contain sufficient information to determine if the types match.
 */
void
_mesa_ast_set_aggregate_type(const ast_type_specifier *type,
                             ast_expression *expr,
                             _mesa_glsl_parse_state *state)
{
   void *ctx = state;
   ast_aggregate_initializer *ai = (ast_aggregate_initializer *)expr;
   ai->constructor_type = (ast_type_specifier *)type;

   bool is_declaration = ai->constructor_type->structure != NULL;
   if (!is_declaration) {
      /* Look up <type> name in the symbol table to see if it's a struct. */
      const ast_type_specifier *struct_type =
         state->symbols->get_type_ast(type->type_name);
      ai->constructor_type->structure =
         struct_type ? new(ctx) ast_struct_specifier(*struct_type->structure)
                     : NULL;
   }

   /* If the aggregate is an array, recursively set its elements' types. */
   if (type->is_array) {
      /* We want to set the element type which is not an array itself, so make
       * a copy of the array type and set its is_array field to false.
       *
       * E.g., if <type> if struct S[2] we want to set each element's type to
       * struct S.
       *
       * FINISHME: Update when ARB_array_of_arrays is supported.
       */
      const ast_type_specifier *non_array_type =
         new(ctx) ast_type_specifier(type, false, NULL);

      for (exec_node *expr_node = ai->expressions.head;
           !expr_node->is_tail_sentinel();
           expr_node = expr_node->next) {
         ast_expression *expr = exec_node_data(ast_expression, expr_node,
                                               link);

         if (expr->oper == ast_aggregate)
            _mesa_ast_set_aggregate_type(non_array_type, expr, state);
      }

   /* If the aggregate is a struct, recursively set its fields' types. */
   } else if (ai->constructor_type->structure) {
      ai->constructor_type->structure->is_declaration = is_declaration;
      exec_node *expr_node = ai->expressions.head;

      /* Iterate through the struct's fields' declarations. E.g., iterate from
       * "float a, b" to "int c" in the struct below.
       *
       *     struct {
       *         float a, b;
       *         int c;
       *     } s;
       */
      for (exec_node *decl_list_node =
              ai->constructor_type->structure->declarations.head;
           !decl_list_node->is_tail_sentinel();
           decl_list_node = decl_list_node->next) {
         ast_declarator_list *decl_list = exec_node_data(ast_declarator_list,
                                                         decl_list_node, link);

         for (exec_node *decl_node = decl_list->declarations.head;
              !decl_node->is_tail_sentinel() && !expr_node->is_tail_sentinel();
              decl_node = decl_node->next, expr_node = expr_node->next) {
            ast_declaration *decl = exec_node_data(ast_declaration, decl_node,
                                                   link);
            ast_expression *expr = exec_node_data(ast_expression, expr_node,
                                                  link);

            bool is_array = decl_list->type->specifier->is_array;
            ast_expression *array_size = decl_list->type->specifier->array_size;

            /* Recognize variable declarations with the bracketed size attached
             * to the type rather than the variable name as arrays. E.g.,
             *
             *     float a[2];
             *     float[2] b;
             *
             * are both arrays, but <a>'s array_size is decl->array_size, while
             * <b>'s array_size is decl_list->type->specifier->array_size.
             */
            if (!is_array) {
               /* FINISHME: Update when ARB_array_of_arrays is supported. */
               is_array = decl->is_array;
               array_size = decl->array_size;
            }

            /* Declaration shadows the <type> parameter. */
            ast_type_specifier *type =
               new(ctx) ast_type_specifier(decl_list->type->specifier,
                                           is_array, array_size);

            if (expr->oper == ast_aggregate)
               _mesa_ast_set_aggregate_type(type, expr, state);
         }
      }
   } else {
      /* If the aggregate is a matrix, set its columns' types. */
      const char *name;
      const glsl_type *const constructor_type =
         ai->constructor_type->glsl_type(&name, state);

      if (constructor_type->is_matrix()) {
         for (exec_node *expr_node = ai->expressions.head;
              !expr_node->is_tail_sentinel();
              expr_node = expr_node->next) {
            ast_expression *expr = exec_node_data(ast_expression, expr_node,
                                                  link);

            /* Declaration shadows the <type> parameter. */
            ast_type_specifier *type = new(ctx)
               ast_type_specifier(_mesa_ast_get_matrix_column_type_name(name));

            if (expr->oper == ast_aggregate)
               _mesa_ast_set_aggregate_type(type, expr, state);
         }
      }
   }
}


void
_mesa_ast_type_qualifier_print(const struct ast_type_qualifier *q)
{
   if (q->flags.q.constant)
      printf("const ");

   if (q->flags.q.invariant)
      printf("invariant ");

   if (q->flags.q.attribute)
      printf("attribute ");

   if (q->flags.q.varying)
      printf("varying ");

   if (q->flags.q.in && q->flags.q.out)
      printf("inout ");
   else {
      if (q->flags.q.in)
	 printf("in ");

      if (q->flags.q.out)
	 printf("out ");
   }

   if (q->flags.q.centroid)
      printf("centroid ");
   if (q->flags.q.sample)
      printf("sample ");
   if (q->flags.q.uniform)
      printf("uniform ");
   if (q->flags.q.smooth)
      printf("smooth ");
   if (q->flags.q.flat)
      printf("flat ");
   if (q->flags.q.noperspective)
      printf("noperspective ");
}


void
ast_node::print(void) const
{
   printf("unhandled node ");
}


ast_node::ast_node(void)
{
   this->location.source = 0;
   this->location.line = 0;
   this->location.column = 0;
}


static void
ast_opt_array_size_print(bool is_array, const ast_expression *array_size)
{
   if (is_array) {
      printf("[ ");

      if (array_size)
	 array_size->print();

      printf("] ");
   }
}


void
ast_compound_statement::print(void) const
{
   printf("{\n");
   
   foreach_list_const(n, &this->statements) {
      ast_node *ast = exec_node_data(ast_node, n, link);
      ast->print();
   }

   printf("}\n");
}


ast_compound_statement::ast_compound_statement(int new_scope,
					       ast_node *statements)
{
   this->new_scope = new_scope;

   if (statements != NULL) {
      this->statements.push_degenerate_list_at_head(&statements->link);
   }
}


void
ast_expression::print(void) const
{
   switch (oper) {
   case ast_assign:
   case ast_mul_assign:
   case ast_div_assign:
   case ast_mod_assign:
   case ast_add_assign:
   case ast_sub_assign:
   case ast_ls_assign:
   case ast_rs_assign:
   case ast_and_assign:
   case ast_xor_assign:
   case ast_or_assign:
      subexpressions[0]->print();
      printf("%s ", operator_string(oper));
      subexpressions[1]->print();
      break;

   case ast_field_selection:
      subexpressions[0]->print();
      printf(". %s ", primary_expression.identifier);
      break;

   case ast_plus:
   case ast_neg:
   case ast_bit_not:
   case ast_logic_not:
   case ast_pre_inc:
   case ast_pre_dec:
      printf("%s ", operator_string(oper));
      subexpressions[0]->print();
      break;

   case ast_post_inc:
   case ast_post_dec:
      subexpressions[0]->print();
      printf("%s ", operator_string(oper));
      break;

   case ast_conditional:
      subexpressions[0]->print();
      printf("? ");
      subexpressions[1]->print();
      printf(": ");
      subexpressions[2]->print();
      break;

   case ast_array_index:
      subexpressions[0]->print();
      printf("[ ");
      subexpressions[1]->print();
      printf("] ");
      break;

   case ast_function_call: {
      subexpressions[0]->print();
      printf("( ");

      foreach_list_const (n, &this->expressions) {
	 if (n != this->expressions.get_head())
	    printf(", ");

	 ast_node *ast = exec_node_data(ast_node, n, link);
	 ast->print();
      }

      printf(") ");
      break;
   }

   case ast_identifier:
      printf("%s ", primary_expression.identifier);
      break;

   case ast_int_constant:
      printf("%d ", primary_expression.int_constant);
      break;

   case ast_uint_constant:
      printf("%u ", primary_expression.uint_constant);
      break;

   case ast_float_constant:
      printf("%f ", primary_expression.float_constant);
      break;

   case ast_bool_constant:
      printf("%s ",
	     primary_expression.bool_constant
	     ? "true" : "false");
      break;

   case ast_sequence: {
      printf("( ");
      foreach_list_const(n, & this->expressions) {
	 if (n != this->expressions.get_head())
	    printf(", ");

	 ast_node *ast = exec_node_data(ast_node, n, link);
	 ast->print();
      }
      printf(") ");
      break;
   }

   case ast_aggregate: {
      printf("{ ");
      foreach_list_const(n, & this->expressions) {
	 if (n != this->expressions.get_head())
	    printf(", ");

	 ast_node *ast = exec_node_data(ast_node, n, link);
	 ast->print();
      }
      printf("} ");
      break;
   }

   default:
      assert(0);
      break;
   }
}

ast_expression::ast_expression(int oper,
			       ast_expression *ex0,
			       ast_expression *ex1,
			       ast_expression *ex2) :
   primary_expression()
{
   this->oper = ast_operators(oper);
   this->subexpressions[0] = ex0;
   this->subexpressions[1] = ex1;
   this->subexpressions[2] = ex2;
   this->non_lvalue_description = NULL;
}


void
ast_expression_statement::print(void) const
{
   if (expression)
      expression->print();

   printf("; ");
}


ast_expression_statement::ast_expression_statement(ast_expression *ex) :
   expression(ex)
{
   /* empty */
}


void
ast_function::print(void) const
{
   return_type->print();
   printf(" %s (", identifier);

   foreach_list_const(n, & this->parameters) {
      ast_node *ast = exec_node_data(ast_node, n, link);
      ast->print();
   }

   printf(")");
}


ast_function::ast_function(void)
   : return_type(NULL), identifier(NULL), is_definition(false),
     signature(NULL)
{
   /* empty */
}


void
ast_fully_specified_type::print(void) const
{
   _mesa_ast_type_qualifier_print(& qualifier);
   specifier->print();
}


void
ast_parameter_declarator::print(void) const
{
   type->print();
   if (identifier)
      printf("%s ", identifier);
   ast_opt_array_size_print(!!is_array, array_size);
}


void
ast_function_definition::print(void) const
{
   prototype->print();
   body->print();
}


void
ast_declaration::print(void) const
{
   printf("%s ", identifier);
   ast_opt_array_size_print(!!is_array, array_size);

   if (initializer) {
      printf("= ");
      initializer->print();
   }
}


ast_declaration::ast_declaration(const char *identifier, bool is_array,
				 ast_expression *array_size,
				 ast_expression *initializer)
{
   this->identifier = identifier;
   this->is_array = is_array;
   this->array_size = array_size;
   this->initializer = initializer;
}


void
ast_declarator_list::print(void) const
{
   assert(type || invariant);

   if (type)
      type->print();
   else
      printf("invariant ");

   foreach_list_const (ptr, & this->declarations) {
      if (ptr != this->declarations.get_head())
	 printf(", ");

      ast_node *ast = exec_node_data(ast_node, ptr, link);
      ast->print();
   }

   printf("; ");
}


ast_declarator_list::ast_declarator_list(ast_fully_specified_type *type)
{
   this->type = type;
   this->invariant = false;
}

void
ast_jump_statement::print(void) const
{
   switch (mode) {
   case ast_continue:
      printf("continue; ");
      break;
   case ast_break:
      printf("break; ");
      break;
   case ast_return:
      printf("return ");
      if (opt_return_value)
	 opt_return_value->print();

      printf("; ");
      break;
   case ast_discard:
      printf("discard; ");
      break;
   }
}


ast_jump_statement::ast_jump_statement(int mode, ast_expression *return_value)
   : opt_return_value(NULL)
{
   this->mode = ast_jump_modes(mode);

   if (mode == ast_return)
      opt_return_value = return_value;
}


void
ast_selection_statement::print(void) const
{
   printf("if ( ");
   condition->print();
   printf(") ");

   then_statement->print();

   if (else_statement) {
      printf("else ");
      else_statement->print();
   }
   
}


ast_selection_statement::ast_selection_statement(ast_expression *condition,
						 ast_node *then_statement,
						 ast_node *else_statement)
{
   this->condition = condition;
   this->then_statement = then_statement;
   this->else_statement = else_statement;
}


void
ast_switch_statement::print(void) const
{
   printf("switch ( ");
   test_expression->print();
   printf(") ");

   body->print();
}


ast_switch_statement::ast_switch_statement(ast_expression *test_expression,
					   ast_node *body)
{
   this->test_expression = test_expression;
   this->body = body;
}


void
ast_switch_body::print(void) const
{
   printf("{\n");
   if (stmts != NULL) {
      stmts->print();
   }
   printf("}\n");
}


ast_switch_body::ast_switch_body(ast_case_statement_list *stmts)
{
   this->stmts = stmts;
}


void ast_case_label::print(void) const
{
   if (test_value != NULL) {
      printf("case ");
      test_value->print();
      printf(": ");
   } else {
      printf("default: ");
   }
}


ast_case_label::ast_case_label(ast_expression *test_value)
{
   this->test_value = test_value;
}


void ast_case_label_list::print(void) const
{
   foreach_list_const(n, & this->labels) {
      ast_node *ast = exec_node_data(ast_node, n, link);
      ast->print();
   }
   printf("\n");
}


ast_case_label_list::ast_case_label_list(void)
{
}


void ast_case_statement::print(void) const
{
   labels->print();
   foreach_list_const(n, & this->stmts) {
      ast_node *ast = exec_node_data(ast_node, n, link);
      ast->print();
      printf("\n");
   }
}


ast_case_statement::ast_case_statement(ast_case_label_list *labels)
{
   this->labels = labels;
}


void ast_case_statement_list::print(void) const
{
   foreach_list_const(n, & this->cases) {
      ast_node *ast = exec_node_data(ast_node, n, link);
      ast->print();
   }
}


ast_case_statement_list::ast_case_statement_list(void)
{
}


void
ast_iteration_statement::print(void) const
{
   switch (mode) {
   case ast_for:
      printf("for( ");
      if (init_statement)
	 init_statement->print();
      printf("; ");

      if (condition)
	 condition->print();
      printf("; ");

      if (rest_expression)
	 rest_expression->print();
      printf(") ");

      body->print();
      break;

   case ast_while:
      printf("while ( ");
      if (condition)
	 condition->print();
      printf(") ");
      body->print();
      break;

   case ast_do_while:
      printf("do ");
      body->print();
      printf("while ( ");
      if (condition)
	 condition->print();
      printf("); ");
      break;
   }
}


ast_iteration_statement::ast_iteration_statement(int mode,
						 ast_node *init,
						 ast_node *condition,
						 ast_expression *rest_expression,
						 ast_node *body)
{
   this->mode = ast_iteration_modes(mode);
   this->init_statement = init;
   this->condition = condition;
   this->rest_expression = rest_expression;
   this->body = body;
}


void
ast_struct_specifier::print(void) const
{
   printf("struct %s { ", name);
   foreach_list_const(n, &this->declarations) {
      ast_node *ast = exec_node_data(ast_node, n, link);
      ast->print();
   }
   printf("} ");
}


ast_struct_specifier::ast_struct_specifier(const char *identifier,
					   ast_declarator_list *declarator_list)
{
   if (identifier == NULL) {
      static unsigned anon_count = 1;
      identifier = ralloc_asprintf(this, "#anon_struct_%04x", anon_count);
      anon_count++;
   }
   name = identifier;
   this->declarations.push_degenerate_list_at_head(&declarator_list->link);
   is_declaration = true;
}

static void
set_shader_inout_layout(struct gl_shader *shader,
		     struct _mesa_glsl_parse_state *state)
{
   if (shader->Stage != MESA_SHADER_GEOMETRY) {
      /* Should have been prevented by the parser. */
      assert(!state->gs_input_prim_type_specified);
      assert(!state->out_qualifier->flags.i);
      return;
   }

   shader->Geom.VerticesOut = 0;
   if (state->out_qualifier->flags.q.max_vertices)
      shader->Geom.VerticesOut = state->out_qualifier->max_vertices;

   if (state->gs_input_prim_type_specified) {
      shader->Geom.InputType = state->gs_input_prim_type;
   } else {
      shader->Geom.InputType = PRIM_UNKNOWN;
   }

   if (state->out_qualifier->flags.q.prim_type) {
      shader->Geom.OutputType = state->out_qualifier->prim_type;
   } else {
      shader->Geom.OutputType = PRIM_UNKNOWN;
   }
}

extern "C" {

void
_mesa_glsl_compile_shader(struct gl_context *ctx, struct gl_shader *shader,
                          bool dump_ast, bool dump_hir)
{
   struct _mesa_glsl_parse_state *state =
      new(shader) _mesa_glsl_parse_state(ctx, shader->Stage, shader);
   const char *source = shader->Source;

   state->error = !!glcpp_preprocess(state, &source, &state->info_log,
                             &ctx->Extensions, ctx);

   if (!state->error) {
     _mesa_glsl_lexer_ctor(state, source);
     _mesa_glsl_parse(state);
     _mesa_glsl_lexer_dtor(state);
   }

   if (dump_ast) {
      foreach_list_const(n, &state->translation_unit) {
         ast_node *ast = exec_node_data(ast_node, n, link);
         ast->print();
      }
      printf("\n\n");
   }

   ralloc_free(shader->ir);
   shader->ir = new(shader) exec_list;
   if (!state->error && !state->translation_unit.is_empty())
      _mesa_ast_to_hir(shader->ir, state);

   if (!state->error) {
      validate_ir_tree(shader->ir);

      /* Print out the unoptimized IR. */
      if (dump_hir) {
         _mesa_print_ir(shader->ir, state);
      }
   }


   if (!state->error && !shader->ir->is_empty()) {
      struct gl_shader_compiler_options *options =
         &ctx->ShaderCompilerOptions[shader->Stage];

      /* Do some optimization at compile time to reduce shader IR size
       * and reduce later work if the same shader is linked multiple times
       */
      while (do_common_optimization(shader->ir, false, false, 32, options))
         ;

      validate_ir_tree(shader->ir);
   }

   if (shader->InfoLog)
      ralloc_free(shader->InfoLog);

   shader->symbols = state->symbols;
   shader->CompileStatus = !state->error;
   shader->InfoLog = state->info_log;
   shader->Version = state->language_version;
   shader->IsES = state->es_shader;
   shader->uses_builtin_functions = state->uses_builtin_functions;

   if (shader->UniformBlocks)
      ralloc_free(shader->UniformBlocks);
   shader->NumUniformBlocks = state->num_uniform_blocks;
   shader->UniformBlocks = state->uniform_blocks;
   ralloc_steal(shader, shader->UniformBlocks);

   if (!state->error)
      set_shader_inout_layout(shader, state);

   /* Retain any live IR, but trash the rest. */
   reparent_ir(shader->ir, shader->ir);

   ralloc_free(state);
}

} /* extern "C" */
/**
 * Do the set of common optimizations passes
 *
 * \param ir                          List of instructions to be optimized
 * \param linked                      Is the shader linked?  This enables
 *                                    optimizations passes that remove code at
 *                                    global scope and could cause linking to
 *                                    fail.
 * \param uniform_locations_assigned  Have locations already been assigned for
 *                                    uniforms?  This prevents the declarations
 *                                    of unused uniforms from being removed.
 *                                    The setting of this flag only matters if
 *                                    \c linked is \c true.
 * \param max_unroll_iterations       Maximum number of loop iterations to be
 *                                    unrolled.  Setting to 0 disables loop
 *                                    unrolling.
 * \param options                     The driver's preferred shader options.
 */
bool
do_common_optimization(exec_list *ir, bool linked,
		       bool uniform_locations_assigned,
		       unsigned max_unroll_iterations,
                       const struct gl_shader_compiler_options *options)
{
   GLboolean progress = GL_FALSE;

   progress = lower_instructions(ir, SUB_TO_ADD_NEG) || progress;

   if (linked) {
      progress = do_function_inlining(ir) || progress;
      progress = do_dead_functions(ir) || progress;
      progress = do_structure_splitting(ir) || progress;
   }
   progress = do_if_simplification(ir) || progress;
   progress = opt_flatten_nested_if_blocks(ir) || progress;
   progress = do_copy_propagation(ir) || progress;
   progress = do_copy_propagation_elements(ir) || progress;

   if (options->PreferDP4 && !linked)
      progress = opt_flip_matrices(ir) || progress;

   if (linked)
      progress = do_dead_code(ir, uniform_locations_assigned) || progress;
   else
      progress = do_dead_code_unlinked(ir) || progress;
   progress = do_dead_code_local(ir) || progress;
   progress = do_tree_grafting(ir) || progress;
   progress = do_constant_propagation(ir) || progress;
   if (linked)
      progress = do_constant_variable(ir) || progress;
   else
      progress = do_constant_variable_unlinked(ir) || progress;
   progress = do_constant_folding(ir) || progress;
   progress = do_cse(ir) || progress;
   progress = do_algebraic(ir) || progress;
   progress = do_lower_jumps(ir) || progress;
   progress = do_vec_index_to_swizzle(ir) || progress;
   progress = lower_vector_insert(ir, false) || progress;
   progress = do_swizzle_swizzle(ir) || progress;
   progress = do_noop_swizzle(ir) || progress;

   progress = optimize_split_arrays(ir, linked) || progress;
   progress = optimize_redundant_jumps(ir) || progress;

   loop_state *ls = analyze_loop_variables(ir);
   if (ls->loop_found) {
      progress = set_loop_controls(ir, ls) || progress;
      progress = unroll_loops(ir, ls, max_unroll_iterations) || progress;
   }
   delete ls;

   return !!progress;
}

extern "C" {

/**
 * To be called at GL teardown time, this frees compiler datastructures.
 *
 * After calling this, any previously compiled shaders and shader
 * programs would be invalid.  So this should happen at approximately
 * program exit.
 */
void
_mesa_destroy_shader_compiler(void)
{
   _mesa_destroy_shader_compiler_caches();

   _mesa_glsl_release_types();
}

/**
 * Releases compiler caches to trade off performance for memory.
 *
 * Intended to be used with glReleaseShaderCompiler().
 */
void
_mesa_destroy_shader_compiler_caches(void)
{
   _mesa_glsl_release_builtin_functions();
}

}<|MERGE_RESOLUTION|>--- conflicted
+++ resolved
@@ -331,37 +331,6 @@
    }
 }
 
-<<<<<<< HEAD
-extern "C" {
-
-/**
- * The most common use of _mesa_glsl_shader_target_name(), which is
- * shared with C code in Mesa core to translate a GLenum to a short
- * shader stage name in debug printouts.
- *
- * It recognizes the PROGRAM variants of the names so it can be used
- * with a struct gl_program->Target, not just a struct
- * gl_shader->Type.
- */
-const char *
-_mesa_glsl_shader_target_name(GLenum type)
-{
-   switch (type) {
-   case GL_VERTEX_SHADER:
-      return "vertex";
-   case GL_FRAGMENT_SHADER:
-      return "fragment";
-   case GL_GEOMETRY_SHADER:
-      return "geometry";
-   default:
-      assert(!"Should not get here.");
-      return "unknown";
-   }
-}
-
-} /* extern "C" */
-=======
->>>>>>> 99abb87c
 
 /**
  * Translate a gl_shader_stage to a short shader stage name for debug
