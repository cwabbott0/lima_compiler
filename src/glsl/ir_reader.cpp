/*
 * Copyright © 2010 Intel Corporation
 *
 * Permission is hereby granted, free of charge, to any person obtaining a
 * copy of this software and associated documentation files (the "Software"),
 * to deal in the Software without restriction, including without limitation
 * the rights to use, copy, modify, merge, publish, distribute, sublicense,
 * and/or sell copies of the Software, and to permit persons to whom the
 * Software is furnished to do so, subject to the following conditions:
 *
 * The above copyright notice and this permission notice (including the next
 * paragraph) shall be included in all copies or substantial portions of the
 * Software.
 *
 * THE SOFTWARE IS PROVIDED "AS IS", WITHOUT WARRANTY OF ANY KIND, EXPRESS OR
 * IMPLIED, INCLUDING BUT NOT LIMITED TO THE WARRANTIES OF MERCHANTABILITY,
 * FITNESS FOR A PARTICULAR PURPOSE AND NONINFRINGEMENT.  IN NO EVENT SHALL
 * THE AUTHORS OR COPYRIGHT HOLDERS BE LIABLE FOR ANY CLAIM, DAMAGES OR OTHER
 * LIABILITY, WHETHER IN AN ACTION OF CONTRACT, TORT OR OTHERWISE, ARISING
 * FROM, OUT OF OR IN CONNECTION WITH THE SOFTWARE OR THE USE OR OTHER
 * DEALINGS IN THE SOFTWARE.
 */

#include "ir_reader.h"
#include "glsl_parser_extras.h"
#include "glsl_types.h"
#include "s_expression.h"

const static bool debug = false;

class ir_reader {
public:
   ir_reader(_mesa_glsl_parse_state *);

   void read(exec_list *instructions, const char *src, bool scan_for_protos);

private:
   void *mem_ctx;
   _mesa_glsl_parse_state *state;

   void ir_read_error(s_expression *, const char *fmt, ...);

   const glsl_type *read_type(s_expression *);

   void scan_for_prototypes(exec_list *, s_expression *);
   ir_function *read_function(s_expression *, bool skip_body);
   void read_function_sig(ir_function *, s_expression *, bool skip_body);

   void read_instructions(exec_list *, s_expression *, ir_loop *);
   ir_instruction *read_instruction(s_expression *, ir_loop *);
   ir_variable *read_declaration(s_expression *);
   ir_if *read_if(s_expression *, ir_loop *);
   ir_loop *read_loop(s_expression *);
   ir_call *read_call(s_expression *);
   ir_return *read_return(s_expression *);
   ir_rvalue *read_rvalue(s_expression *);
   ir_assignment *read_assignment(s_expression *);
   ir_expression *read_expression(s_expression *);
   ir_swizzle *read_swizzle(s_expression *);
   ir_constant *read_constant(s_expression *);
   ir_texture *read_texture(s_expression *);

   ir_dereference *read_dereference(s_expression *);
   ir_dereference_variable *read_var_ref(s_expression *);
};

ir_reader::ir_reader(_mesa_glsl_parse_state *state) : state(state)
{
   this->mem_ctx = state;
}

void
_mesa_glsl_read_ir(_mesa_glsl_parse_state *state, exec_list *instructions,
		   const char *src, bool scan_for_protos)
{
   ir_reader r(state);
   r.read(instructions, src, scan_for_protos);
}

void
ir_reader::read(exec_list *instructions, const char *src, bool scan_for_protos)
{
   void *sx_mem_ctx = ralloc_context(NULL);
   s_expression *expr = s_expression::read_expression(sx_mem_ctx, src);
   if (expr == NULL) {
      ir_read_error(NULL, "couldn't parse S-Expression.");
      return;
   }
   
   if (scan_for_protos) {
      scan_for_prototypes(instructions, expr);
      if (state->error)
	 return;
   }

   read_instructions(instructions, expr, NULL);
   ralloc_free(sx_mem_ctx);

   if (debug)
      validate_ir_tree(instructions);
}

void
ir_reader::ir_read_error(s_expression *expr, const char *fmt, ...)
{
   va_list ap;

   state->error = true;

   if (state->current_function != NULL)
      ralloc_asprintf_append(&state->info_log, "In function %s:\n",
			     state->current_function->function_name());
   ralloc_strcat(&state->info_log, "error: ");

   va_start(ap, fmt);
   ralloc_vasprintf_append(&state->info_log, fmt, ap);
   va_end(ap);
   ralloc_strcat(&state->info_log, "\n");

   if (expr != NULL) {
      ralloc_strcat(&state->info_log, "...in this context:\n   ");
      expr->print();
      ralloc_strcat(&state->info_log, "\n\n");
   }
}

const glsl_type *
ir_reader::read_type(s_expression *expr)
{
   s_expression *s_base_type;
   s_int *s_size;

   s_pattern pat[] = { "array", s_base_type, s_size };
   if (MATCH(expr, pat)) {
      const glsl_type *base_type = read_type(s_base_type);
      if (base_type == NULL) {
	 ir_read_error(NULL, "when reading base type of array type");
	 return NULL;
      }

      return glsl_type::get_array_instance(base_type, s_size->value());
   }
   
   s_symbol *type_sym = SX_AS_SYMBOL(expr);
   if (type_sym == NULL) {
      ir_read_error(expr, "expected <type>");
      return NULL;
   }

   const glsl_type *type = state->symbols->get_type(type_sym->value());
   if (type == NULL)
      ir_read_error(expr, "invalid type: %s", type_sym->value());

   return type;
}


void
ir_reader::scan_for_prototypes(exec_list *instructions, s_expression *expr)
{
   s_list *list = SX_AS_LIST(expr);
   if (list == NULL) {
      ir_read_error(expr, "Expected (<instruction> ...); found an atom.");
      return;
   }

   foreach_iter(exec_list_iterator, it, list->subexpressions) {
      s_list *sub = SX_AS_LIST(it.get());
      if (sub == NULL)
	 continue; // not a (function ...); ignore it.

      s_symbol *tag = SX_AS_SYMBOL(sub->subexpressions.get_head());
      if (tag == NULL || strcmp(tag->value(), "function") != 0)
	 continue; // not a (function ...); ignore it.

      ir_function *f = read_function(sub, true);
      if (f == NULL)
	 return;
      instructions->push_tail(f);
   }
}

ir_function *
ir_reader::read_function(s_expression *expr, bool skip_body)
{
   bool added = false;
   s_symbol *name;

   s_pattern pat[] = { "function", name };
   if (!PARTIAL_MATCH(expr, pat)) {
      ir_read_error(expr, "Expected (function <name> (signature ...) ...)");
      return NULL;
   }

   ir_function *f = state->symbols->get_function(name->value());
   if (f == NULL) {
      f = new(mem_ctx) ir_function(name->value());
      added = state->symbols->add_function(f);
      assert(added);
   }

   exec_list_iterator it = ((s_list *) expr)->subexpressions.iterator();
   it.next(); // skip "function" tag
   it.next(); // skip function name
   for (/* nothing */; it.has_next(); it.next()) {
      s_expression *s_sig = (s_expression *) it.get();
      read_function_sig(f, s_sig, skip_body);
   }
   return added ? f : NULL;
}

void
ir_reader::read_function_sig(ir_function *f, s_expression *expr, bool skip_body)
{
   s_expression *type_expr;
   s_list *paramlist;
   s_list *body_list;

   s_pattern pat[] = { "signature", type_expr, paramlist, body_list };
   if (!MATCH(expr, pat)) {
      ir_read_error(expr, "Expected (signature <type> (parameters ...) "
			  "(<instruction> ...))");
      return;
   }

   const glsl_type *return_type = read_type(type_expr);
   if (return_type == NULL)
      return;

   s_symbol *paramtag = SX_AS_SYMBOL(paramlist->subexpressions.get_head());
   if (paramtag == NULL || strcmp(paramtag->value(), "parameters") != 0) {
      ir_read_error(paramlist, "Expected (parameters ...)");
      return;
   }

   // Read the parameters list into a temporary place.
   exec_list hir_parameters;
   state->symbols->push_scope();

   exec_list_iterator it = paramlist->subexpressions.iterator();
   for (it.next() /* skip "parameters" */; it.has_next(); it.next()) {
      ir_variable *var = read_declaration((s_expression *) it.get());
      if (var == NULL)
	 return;

      hir_parameters.push_tail(var);
   }

   ir_function_signature *sig = f->exact_matching_signature(&hir_parameters);
   if (sig == NULL && skip_body) {
      /* If scanning for prototypes, generate a new signature. */
      sig = new(mem_ctx) ir_function_signature(return_type, glsl_precision_undefined);
      sig->is_builtin = true;
      f->add_signature(sig);
   } else if (sig != NULL) {
      const char *badvar = sig->qualifiers_match(&hir_parameters);
      if (badvar != NULL) {
	 ir_read_error(expr, "function `%s' parameter `%s' qualifiers "
		       "don't match prototype", f->name, badvar);
	 return;
      }

      if (sig->return_type != return_type) {
	 ir_read_error(expr, "function `%s' return type doesn't "
		       "match prototype", f->name);
	 return;
      }
   } else {
      /* No prototype for this body exists - skip it. */
      state->symbols->pop_scope();
      return;
   }
   assert(sig != NULL);

   sig->replace_parameters(&hir_parameters);

   if (!skip_body && !body_list->subexpressions.is_empty()) {
      if (sig->is_defined) {
	 ir_read_error(expr, "function %s redefined", f->name);
	 return;
      }
      state->current_function = sig;
      read_instructions(&sig->body, body_list, NULL);
      state->current_function = NULL;
      sig->is_defined = true;
   }

   state->symbols->pop_scope();
}

void
ir_reader::read_instructions(exec_list *instructions, s_expression *expr,
			     ir_loop *loop_ctx)
{
   // Read in a list of instructions
   s_list *list = SX_AS_LIST(expr);
   if (list == NULL) {
      ir_read_error(expr, "Expected (<instruction> ...); found an atom.");
      return;
   }

   foreach_iter(exec_list_iterator, it, list->subexpressions) {
      s_expression *sub = (s_expression*) it.get();
      ir_instruction *ir = read_instruction(sub, loop_ctx);
      if (ir != NULL) {
	 /* Global variable declarations should be moved to the top, before
	  * any functions that might use them.  Functions are added to the
	  * instruction stream when scanning for prototypes, so without this
	  * hack, they always appear before variable declarations.
	  */
	 if (state->current_function == NULL && ir->as_variable() != NULL)
	    instructions->push_head(ir);
	 else
	    instructions->push_tail(ir);
      }
   }
}


ir_instruction *
ir_reader::read_instruction(s_expression *expr, ir_loop *loop_ctx)
{
   s_symbol *symbol = SX_AS_SYMBOL(expr);
   if (symbol != NULL) {
      if (strcmp(symbol->value(), "break") == 0 && loop_ctx != NULL)
	 return new(mem_ctx) ir_loop_jump(ir_loop_jump::jump_break);
      if (strcmp(symbol->value(), "continue") == 0 && loop_ctx != NULL)
	 return new(mem_ctx) ir_loop_jump(ir_loop_jump::jump_continue);
   }

   s_list *list = SX_AS_LIST(expr);
   if (list == NULL || list->subexpressions.is_empty()) {
      ir_read_error(expr, "Invalid instruction.\n");
      return NULL;
   }

   s_symbol *tag = SX_AS_SYMBOL(list->subexpressions.get_head());
   if (tag == NULL) {
      ir_read_error(expr, "expected instruction tag");
      return NULL;
   }

   ir_instruction *inst = NULL;
   if (strcmp(tag->value(), "declare") == 0) {
      inst = read_declaration(list);
   } else if (strcmp(tag->value(), "assign") == 0) {
      inst = read_assignment(list);
   } else if (strcmp(tag->value(), "if") == 0) {
      inst = read_if(list, loop_ctx);
   } else if (strcmp(tag->value(), "loop") == 0) {
      inst = read_loop(list);
   } else if (strcmp(tag->value(), "call") == 0) {
      inst = read_call(list);
   } else if (strcmp(tag->value(), "return") == 0) {
      inst = read_return(list);
   } else if (strcmp(tag->value(), "function") == 0) {
      inst = read_function(list, false);
   } else {
      inst = read_rvalue(list);
      if (inst == NULL)
	 ir_read_error(NULL, "when reading instruction");
   }
   return inst;
}

ir_variable *
ir_reader::read_declaration(s_expression *expr)
{
   s_list *s_quals;
   s_expression *s_type;
   s_symbol *s_name;

   s_pattern pat[] = { "declare", s_quals, s_type, s_name };
   if (!MATCH(expr, pat)) {
      ir_read_error(expr, "expected (declare (<qualifiers>) <type> <name>)");
      return NULL;
   }

   const glsl_type *type = read_type(s_type);
   if (type == NULL)
      return NULL;

   ir_variable *var = new(mem_ctx) ir_variable(type, s_name->value(),
					       ir_var_auto, glsl_precision_undefined);

   foreach_iter(exec_list_iterator, it, s_quals->subexpressions) {
      s_symbol *qualifier = SX_AS_SYMBOL(it.get());
      if (qualifier == NULL) {
	 ir_read_error(expr, "qualifier list must contain only symbols");
	 return NULL;
      }

      // FINISHME: Check for duplicate/conflicting qualifiers.
      if (strcmp(qualifier->value(), "centroid") == 0) {
	 var->centroid = 1;
      } else if (strcmp(qualifier->value(), "invariant") == 0) {
	 var->invariant = 1;
      } else if (strcmp(qualifier->value(), "uniform") == 0) {
	 var->mode = ir_var_uniform;
      } else if (strcmp(qualifier->value(), "auto") == 0) {
	 var->mode = ir_var_auto;
      } else if (strcmp(qualifier->value(), "in") == 0) {
	 var->mode = ir_var_function_in;
      } else if (strcmp(qualifier->value(), "shader_in") == 0) {
         var->mode = ir_var_shader_in;
      } else if (strcmp(qualifier->value(), "const_in") == 0) {
	 var->mode = ir_var_const_in;
      } else if (strcmp(qualifier->value(), "out") == 0) {
	 var->mode = ir_var_function_out;
      } else if (strcmp(qualifier->value(), "shader_out") == 0) {
	 var->mode = ir_var_shader_out;
      } else if (strcmp(qualifier->value(), "inout") == 0) {
	 var->mode = ir_var_function_inout;
      } else if (strcmp(qualifier->value(), "temporary") == 0) {
	 var->mode = ir_var_temporary;
      } else if (strcmp(qualifier->value(), "smooth") == 0) {
	 var->interpolation = INTERP_QUALIFIER_SMOOTH;
      } else if (strcmp(qualifier->value(), "flat") == 0) {
	 var->interpolation = INTERP_QUALIFIER_FLAT;
      } else if (strcmp(qualifier->value(), "noperspective") == 0) {
	 var->interpolation = INTERP_QUALIFIER_NOPERSPECTIVE;
      } else {
	 ir_read_error(expr, "unknown qualifier: %s", qualifier->value());
	 return NULL;
      }
   }

   // Add the variable to the symbol table
   state->symbols->add_variable(var);

   return var;
}


ir_if *
ir_reader::read_if(s_expression *expr, ir_loop *loop_ctx)
{
   s_expression *s_cond;
   s_expression *s_then;
   s_expression *s_else;

   s_pattern pat[] = { "if", s_cond, s_then, s_else };
   if (!MATCH(expr, pat)) {
      ir_read_error(expr, "expected (if <condition> (<then>...) (<else>...))");
      return NULL;
   }

   ir_rvalue *condition = read_rvalue(s_cond);
   if (condition == NULL) {
      ir_read_error(NULL, "when reading condition of (if ...)");
      return NULL;
   }

   ir_if *iff = new(mem_ctx) ir_if(condition);

   read_instructions(&iff->then_instructions, s_then, loop_ctx);
   read_instructions(&iff->else_instructions, s_else, loop_ctx);
   if (state->error) {
      delete iff;
      iff = NULL;
   }
   return iff;
}


ir_loop *
ir_reader::read_loop(s_expression *expr)
{
   s_expression *s_counter, *s_from, *s_to, *s_inc, *s_body;

   s_pattern pat[] = { "loop", s_counter, s_from, s_to, s_inc, s_body };
   if (!MATCH(expr, pat)) {
      ir_read_error(expr, "expected (loop <counter> <from> <to> "
			  "<increment> <body>)");
      return NULL;
   }

   // FINISHME: actually read the count/from/to fields.

   ir_loop *loop = new(mem_ctx) ir_loop;
   read_instructions(&loop->body_instructions, s_body, loop);
   if (state->error) {
      delete loop;
      loop = NULL;
   }
   return loop;
}


ir_return *
ir_reader::read_return(s_expression *expr)
{
   s_expression *s_retval;

   s_pattern return_value_pat[] = { "return", s_retval};
   s_pattern return_void_pat[] = { "return" };
   if (MATCH(expr, return_value_pat)) {
      ir_rvalue *retval = read_rvalue(s_retval);
      if (retval == NULL) {
         ir_read_error(NULL, "when reading return value");
         return NULL;
      }
      return new(mem_ctx) ir_return(retval);
   } else if (MATCH(expr, return_void_pat)) {
      return new(mem_ctx) ir_return;
   } else {
      ir_read_error(expr, "expected (return <rvalue>) or (return)");
      return NULL;
   }
}


ir_rvalue *
ir_reader::read_rvalue(s_expression *expr)
{
   s_list *list = SX_AS_LIST(expr);
   if (list == NULL || list->subexpressions.is_empty())
      return NULL;

   s_symbol *tag = SX_AS_SYMBOL(list->subexpressions.get_head());
   if (tag == NULL) {
      ir_read_error(expr, "expected rvalue tag");
      return NULL;
   }

   ir_rvalue *rvalue = read_dereference(list);
   if (rvalue != NULL || state->error)
      return rvalue;
   else if (strcmp(tag->value(), "swiz") == 0) {
      rvalue = read_swizzle(list);
   } else if (strcmp(tag->value(), "expression") == 0) {
      rvalue = read_expression(list);
   } else if (strcmp(tag->value(), "constant") == 0) {
      rvalue = read_constant(list);
   } else {
      rvalue = read_texture(list);
      if (rvalue == NULL && !state->error)
	 ir_read_error(expr, "unrecognized rvalue tag: %s", tag->value());
   }

   return rvalue;
}

ir_assignment *
ir_reader::read_assignment(s_expression *expr)
{
   s_expression *cond_expr = NULL;
   s_expression *lhs_expr, *rhs_expr;
   s_list       *mask_list;

   s_pattern pat4[] = { "assign",            mask_list, lhs_expr, rhs_expr };
   s_pattern pat5[] = { "assign", cond_expr, mask_list, lhs_expr, rhs_expr };
   if (!MATCH(expr, pat4) && !MATCH(expr, pat5)) {
      ir_read_error(expr, "expected (assign [<condition>] (<write mask>) "
			  "<lhs> <rhs>)");
      return NULL;
   }

   ir_rvalue *condition = NULL;
   if (cond_expr != NULL) {
      condition = read_rvalue(cond_expr);
      if (condition == NULL) {
	 ir_read_error(NULL, "when reading condition of assignment");
	 return NULL;
      }
   }

   unsigned mask = 0;

   s_symbol *mask_symbol;
   s_pattern mask_pat[] = { mask_symbol };
   if (MATCH(mask_list, mask_pat)) {
      const char *mask_str = mask_symbol->value();
      unsigned mask_length = (unsigned)strlen(mask_str);
      if (mask_length > 4) {
	 ir_read_error(expr, "invalid write mask: %s", mask_str);
	 return NULL;
      }

      const unsigned idx_map[] = { 3, 0, 1, 2 }; /* w=bit 3, x=0, y=1, z=2 */

      for (unsigned i = 0; i < mask_length; i++) {
	 if (mask_str[i] < 'w' || mask_str[i] > 'z') {
	    ir_read_error(expr, "write mask contains invalid character: %c",
			  mask_str[i]);
	    return NULL;
	 }
	 mask |= 1 << idx_map[mask_str[i] - 'w'];
      }
   } else if (!mask_list->subexpressions.is_empty()) {
      ir_read_error(mask_list, "expected () or (<write mask>)");
      return NULL;
   }

   ir_dereference *lhs = read_dereference(lhs_expr);
   if (lhs == NULL) {
      ir_read_error(NULL, "when reading left-hand side of assignment");
      return NULL;
   }

   ir_rvalue *rhs = read_rvalue(rhs_expr);
   if (rhs == NULL) {
      ir_read_error(NULL, "when reading right-hand side of assignment");
      return NULL;
   }

   if (mask == 0 && (lhs->type->is_vector() || lhs->type->is_scalar())) {
      ir_read_error(expr, "non-zero write mask required.");
      return NULL;
   }

   return new(mem_ctx) ir_assignment(lhs, rhs, condition, mask);
}

ir_call *
ir_reader::read_call(s_expression *expr)
{
   s_symbol *name;
   s_list *params;
   s_list *s_return = NULL;

   ir_dereference_variable *return_deref = NULL;

   s_pattern void_pat[] = { "call", name, params };
   s_pattern non_void_pat[] = { "call", name, s_return, params };
   if (MATCH(expr, non_void_pat)) {
      return_deref = read_var_ref(s_return);
      if (return_deref == NULL) {
	 ir_read_error(s_return, "when reading a call's return storage");
	 return NULL;
      }
   } else if (!MATCH(expr, void_pat)) {
      ir_read_error(expr, "expected (call <name> [<deref>] (<param> ...))");
      return NULL;
   }

   exec_list parameters;

   foreach_iter(exec_list_iterator, it, params->subexpressions) {
      s_expression *expr = (s_expression*) it.get();
      ir_rvalue *param = read_rvalue(expr);
      if (param == NULL) {
	 ir_read_error(expr, "when reading parameter to function call");
	 return NULL;
      }
      parameters.push_tail(param);
   }

   ir_function *f = state->symbols->get_function(name->value());
   if (f == NULL) {
      ir_read_error(expr, "found call to undefined function %s",
		    name->value());
      return NULL;
   }

   ir_function_signature *callee = f->matching_signature(&parameters);
   if (callee == NULL) {
      ir_read_error(expr, "couldn't find matching signature for function "
                    "%s", name->value());
      return NULL;
   }

   if (callee->return_type == glsl_type::void_type && return_deref) {
      ir_read_error(expr, "call has return value storage but void type");
      return NULL;
   } else if (callee->return_type != glsl_type::void_type && !return_deref) {
      ir_read_error(expr, "call has non-void type but no return value storage");
      return NULL;
   }

   return new(mem_ctx) ir_call(callee, return_deref, &parameters);
}

ir_expression *
ir_reader::read_expression(s_expression *expr)
{
   s_expression *s_type;
   s_symbol *s_op;
   s_expression *s_arg[3];

   s_pattern pat[] = { "expression", s_type, s_op, s_arg[0] };
   if (!PARTIAL_MATCH(expr, pat)) {
      ir_read_error(expr, "expected (expression <type> <operator> "
			  "<operand> [<operand>])");
      return NULL;
   }
<<<<<<< HEAD
   s_expression *s_arg2 = (s_expression *) s_arg1->next; // may be tail sentinel
   s_expression *s_arg3 = s_arg2->is_tail_sentinel() ? s_arg2 : (s_expression*)s_arg2->next; // may be tail sentinel
=======
   s_arg[1] = (s_expression *) s_arg[0]->next; // may be tail sentinel
   s_arg[2] = (s_expression *) s_arg[1]->next; // may be tail sentinel or NULL
>>>>>>> 1658efc4

   const glsl_type *type = read_type(s_type);
   if (type == NULL)
      return NULL;

   /* Read the operator */
   ir_expression_operation op = ir_expression::get_operator(s_op->value());
   if (op == (ir_expression_operation) -1) {
      ir_read_error(expr, "invalid operator: %s", s_op->value());
      return NULL;
   }
    
   int num_operands = -3; /* skip "expression" <type> <operation> */
   foreach_list(n, &((s_list *) expr)->subexpressions)
      ++num_operands;

   int expected_operands = ir_expression::get_num_operands(op);
   if (num_operands != expected_operands) {
      ir_read_error(expr, "found %d expression operands, expected %d",
                    num_operands, expected_operands);
      return NULL;
   }

<<<<<<< HEAD
   ir_rvalue *arg1 = read_rvalue(s_arg1);
   ir_rvalue *arg2 = NULL;
   ir_rvalue *arg3 = NULL;
   if (arg1 == NULL) {
      ir_read_error(NULL, "when reading first operand of %s", s_op->value());
      return NULL;
   }

   if (num_operands == 2) {
      if (s_arg2->is_tail_sentinel() || !s_arg2->next->is_tail_sentinel()) {
	 ir_read_error(expr, "expected (expression <type> %s <operand> "
			     "<operand>)", s_op->value());
	 return NULL;
      }
      arg2 = read_rvalue(s_arg2);
      if (arg2 == NULL) {
	 ir_read_error(NULL, "when reading second operand of %s",
		       s_op->value());
	 return NULL;
      }
   }
	
	if (num_operands == 3) {
		if (s_arg2->is_tail_sentinel() || s_arg3->is_tail_sentinel() || !s_arg3->next->is_tail_sentinel()) {
			ir_read_error(expr, "expected (expression <type> %s <operand> "
						  "<operand> <operand>)", s_op->value());
			return NULL;
		}
		arg2 = read_rvalue(s_arg2);
		if (arg2 == NULL) {
			ir_read_error(NULL, "when reading second operand of %s",
						  s_op->value());
			return NULL;
		}
		arg3 = read_rvalue(s_arg3);
		if (arg3 == NULL) {
			ir_read_error(NULL, "when reading third operand of %s",
						  s_op->value());
			return NULL;
		}
	}
	
   return new(mem_ctx) ir_expression(op, type, arg1, arg2, arg3);
=======
   ir_rvalue *arg[3] = {NULL, NULL, NULL};
   for (int i = 0; i < num_operands; i++) {
      arg[i] = read_rvalue(s_arg[i]);
      if (arg[i] == NULL) {
         ir_read_error(NULL, "when reading operand #%d of %s", i, s_op->value());
         return NULL;
      }
   }

   return new(mem_ctx) ir_expression(op, type, arg[0], arg[1], arg[2]);
>>>>>>> 1658efc4
}

ir_swizzle *
ir_reader::read_swizzle(s_expression *expr)
{
   s_symbol *swiz;
   s_expression *sub;

   s_pattern pat[] = { "swiz", swiz, sub };
   if (!MATCH(expr, pat)) {
      ir_read_error(expr, "expected (swiz <swizzle> <rvalue>)");
      return NULL;
   }

   if (strlen(swiz->value()) > 4) {
      ir_read_error(expr, "expected a valid swizzle; found %s", swiz->value());
      return NULL;
   }

   ir_rvalue *rvalue = read_rvalue(sub);
   if (rvalue == NULL)
      return NULL;

   ir_swizzle *ir = ir_swizzle::create(rvalue, swiz->value(),
				       rvalue->type->vector_elements);
   if (ir == NULL)
      ir_read_error(expr, "invalid swizzle");

   return ir;
}

ir_constant *
ir_reader::read_constant(s_expression *expr)
{
   s_expression *type_expr;
   s_list *values;

   s_pattern pat[] = { "constant", type_expr, values };
   if (!MATCH(expr, pat)) {
      ir_read_error(expr, "expected (constant <type> (...))");
      return NULL;
   }

   const glsl_type *type = read_type(type_expr);
   if (type == NULL)
      return NULL;

   if (values == NULL) {
      ir_read_error(expr, "expected (constant <type> (...))");
      return NULL;
   }

   if (type->is_array()) {
      unsigned elements_supplied = 0;
      exec_list elements;
      foreach_iter(exec_list_iterator, it, values->subexpressions) {
	 s_expression *elt = (s_expression *) it.get();
	 ir_constant *ir_elt = read_constant(elt);
	 if (ir_elt == NULL)
	    return NULL;
	 elements.push_tail(ir_elt);
	 elements_supplied++;
      }

      if (elements_supplied != type->length) {
	 ir_read_error(values, "expected exactly %u array elements, "
		       "given %u", type->length, elements_supplied);
	 return NULL;
      }
      return new(mem_ctx) ir_constant(type, &elements);
   }

   ir_constant_data data = { { 0 } };

   // Read in list of values (at most 16).
   unsigned k = 0;
   foreach_iter(exec_list_iterator, it, values->subexpressions) {
      if (k >= 16) {
	 ir_read_error(values, "expected at most 16 numbers");
	 return NULL;
      }

      s_expression *expr = (s_expression*) it.get();

      if (type->base_type == GLSL_TYPE_FLOAT) {
	 s_number *value = SX_AS_NUMBER(expr);
	 if (value == NULL) {
	    ir_read_error(values, "expected numbers");
	    return NULL;
	 }
	 data.f[k] = value->fvalue();
      } else {
	 s_int *value = SX_AS_INT(expr);
	 if (value == NULL) {
	    ir_read_error(values, "expected integers");
	    return NULL;
	 }

	 switch (type->base_type) {
	 case GLSL_TYPE_UINT: {
	    data.u[k] = value->value();
	    break;
	 }
	 case GLSL_TYPE_INT: {
	    data.i[k] = value->value();
	    break;
	 }
	 case GLSL_TYPE_BOOL: {
	    data.b[k] = !!value->value();
	    break;
	 }
	 default:
	    ir_read_error(values, "unsupported constant type");
	    return NULL;
	 }
      }
      ++k;
   }
   if (k != type->components()) {
      ir_read_error(values, "expected %u constant values, found %u",
		    type->components(), k);
      return NULL;
   }

   return new(mem_ctx) ir_constant(type, &data);
}

ir_dereference_variable *
ir_reader::read_var_ref(s_expression *expr)
{
   s_symbol *s_var;
   s_pattern var_pat[] = { "var_ref", s_var };

   if (MATCH(expr, var_pat)) {
      ir_variable *var = state->symbols->get_variable(s_var->value());
      if (var == NULL) {
	 ir_read_error(expr, "undeclared variable: %s", s_var->value());
	 return NULL;
      }
      return new(mem_ctx) ir_dereference_variable(var);
   }
   return NULL;
}

ir_dereference *
ir_reader::read_dereference(s_expression *expr)
{
   s_expression *s_subject;
   s_expression *s_index;
   s_symbol *s_field;

   s_pattern array_pat[] = { "array_ref", s_subject, s_index };
   s_pattern record_pat[] = { "record_ref", s_subject, s_field };

   ir_dereference_variable *var_ref = read_var_ref(expr);
   if (var_ref != NULL) {
      return var_ref;
   } else if (MATCH(expr, array_pat)) {
      ir_rvalue *subject = read_rvalue(s_subject);
      if (subject == NULL) {
	 ir_read_error(NULL, "when reading the subject of an array_ref");
	 return NULL;
      }

      ir_rvalue *idx = read_rvalue(s_index);
      if (subject == NULL) {
	 ir_read_error(NULL, "when reading the index of an array_ref");
	 return NULL;
      }
      return new(mem_ctx) ir_dereference_array(subject, idx);
   } else if (MATCH(expr, record_pat)) {
      ir_rvalue *subject = read_rvalue(s_subject);
      if (subject == NULL) {
	 ir_read_error(NULL, "when reading the subject of a record_ref");
	 return NULL;
      }
      return new(mem_ctx) ir_dereference_record(subject, s_field->value());
   }
   return NULL;
}

ir_texture *
ir_reader::read_texture(s_expression *expr)
{
   s_symbol *tag = NULL;
   s_expression *s_type = NULL;
   s_expression *s_sampler = NULL;
   s_expression *s_coord = NULL;
   s_expression *s_offset = NULL;
   s_expression *s_lod = NULL;
   s_expression *s_sample_index = NULL;

   ir_texture_opcode op = ir_tex; /* silence warning */

   s_pattern tex_pattern[] =
<<<<<<< HEAD
      { "tex", s_type, s_sampler, s_coord, s_offset };
=======
      { "tex", s_type, s_sampler, s_coord, s_offset, s_proj, s_shadow };
   s_pattern lod_pattern[] =
      { "lod", s_type, s_sampler, s_coord };
>>>>>>> 1658efc4
   s_pattern txf_pattern[] =
      { "txf", s_type, s_sampler, s_coord, s_offset, s_lod };
   s_pattern txf_ms_pattern[] =
      { "txf_ms", s_type, s_sampler, s_coord, s_sample_index };
   s_pattern txs_pattern[] =
      { "txs", s_type, s_sampler, s_lod };
   s_pattern other_pattern[] =
      { tag, s_type, s_sampler, s_coord, s_offset, s_lod };

   if (MATCH(expr, lod_pattern)) {
      op = ir_lod;
   } else if (MATCH(expr, tex_pattern)) {
      op = ir_tex;
   } else if (MATCH(expr, txf_pattern)) {
      op = ir_txf;
   } else if (MATCH(expr, txf_ms_pattern)) {
      op = ir_txf_ms;
   } else if (MATCH(expr, txs_pattern)) {
      op = ir_txs;
   } else if (MATCH(expr, other_pattern)) {
      op = ir_texture::get_opcode(tag->value());
      if (op == -1)
	 return NULL;
   } else {
      ir_read_error(NULL, "unexpected texture pattern %s", tag->value());
      return NULL;
   }

   ir_texture *tex = new(mem_ctx) ir_texture(op);

   // Read return type
   const glsl_type *type = read_type(s_type);
   if (type == NULL) {
      ir_read_error(NULL, "when reading type in (%s ...)",
		    tex->opcode_string());
      return NULL;
   }

   // Read sampler (must be a deref)
   ir_dereference *sampler = read_dereference(s_sampler);
   if (sampler == NULL) {
      ir_read_error(NULL, "when reading sampler in (%s ...)",
		    tex->opcode_string());
      return NULL;
   }
   tex->set_sampler(sampler, type);

   if (op != ir_txs) {
      // Read coordinate (any rvalue)
      tex->coordinate = read_rvalue(s_coord);
      if (tex->coordinate == NULL) {
	 ir_read_error(NULL, "when reading coordinate in (%s ...)",
		       tex->opcode_string());
	 return NULL;
      }

      if (op != ir_txf_ms && op != ir_lod) {
         // Read texel offset - either 0 or an rvalue.
         s_int *si_offset = SX_AS_INT(s_offset);
         if (si_offset == NULL || si_offset->value() != 0) {
            tex->offset = read_rvalue(s_offset);
            if (tex->offset == NULL) {
               ir_read_error(s_offset, "expected 0 or an expression");
               return NULL;
            }
         }
      }
   }

<<<<<<< HEAD
=======
   if (op != ir_txf && op != ir_txf_ms && op != ir_txs && op != ir_lod) {
      s_int *proj_as_int = SX_AS_INT(s_proj);
      if (proj_as_int && proj_as_int->value() == 1) {
	 tex->projector = NULL;
      } else {
	 tex->projector = read_rvalue(s_proj);
	 if (tex->projector == NULL) {
	    ir_read_error(NULL, "when reading projective divide in (%s ..)",
	                  tex->opcode_string());
	    return NULL;
	 }
      }

      if (s_shadow->subexpressions.is_empty()) {
	 tex->shadow_comparitor = NULL;
      } else {
	 tex->shadow_comparitor = read_rvalue(s_shadow);
	 if (tex->shadow_comparitor == NULL) {
	    ir_read_error(NULL, "when reading shadow comparitor in (%s ..)",
			  tex->opcode_string());
	    return NULL;
	 }
      }
   }

>>>>>>> 1658efc4
   switch (op) {
   case ir_txb:
      tex->lod_info.bias = read_rvalue(s_lod);
      if (tex->lod_info.bias == NULL) {
	 ir_read_error(NULL, "when reading LOD bias in (txb ...)");
	 return NULL;
      }
      break;
   case ir_txl:
   case ir_txf:
   case ir_txs:
      tex->lod_info.lod = read_rvalue(s_lod);
      if (tex->lod_info.lod == NULL) {
	 ir_read_error(NULL, "when reading LOD in (%s ...)",
		       tex->opcode_string());
	 return NULL;
      }
      break;
   case ir_txf_ms:
      tex->lod_info.sample_index = read_rvalue(s_sample_index);
      if (tex->lod_info.sample_index == NULL) {
         ir_read_error(NULL, "when reading sample_index in (txf_ms ...)");
         return NULL;
      }
      break;
   case ir_txd: {
      s_expression *s_dx, *s_dy;
      s_pattern dxdy_pat[] = { s_dx, s_dy };
      if (!MATCH(s_lod, dxdy_pat)) {
	 ir_read_error(s_lod, "expected (dPdx dPdy) in (txd ...)");
	 return NULL;
      }
      tex->lod_info.grad.dPdx = read_rvalue(s_dx);
      if (tex->lod_info.grad.dPdx == NULL) {
	 ir_read_error(NULL, "when reading dPdx in (txd ...)");
	 return NULL;
      }
      tex->lod_info.grad.dPdy = read_rvalue(s_dy);
      if (tex->lod_info.grad.dPdy == NULL) {
	 ir_read_error(NULL, "when reading dPdy in (txd ...)");
	 return NULL;
      }
      break;
   }
   default:
      // tex and lod don't have any extra parameters.
      break;
   };
   return tex;
}<|MERGE_RESOLUTION|>--- conflicted
+++ resolved
@@ -684,13 +684,8 @@
 			  "<operand> [<operand>])");
       return NULL;
    }
-<<<<<<< HEAD
-   s_expression *s_arg2 = (s_expression *) s_arg1->next; // may be tail sentinel
-   s_expression *s_arg3 = s_arg2->is_tail_sentinel() ? s_arg2 : (s_expression*)s_arg2->next; // may be tail sentinel
-=======
    s_arg[1] = (s_expression *) s_arg[0]->next; // may be tail sentinel
    s_arg[2] = (s_expression *) s_arg[1]->next; // may be tail sentinel or NULL
->>>>>>> 1658efc4
 
    const glsl_type *type = read_type(s_type);
    if (type == NULL)
@@ -714,51 +709,6 @@
       return NULL;
    }
 
-<<<<<<< HEAD
-   ir_rvalue *arg1 = read_rvalue(s_arg1);
-   ir_rvalue *arg2 = NULL;
-   ir_rvalue *arg3 = NULL;
-   if (arg1 == NULL) {
-      ir_read_error(NULL, "when reading first operand of %s", s_op->value());
-      return NULL;
-   }
-
-   if (num_operands == 2) {
-      if (s_arg2->is_tail_sentinel() || !s_arg2->next->is_tail_sentinel()) {
-	 ir_read_error(expr, "expected (expression <type> %s <operand> "
-			     "<operand>)", s_op->value());
-	 return NULL;
-      }
-      arg2 = read_rvalue(s_arg2);
-      if (arg2 == NULL) {
-	 ir_read_error(NULL, "when reading second operand of %s",
-		       s_op->value());
-	 return NULL;
-      }
-   }
-	
-	if (num_operands == 3) {
-		if (s_arg2->is_tail_sentinel() || s_arg3->is_tail_sentinel() || !s_arg3->next->is_tail_sentinel()) {
-			ir_read_error(expr, "expected (expression <type> %s <operand> "
-						  "<operand> <operand>)", s_op->value());
-			return NULL;
-		}
-		arg2 = read_rvalue(s_arg2);
-		if (arg2 == NULL) {
-			ir_read_error(NULL, "when reading second operand of %s",
-						  s_op->value());
-			return NULL;
-		}
-		arg3 = read_rvalue(s_arg3);
-		if (arg3 == NULL) {
-			ir_read_error(NULL, "when reading third operand of %s",
-						  s_op->value());
-			return NULL;
-		}
-	}
-	
-   return new(mem_ctx) ir_expression(op, type, arg1, arg2, arg3);
-=======
    ir_rvalue *arg[3] = {NULL, NULL, NULL};
    for (int i = 0; i < num_operands; i++) {
       arg[i] = read_rvalue(s_arg[i]);
@@ -769,7 +719,6 @@
    }
 
    return new(mem_ctx) ir_expression(op, type, arg[0], arg[1], arg[2]);
->>>>>>> 1658efc4
 }
 
 ir_swizzle *
@@ -965,13 +914,9 @@
    ir_texture_opcode op = ir_tex; /* silence warning */
 
    s_pattern tex_pattern[] =
-<<<<<<< HEAD
-      { "tex", s_type, s_sampler, s_coord, s_offset };
-=======
       { "tex", s_type, s_sampler, s_coord, s_offset, s_proj, s_shadow };
    s_pattern lod_pattern[] =
       { "lod", s_type, s_sampler, s_coord };
->>>>>>> 1658efc4
    s_pattern txf_pattern[] =
       { "txf", s_type, s_sampler, s_coord, s_offset, s_lod };
    s_pattern txf_ms_pattern[] =
@@ -1041,8 +986,6 @@
       }
    }
 
-<<<<<<< HEAD
-=======
    if (op != ir_txf && op != ir_txf_ms && op != ir_txs && op != ir_lod) {
       s_int *proj_as_int = SX_AS_INT(s_proj);
       if (proj_as_int && proj_as_int->value() == 1) {
@@ -1068,7 +1011,6 @@
       }
    }
 
->>>>>>> 1658efc4
    switch (op) {
    case ir_txb:
       tex->lod_info.bias = read_rvalue(s_lod);
