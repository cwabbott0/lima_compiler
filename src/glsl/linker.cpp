/*
 * Copyright © 2010 Intel Corporation
 *
 * Permission is hereby granted, free of charge, to any person obtaining a
 * copy of this software and associated documentation files (the "Software"),
 * to deal in the Software without restriction, including without limitation
 * the rights to use, copy, modify, merge, publish, distribute, sublicense,
 * and/or sell copies of the Software, and to permit persons to whom the
 * Software is furnished to do so, subject to the following conditions:
 *
 * The above copyright notice and this permission notice (including the next
 * paragraph) shall be included in all copies or substantial portions of the
 * Software.
 *
 * THE SOFTWARE IS PROVIDED "AS IS", WITHOUT WARRANTY OF ANY KIND, EXPRESS OR
 * IMPLIED, INCLUDING BUT NOT LIMITED TO THE WARRANTIES OF MERCHANTABILITY,
 * FITNESS FOR A PARTICULAR PURPOSE AND NONINFRINGEMENT.  IN NO EVENT SHALL
 * THE AUTHORS OR COPYRIGHT HOLDERS BE LIABLE FOR ANY CLAIM, DAMAGES OR OTHER
 * LIABILITY, WHETHER IN AN ACTION OF CONTRACT, TORT OR OTHERWISE, ARISING
 * FROM, OUT OF OR IN CONNECTION WITH THE SOFTWARE OR THE USE OR OTHER
 * DEALINGS IN THE SOFTWARE.
 */

/**
 * \file linker.cpp
 * GLSL linker implementation
 *
 * Given a set of shaders that are to be linked to generate a final program,
 * there are three distinct stages.
 *
 * In the first stage shaders are partitioned into groups based on the shader
 * type.  All shaders of a particular type (e.g., vertex shaders) are linked
 * together.
 *
 *   - Undefined references in each shader are resolve to definitions in
 *     another shader.
 *   - Types and qualifiers of uniforms, outputs, and global variables defined
 *     in multiple shaders with the same name are verified to be the same.
 *   - Initializers for uniforms and global variables defined
 *     in multiple shaders with the same name are verified to be the same.
 *
 * The result, in the terminology of the GLSL spec, is a set of shader
 * executables for each processing unit.
 *
 * After the first stage is complete, a series of semantic checks are performed
 * on each of the shader executables.
 *
 *   - Each shader executable must define a \c main function.
 *   - Each vertex shader executable must write to \c gl_Position.
 *   - Each fragment shader executable must write to either \c gl_FragData or
 *     \c gl_FragColor.
 *
 * In the final stage individual shader executables are linked to create a
 * complete exectuable.
 *
 *   - Types of uniforms defined in multiple shader stages with the same name
 *     are verified to be the same.
 *   - Initializers for uniforms defined in multiple shader stages with the
 *     same name are verified to be the same.
 *   - Types and qualifiers of outputs defined in one stage are verified to
 *     be the same as the types and qualifiers of inputs defined with the same
 *     name in a later stage.
 *
 * \author Ian Romanick <ian.d.romanick@intel.com>
 */

#include "main/core.h"
#include "glsl_symbol_table.h"
#include "glsl_parser_extras.h"
#include "ir.h"
#include "program.h"
#include "program/hash_table.h"
#include "linker.h"
#include "link_varyings.h"
#include "ir_optimization.h"
#include "ir_rvalue_visitor.h"

extern "C" {
<<<<<<< HEAD
#include "standalone_scaffolding.h"
=======
#include "main/shaderobj.h"
#include "main/enums.h"
>>>>>>> 74be77a9
}

void linker_error(gl_shader_program *, const char *, ...);

/**
 * Visitor that determines whether or not a variable is ever written.
 */
class find_assignment_visitor : public ir_hierarchical_visitor {
public:
   find_assignment_visitor(const char *name)
      : name(name), found(false)
   {
      /* empty */
   }

   virtual ir_visitor_status visit_enter(ir_assignment *ir)
   {
      ir_variable *const var = ir->lhs->variable_referenced();

      if (strcmp(name, var->name) == 0) {
	 found = true;
	 return visit_stop;
      }

      return visit_continue_with_parent;
   }

   virtual ir_visitor_status visit_enter(ir_call *ir)
   {
      exec_list_iterator sig_iter = ir->callee->parameters.iterator();
      foreach_iter(exec_list_iterator, iter, *ir) {
	 ir_rvalue *param_rval = (ir_rvalue *)iter.get();
	 ir_variable *sig_param = (ir_variable *)sig_iter.get();

	 if (sig_param->mode == ir_var_function_out ||
	     sig_param->mode == ir_var_function_inout) {
	    ir_variable *var = param_rval->variable_referenced();
	    if (var && strcmp(name, var->name) == 0) {
	       found = true;
	       return visit_stop;
	    }
	 }
	 sig_iter.next();
      }

      if (ir->return_deref != NULL) {
	 ir_variable *const var = ir->return_deref->variable_referenced();

	 if (strcmp(name, var->name) == 0) {
	    found = true;
	    return visit_stop;
	 }
      }

      return visit_continue_with_parent;
   }

   bool variable_found()
   {
      return found;
   }

private:
   const char *name;       /**< Find writes to a variable with this name. */
   bool found;             /**< Was a write to the variable found? */
};


/**
 * Visitor that determines whether or not a variable is ever read.
 */
class find_deref_visitor : public ir_hierarchical_visitor {
public:
   find_deref_visitor(const char *name)
      : name(name), found(false)
   {
      /* empty */
   }

   virtual ir_visitor_status visit(ir_dereference_variable *ir)
   {
      if (strcmp(this->name, ir->var->name) == 0) {
	 this->found = true;
	 return visit_stop;
      }

      return visit_continue;
   }

   bool variable_found() const
   {
      return this->found;
   }

private:
   const char *name;       /**< Find writes to a variable with this name. */
   bool found;             /**< Was a write to the variable found? */
};


class geom_array_resize_visitor : public ir_hierarchical_visitor {
public:
   unsigned num_vertices;
   gl_shader_program *prog;

   geom_array_resize_visitor(unsigned num_vertices, gl_shader_program *prog)
   {
      this->num_vertices = num_vertices;
      this->prog = prog;
   }

   virtual ~geom_array_resize_visitor()
   {
      /* empty */
   }

   virtual ir_visitor_status visit(ir_variable *var)
   {
      if (!var->type->is_array() || var->mode != ir_var_shader_in)
         return visit_continue;

      unsigned size = var->type->length;

      /* Generate a link error if the shader has declared this array with an
       * incorrect size.
       */
      if (size && size != this->num_vertices) {
         linker_error(this->prog, "size of array %s declared as %u, "
                      "but number of input vertices is %u\n",
                      var->name, size, this->num_vertices);
         return visit_continue;
      }

      /* Generate a link error if the shader attempts to access an input
       * array using an index too large for its actual size assigned at link
       * time.
       */
      if (var->max_array_access >= this->num_vertices) {
         linker_error(this->prog, "geometry shader accesses element %i of "
                      "%s, but only %i input vertices\n",
                      var->max_array_access, var->name, this->num_vertices);
         return visit_continue;
      }

      var->type = glsl_type::get_array_instance(var->type->element_type(),
                                                this->num_vertices);
      var->max_array_access = this->num_vertices - 1;

      return visit_continue;
   }

   /* Dereferences of input variables need to be updated so that their type
    * matches the newly assigned type of the variable they are accessing. */
   virtual ir_visitor_status visit(ir_dereference_variable *ir)
   {
      ir->type = ir->var->type;
      return visit_continue;
   }

   /* Dereferences of 2D input arrays need to be updated so that their type
    * matches the newly assigned type of the array they are accessing. */
   virtual ir_visitor_status visit_leave(ir_dereference_array *ir)
   {
      const glsl_type *const vt = ir->array->type;
      if (vt->is_array())
         ir->type = vt->element_type();
      return visit_continue;
   }
};


void
linker_error(gl_shader_program *prog, const char *fmt, ...)
{
   va_list ap;

   ralloc_strcat(&prog->InfoLog, "error: ");
   va_start(ap, fmt);
   ralloc_vasprintf_append(&prog->InfoLog, fmt, ap);
   va_end(ap);

   prog->LinkStatus = false;
}


void
linker_warning(gl_shader_program *prog, const char *fmt, ...)
{
   va_list ap;

   ralloc_strcat(&prog->InfoLog, "error: ");
   va_start(ap, fmt);
   ralloc_vasprintf_append(&prog->InfoLog, fmt, ap);
   va_end(ap);

}


/**
 * Given a string identifying a program resource, break it into a base name
 * and an optional array index in square brackets.
 *
 * If an array index is present, \c out_base_name_end is set to point to the
 * "[" that precedes the array index, and the array index itself is returned
 * as a long.
 *
 * If no array index is present (or if the array index is negative or
 * mal-formed), \c out_base_name_end, is set to point to the null terminator
 * at the end of the input string, and -1 is returned.
 *
 * Only the final array index is parsed; if the string contains other array
 * indices (or structure field accesses), they are left in the base name.
 *
 * No attempt is made to check that the base name is properly formed;
 * typically the caller will look up the base name in a hash table, so
 * ill-formed base names simply turn into hash table lookup failures.
 */
long
parse_program_resource_name(const GLchar *name,
                            const GLchar **out_base_name_end)
{
   /* Section 7.3.1 ("Program Interfaces") of the OpenGL 4.3 spec says:
    *
    *     "When an integer array element or block instance number is part of
    *     the name string, it will be specified in decimal form without a "+"
    *     or "-" sign or any extra leading zeroes. Additionally, the name
    *     string will not include white space anywhere in the string."
    */

   const size_t len = strlen(name);
   *out_base_name_end = name + len;

   if (len == 0 || name[len-1] != ']')
      return -1;

   /* Walk backwards over the string looking for a non-digit character.  This
    * had better be the opening bracket for an array index.
    *
    * Initially, i specifies the location of the ']'.  Since the string may
    * contain only the ']' charcater, walk backwards very carefully.
    */
   unsigned i;
   for (i = len - 1; (i > 0) && isdigit(name[i-1]); --i)
      /* empty */ ;

   if ((i == 0) || name[i-1] != '[')
      return -1;

   long array_index = strtol(&name[i], NULL, 10);
   if (array_index < 0)
      return -1;

   *out_base_name_end = name + (i - 1);
   return array_index;
}


void
link_invalidate_variable_locations(gl_shader *sh, int input_base,
                                   int output_base)
{
   foreach_list(node, sh->ir) {
      ir_variable *const var = ((ir_instruction *) node)->as_variable();

      if (var == NULL)
         continue;

      int base;
      switch (var->mode) {
      case ir_var_shader_in:
         base = input_base;
         break;
      case ir_var_shader_out:
         base = output_base;
         break;
      default:
         continue;
      }

      /* Only assign locations for generic attributes / varyings / etc.
       */
      if ((var->location >= base) && !var->explicit_location)
         var->location = -1;

      if ((var->location == -1) && !var->explicit_location) {
         var->is_unmatched_generic_inout = 1;
         var->location_frac = 0;
      } else {
         var->is_unmatched_generic_inout = 0;
      }
   }
}


/**
 * Set UsesClipDistance and ClipDistanceArraySize based on the given shader.
 *
 * Also check for errors based on incorrect usage of gl_ClipVertex and
 * gl_ClipDistance.
 *
 * Return false if an error was reported.
 */
static void
analyze_clip_usage(const char *shader_type, struct gl_shader_program *prog,
                   struct gl_shader *shader, GLboolean *UsesClipDistance,
                   GLuint *ClipDistanceArraySize)
{
   *ClipDistanceArraySize = 0;

   if (!prog->IsES && prog->Version >= 130) {
      /* From section 7.1 (Vertex Shader Special Variables) of the
       * GLSL 1.30 spec:
       *
       *   "It is an error for a shader to statically write both
       *   gl_ClipVertex and gl_ClipDistance."
       *
       * This does not apply to GLSL ES shaders, since GLSL ES defines neither
       * gl_ClipVertex nor gl_ClipDistance.
       */
      find_assignment_visitor clip_vertex("gl_ClipVertex");
      find_assignment_visitor clip_distance("gl_ClipDistance");

      clip_vertex.run(shader->ir);
      clip_distance.run(shader->ir);
      if (clip_vertex.variable_found() && clip_distance.variable_found()) {
         linker_error(prog, "%s shader writes to both `gl_ClipVertex' "
                      "and `gl_ClipDistance'\n", shader_type);
         return;
      }
      *UsesClipDistance = clip_distance.variable_found();
      ir_variable *clip_distance_var =
         shader->symbols->get_variable("gl_ClipDistance");
      if (clip_distance_var)
         *ClipDistanceArraySize = clip_distance_var->type->length;
   } else {
      *UsesClipDistance = false;
   }
}


/**
 * Verify that a vertex shader executable meets all semantic requirements.
 *
 * Also sets prog->Vert.UsesClipDistance and prog->Vert.ClipDistanceArraySize
 * as a side effect.
 *
 * \param shader  Vertex shader executable to be verified
 */
void
validate_vertex_shader_executable(struct gl_shader_program *prog,
				  struct gl_shader *shader)
{
   if (shader == NULL)
      return;

   /* From the GLSL 1.10 spec, page 48:
    *
    *     "The variable gl_Position is available only in the vertex
    *      language and is intended for writing the homogeneous vertex
    *      position. All executions of a well-formed vertex shader
    *      executable must write a value into this variable. [...] The
    *      variable gl_Position is available only in the vertex
    *      language and is intended for writing the homogeneous vertex
    *      position. All executions of a well-formed vertex shader
    *      executable must write a value into this variable."
    *
    * while in GLSL 1.40 this text is changed to:
    *
    *     "The variable gl_Position is available only in the vertex
    *      language and is intended for writing the homogeneous vertex
    *      position. It can be written at any time during shader
    *      execution. It may also be read back by a vertex shader
    *      after being written. This value will be used by primitive
    *      assembly, clipping, culling, and other fixed functionality
    *      operations, if present, that operate on primitives after
    *      vertex processing has occurred. Its value is undefined if
    *      the vertex shader executable does not write gl_Position."
    *
    * GLSL ES 3.00 is similar to GLSL 1.40--failing to write to gl_Position is
    * not an error.
    */
   if (prog->Version < (prog->IsES ? 300U : 140U)) {
      find_assignment_visitor find("gl_Position");
      find.run(shader->ir);
      if (!find.variable_found()) {
	 linker_error(prog, "vertex shader does not write to `gl_Position'\n");
	 return;
      }
   }

   analyze_clip_usage("vertex", prog, shader, &prog->Vert.UsesClipDistance,
                      &prog->Vert.ClipDistanceArraySize);
}


/**
 * Verify that a fragment shader executable meets all semantic requirements
 *
 * \param shader  Fragment shader executable to be verified
 */
void
validate_fragment_shader_executable(struct gl_shader_program *prog,
				    struct gl_shader *shader)
{
   if (shader == NULL)
      return;

   find_assignment_visitor frag_color("gl_FragColor");
   find_assignment_visitor frag_data("gl_FragData");

   frag_color.run(shader->ir);
   frag_data.run(shader->ir);

   if (frag_color.variable_found() && frag_data.variable_found()) {
      linker_error(prog,  "fragment shader writes to both "
		   "`gl_FragColor' and `gl_FragData'\n");
   }
}

/**
 * Verify that a geometry shader executable meets all semantic requirements
 *
 * Also sets prog->Geom.VerticesIn, prog->Geom.UsesClipDistance, and
 * prog->Geom.ClipDistanceArraySize as a side effect.
 *
 * \param shader Geometry shader executable to be verified
 */
void
validate_geometry_shader_executable(struct gl_shader_program *prog,
				    struct gl_shader *shader)
{
   if (shader == NULL)
      return;

   unsigned num_vertices = vertices_per_prim(prog->Geom.InputType);
   prog->Geom.VerticesIn = num_vertices;

   analyze_clip_usage("geometry", prog, shader, &prog->Geom.UsesClipDistance,
                      &prog->Geom.ClipDistanceArraySize);
}


/**
 * Generate a string describing the mode of a variable
 */
static const char *
mode_string(const ir_variable *var)
{
   switch (var->mode) {
   case ir_var_auto:
      return (var->read_only) ? "global constant" : "global variable";

   case ir_var_uniform:    return "uniform";
   case ir_var_shader_in:  return "shader input";
   case ir_var_shader_out: return "shader output";

   case ir_var_const_in:
   case ir_var_temporary:
   default:
      assert(!"Should not get here.");
      return "invalid variable";
   }
}


/**
 * Perform validation of global variables used across multiple shaders
 */
void
cross_validate_globals(struct gl_shader_program *prog,
		       struct gl_shader **shader_list,
		       unsigned num_shaders,
		       bool uniforms_only)
{
   /* Examine all of the uniforms in all of the shaders and cross validate
    * them.
    */
   glsl_symbol_table variables;
   for (unsigned i = 0; i < num_shaders; i++) {
      if (shader_list[i] == NULL)
	 continue;

      foreach_list(node, shader_list[i]->ir) {
	 ir_variable *const var = ((ir_instruction *) node)->as_variable();

	 if (var == NULL)
	    continue;

	 if (uniforms_only && (var->mode != ir_var_uniform))
	    continue;

	 /* Don't cross validate temporaries that are at global scope.  These
	  * will eventually get pulled into the shaders 'main'.
	  */
	 if (var->mode == ir_var_temporary)
	    continue;

	 /* If a global with this name has already been seen, verify that the
	  * new instance has the same type.  In addition, if the globals have
	  * initializers, the values of the initializers must be the same.
	  */
	 ir_variable *const existing = variables.get_variable(var->name);
	 if (existing != NULL) {
	    if (var->type != existing->type) {
	       /* Consider the types to be "the same" if both types are arrays
		* of the same type and one of the arrays is implicitly sized.
		* In addition, set the type of the linked variable to the
		* explicitly sized array.
		*/
	       if (var->type->is_array()
		   && existing->type->is_array()
		   && (var->type->fields.array == existing->type->fields.array)
		   && ((var->type->length == 0)
		       || (existing->type->length == 0))) {
		  if (var->type->length != 0) {
		     existing->type = var->type;
		  }
	       } else {
		  linker_error(prog, "%s `%s' declared as type "
			       "`%s' and type `%s'\n",
			       mode_string(var),
			       var->name, var->type->name,
			       existing->type->name);
		  return;
	       }
	    }

	    if (var->explicit_location) {
	       if (existing->explicit_location
		   && (var->location != existing->location)) {
		     linker_error(prog, "explicit locations for %s "
				  "`%s' have differing values\n",
				  mode_string(var), var->name);
		     return;
	       }

	       existing->location = var->location;
	       existing->explicit_location = true;
	    }

            /* From the GLSL 4.20 specification:
             * "A link error will result if two compilation units in a program
             *  specify different integer-constant bindings for the same
             *  opaque-uniform name.  However, it is not an error to specify a
             *  binding on some but not all declarations for the same name"
             */
            if (var->explicit_binding) {
               if (existing->explicit_binding &&
                   var->binding != existing->binding) {
                  linker_error(prog, "explicit bindings for %s "
                               "`%s' have differing values\n",
                               mode_string(var), var->name);
                  return;
               }

               existing->binding = var->binding;
               existing->explicit_binding = true;
            }

	    /* Validate layout qualifiers for gl_FragDepth.
	     *
	     * From the AMD/ARB_conservative_depth specs:
	     *
	     *    "If gl_FragDepth is redeclared in any fragment shader in a
	     *    program, it must be redeclared in all fragment shaders in
	     *    that program that have static assignments to
	     *    gl_FragDepth. All redeclarations of gl_FragDepth in all
	     *    fragment shaders in a single program must have the same set
	     *    of qualifiers."
	     */
	    if (strcmp(var->name, "gl_FragDepth") == 0) {
	       bool layout_declared = var->depth_layout != ir_depth_layout_none;
	       bool layout_differs =
		  var->depth_layout != existing->depth_layout;

	       if (layout_declared && layout_differs) {
		  linker_error(prog,
			       "All redeclarations of gl_FragDepth in all "
			       "fragment shaders in a single program must have "
			       "the same set of qualifiers.");
	       }

	       if (var->used && layout_differs) {
		  linker_error(prog,
			       "If gl_FragDepth is redeclared with a layout "
			       "qualifier in any fragment shader, it must be "
			       "redeclared with the same layout qualifier in "
			       "all fragment shaders that have assignments to "
			       "gl_FragDepth");
	       }
	    }

	    /* Page 35 (page 41 of the PDF) of the GLSL 4.20 spec says:
	     *
	     *     "If a shared global has multiple initializers, the
	     *     initializers must all be constant expressions, and they
	     *     must all have the same value. Otherwise, a link error will
	     *     result. (A shared global having only one initializer does
	     *     not require that initializer to be a constant expression.)"
	     *
	     * Previous to 4.20 the GLSL spec simply said that initializers
	     * must have the same value.  In this case of non-constant
	     * initializers, this was impossible to determine.  As a result,
	     * no vendor actually implemented that behavior.  The 4.20
	     * behavior matches the implemented behavior of at least one other
	     * vendor, so we'll implement that for all GLSL versions.
	     */
	    if (var->constant_initializer != NULL) {
	       if (existing->constant_initializer != NULL) {
		  if (!var->constant_initializer->has_value(existing->constant_initializer)) {
		     linker_error(prog, "initializers for %s "
				  "`%s' have differing values\n",
				  mode_string(var), var->name);
		     return;
		  }
	       } else {
		  /* If the first-seen instance of a particular uniform did not
		   * have an initializer but a later instance does, copy the
		   * initializer to the version stored in the symbol table.
		   */
		  /* FINISHME: This is wrong.  The constant_value field should
		   * FINISHME: not be modified!  Imagine a case where a shader
		   * FINISHME: without an initializer is linked in two different
		   * FINISHME: programs with shaders that have differing
		   * FINISHME: initializers.  Linking with the first will
		   * FINISHME: modify the shader, and linking with the second
		   * FINISHME: will fail.
		   */
		  existing->constant_initializer =
		     var->constant_initializer->clone(ralloc_parent(existing),
						      NULL);
	       }
	    }

	    if (var->has_initializer) {
	       if (existing->has_initializer
		   && (var->constant_initializer == NULL
		       || existing->constant_initializer == NULL)) {
		  linker_error(prog,
			       "shared global variable `%s' has multiple "
			       "non-constant initializers.\n",
			       var->name);
		  return;
	       }

	       /* Some instance had an initializer, so keep track of that.  In
		* this location, all sorts of initializers (constant or
		* otherwise) will propagate the existence to the variable
		* stored in the symbol table.
		*/
	       existing->has_initializer = true;
	    }

	    if (existing->invariant != var->invariant) {
	       linker_error(prog, "declarations for %s `%s' have "
			    "mismatching invariant qualifiers\n",
			    mode_string(var), var->name);
	       return;
	    }
            if (existing->centroid != var->centroid) {
               linker_error(prog, "declarations for %s `%s' have "
			    "mismatching centroid qualifiers\n",
			    mode_string(var), var->name);
               return;
            }
	 } else
	    variables.add_variable(var);
      }
   }
}


/**
 * Perform validation of uniforms used across multiple shader stages
 */
void
cross_validate_uniforms(struct gl_shader_program *prog)
{
   cross_validate_globals(prog, prog->_LinkedShaders,
                          MESA_SHADER_TYPES, true);
}

/**
 * Accumulates the array of prog->UniformBlocks and checks that all
 * definitons of blocks agree on their contents.
 */
static bool
interstage_cross_validate_uniform_blocks(struct gl_shader_program *prog)
{
   unsigned max_num_uniform_blocks = 0;
   for (unsigned i = 0; i < MESA_SHADER_TYPES; i++) {
      if (prog->_LinkedShaders[i])
	 max_num_uniform_blocks += prog->_LinkedShaders[i]->NumUniformBlocks;
   }

   for (unsigned i = 0; i < MESA_SHADER_TYPES; i++) {
      struct gl_shader *sh = prog->_LinkedShaders[i];

      prog->UniformBlockStageIndex[i] = ralloc_array(prog, int,
						     max_num_uniform_blocks);
      for (unsigned int j = 0; j < max_num_uniform_blocks; j++)
	 prog->UniformBlockStageIndex[i][j] = -1;

      if (sh == NULL)
	 continue;

      for (unsigned int j = 0; j < sh->NumUniformBlocks; j++) {
	 int index = link_cross_validate_uniform_block(prog,
						       &prog->UniformBlocks,
						       &prog->NumUniformBlocks,
						       &sh->UniformBlocks[j]);

	 if (index == -1) {
	    linker_error(prog, "uniform block `%s' has mismatching definitions",
			 sh->UniformBlocks[j].Name);
	    return false;
	 }

	 prog->UniformBlockStageIndex[i][index] = j;
      }
   }

   return true;
}


/**
 * Populates a shaders symbol table with all global declarations
 */
static void
populate_symbol_table(gl_shader *sh)
{
   sh->symbols = new(sh) glsl_symbol_table;

   foreach_list(node, sh->ir) {
      ir_instruction *const inst = (ir_instruction *) node;
      ir_variable *var;
      ir_function *func;

      if ((func = inst->as_function()) != NULL) {
	 sh->symbols->add_function(func);
      } else if ((var = inst->as_variable()) != NULL) {
	 sh->symbols->add_variable(var);
      }
   }
}


/**
 * Remap variables referenced in an instruction tree
 *
 * This is used when instruction trees are cloned from one shader and placed in
 * another.  These trees will contain references to \c ir_variable nodes that
 * do not exist in the target shader.  This function finds these \c ir_variable
 * references and replaces the references with matching variables in the target
 * shader.
 *
 * If there is no matching variable in the target shader, a clone of the
 * \c ir_variable is made and added to the target shader.  The new variable is
 * added to \b both the instruction stream and the symbol table.
 *
 * \param inst         IR tree that is to be processed.
 * \param symbols      Symbol table containing global scope symbols in the
 *                     linked shader.
 * \param instructions Instruction stream where new variable declarations
 *                     should be added.
 */
void
remap_variables(ir_instruction *inst, struct gl_shader *target,
		hash_table *temps)
{
   class remap_visitor : public ir_hierarchical_visitor {
   public:
	 remap_visitor(struct gl_shader *target,
		    hash_table *temps)
      {
	 this->target = target;
	 this->symbols = target->symbols;
	 this->instructions = target->ir;
	 this->temps = temps;
      }

      virtual ir_visitor_status visit(ir_dereference_variable *ir)
      {
	 if (ir->var->mode == ir_var_temporary) {
	    ir_variable *var = (ir_variable *) hash_table_find(temps, ir->var);

	    assert(var != NULL);
	    ir->var = var;
	    return visit_continue;
	 }

	 ir_variable *const existing =
	    this->symbols->get_variable(ir->var->name);
	 if (existing != NULL)
	    ir->var = existing;
	 else {
	    ir_variable *copy = ir->var->clone(this->target, NULL);

	    this->symbols->add_variable(copy);
	    this->instructions->push_head(copy);
	    ir->var = copy;
	 }

	 return visit_continue;
      }

   private:
      struct gl_shader *target;
      glsl_symbol_table *symbols;
      exec_list *instructions;
      hash_table *temps;
   };

   remap_visitor v(target, temps);

   inst->accept(&v);
}


/**
 * Move non-declarations from one instruction stream to another
 *
 * The intended usage pattern of this function is to pass the pointer to the
 * head sentinel of a list (i.e., a pointer to the list cast to an \c exec_node
 * pointer) for \c last and \c false for \c make_copies on the first
 * call.  Successive calls pass the return value of the previous call for
 * \c last and \c true for \c make_copies.
 *
 * \param instructions Source instruction stream
 * \param last         Instruction after which new instructions should be
 *                     inserted in the target instruction stream
 * \param make_copies  Flag selecting whether instructions in \c instructions
 *                     should be copied (via \c ir_instruction::clone) into the
 *                     target list or moved.
 *
 * \return
 * The new "last" instruction in the target instruction stream.  This pointer
 * is suitable for use as the \c last parameter of a later call to this
 * function.
 */
exec_node *
move_non_declarations(exec_list *instructions, exec_node *last,
		      bool make_copies, gl_shader *target)
{
   hash_table *temps = NULL;

   if (make_copies)
      temps = hash_table_ctor(0, hash_table_pointer_hash,
			      hash_table_pointer_compare);

   foreach_list_safe(node, instructions) {
      ir_instruction *inst = (ir_instruction *) node;

      if (inst->as_function())
	 continue;
	   
      if (inst->ir_type == ir_type_precision)
         continue;
      if (inst->ir_type == ir_type_typedecl)
         continue;

      ir_variable *var = inst->as_variable();
      if ((var != NULL) && (var->mode != ir_var_temporary))
	 continue;

      assert(inst->as_assignment()
             || inst->as_call()
             || inst->as_if() /* for initializers with the ?: operator */
	     || ((var != NULL) && (var->mode == ir_var_temporary)));

      if (make_copies) {
	 inst = inst->clone(target, NULL);

	 if (var != NULL)
	    hash_table_insert(temps, inst, var);
	 else
	    remap_variables(inst, target, temps);
      } else {
	 inst->remove();
      }

      last->insert_after(inst);
      last = inst;
   }

   if (make_copies)
      hash_table_dtor(temps);

   return last;
}

/**
 * Get the function signature for main from a shader
 */
static ir_function_signature *
get_main_function_signature(gl_shader *sh)
{
   ir_function *const f = sh->symbols->get_function("main");
   if (f != NULL) {
      exec_list void_parameters;

      /* Look for the 'void main()' signature and ensure that it's defined.
       * This keeps the linker from accidentally pick a shader that just
       * contains a prototype for main.
       *
       * We don't have to check for multiple definitions of main (in multiple
       * shaders) because that would have already been caught above.
       */
      ir_function_signature *sig = f->matching_signature(&void_parameters);
      if ((sig != NULL) && sig->is_defined) {
	 return sig;
      }
   }

   return NULL;
}


/**
 * This class is only used in link_intrastage_shaders() below but declaring
 * it inside that function leads to compiler warnings with some versions of
 * gcc.
 */
class array_sizing_visitor : public ir_hierarchical_visitor {
public:
   virtual ir_visitor_status visit(ir_variable *var)
   {
      if (var->type->is_array() && (var->type->length == 0)) {
         const glsl_type *type =
            glsl_type::get_array_instance(var->type->fields.array,
                                          var->max_array_access + 1);
         assert(type != NULL);
         var->type = type;
      }
      return visit_continue;
   }
};

/**
 * Performs the cross-validation of geometry shader max_vertices and
 * primitive type layout qualifiers for the attached geometry shaders,
 * and propagates them to the linked GS and linked shader program.
 */
static void
link_gs_inout_layout_qualifiers(struct gl_shader_program *prog,
				struct gl_shader *linked_shader,
				struct gl_shader **shader_list,
				unsigned num_shaders)
{
   linked_shader->Geom.VerticesOut = 0;
   linked_shader->Geom.InputType = PRIM_UNKNOWN;
   linked_shader->Geom.OutputType = PRIM_UNKNOWN;

   /* No in/out qualifiers defined for anything but GLSL 1.50+
    * geometry shaders so far.
    */
   if (linked_shader->Type != GL_GEOMETRY_SHADER || prog->Version < 150)
      return;

   /* From the GLSL 1.50 spec, page 46:
    *
    *     "All geometry shader output layout declarations in a program
    *      must declare the same layout and same value for
    *      max_vertices. There must be at least one geometry output
    *      layout declaration somewhere in a program, but not all
    *      geometry shaders (compilation units) are required to
    *      declare it."
    */

   for (unsigned i = 0; i < num_shaders; i++) {
      struct gl_shader *shader = shader_list[i];

      if (shader->Geom.InputType != PRIM_UNKNOWN) {
	 if (linked_shader->Geom.InputType != PRIM_UNKNOWN &&
	     linked_shader->Geom.InputType != shader->Geom.InputType) {
	    linker_error(prog, "geometry shader defined with conflicting "
			 "input types\n");
	    return;
	 }
	 linked_shader->Geom.InputType = shader->Geom.InputType;
      }

      if (shader->Geom.OutputType != PRIM_UNKNOWN) {
	 if (linked_shader->Geom.OutputType != PRIM_UNKNOWN &&
	     linked_shader->Geom.OutputType != shader->Geom.OutputType) {
	    linker_error(prog, "geometry shader defined with conflicting "
			 "output types\n");
	    return;
	 }
	 linked_shader->Geom.OutputType = shader->Geom.OutputType;
      }

      if (shader->Geom.VerticesOut != 0) {
	 if (linked_shader->Geom.VerticesOut != 0 &&
	     linked_shader->Geom.VerticesOut != shader->Geom.VerticesOut) {
	    linker_error(prog, "geometry shader defined with conflicting "
			 "output vertex count (%d and %d)\n",
			 linked_shader->Geom.VerticesOut,
			 shader->Geom.VerticesOut);
	    return;
	 }
	 linked_shader->Geom.VerticesOut = shader->Geom.VerticesOut;
      }
   }

   /* Just do the intrastage -> interstage propagation right now,
    * since we already know we're in the right type of shader program
    * for doing it.
    */
   if (linked_shader->Geom.InputType == PRIM_UNKNOWN) {
      linker_error(prog,
		   "geometry shader didn't declare primitive input type\n");
      return;
   }
   prog->Geom.InputType = linked_shader->Geom.InputType;

   if (linked_shader->Geom.OutputType == PRIM_UNKNOWN) {
      linker_error(prog,
		   "geometry shader didn't declare primitive output type\n");
      return;
   }
   prog->Geom.OutputType = linked_shader->Geom.OutputType;

   if (linked_shader->Geom.VerticesOut == 0) {
      linker_error(prog,
		   "geometry shader didn't declare max_vertices\n");
      return;
   }
   prog->Geom.VerticesOut = linked_shader->Geom.VerticesOut;
}

/**
 * Combine a group of shaders for a single stage to generate a linked shader
 *
 * \note
 * If this function is supplied a single shader, it is cloned, and the new
 * shader is returned.
 */
struct gl_shader *
link_intrastage_shaders(void *mem_ctx,
			struct gl_context *ctx,
			struct gl_shader_program *prog,
			struct gl_shader **shader_list,
			unsigned num_shaders)
{
   struct gl_uniform_block *uniform_blocks = NULL;

   /* Check that global variables defined in multiple shaders are consistent.
    */
   cross_validate_globals(prog, shader_list, num_shaders, false);
   if (!prog->LinkStatus)
      return NULL;

   /* Check that interface blocks defined in multiple shaders are consistent.
    */
   validate_intrastage_interface_blocks(prog, (const gl_shader **)shader_list,
                                        num_shaders);
   if (!prog->LinkStatus)
      return NULL;

   /* Link up uniform blocks defined within this stage. */
   const unsigned num_uniform_blocks =
      link_uniform_blocks(mem_ctx, prog, shader_list, num_shaders,
                          &uniform_blocks);

   /* Check that there is only a single definition of each function signature
    * across all shaders.
    */
   for (unsigned i = 0; i < (num_shaders - 1); i++) {
      foreach_list(node, shader_list[i]->ir) {
	 ir_function *const f = ((ir_instruction *) node)->as_function();

	 if (f == NULL)
	    continue;

	 for (unsigned j = i + 1; j < num_shaders; j++) {
	    ir_function *const other =
	       shader_list[j]->symbols->get_function(f->name);

	    /* If the other shader has no function (and therefore no function
	     * signatures) with the same name, skip to the next shader.
	     */
	    if (other == NULL)
	       continue;

	    foreach_iter (exec_list_iterator, iter, *f) {
	       ir_function_signature *sig =
		  (ir_function_signature *) iter.get();

	       if (!sig->is_defined || sig->is_builtin)
		  continue;

	       ir_function_signature *other_sig =
		  other->exact_matching_signature(& sig->parameters);

	       if ((other_sig != NULL) && other_sig->is_defined
		   && !other_sig->is_builtin) {
		  linker_error(prog, "function `%s' is multiply defined",
			       f->name);
		  return NULL;
	       }
	    }
	 }
      }
   }

   /* Find the shader that defines main, and make a clone of it.
    *
    * Starting with the clone, search for undefined references.  If one is
    * found, find the shader that defines it.  Clone the reference and add
    * it to the shader.  Repeat until there are no undefined references or
    * until a reference cannot be resolved.
    */
   gl_shader *main = NULL;
   for (unsigned i = 0; i < num_shaders; i++) {
      if (get_main_function_signature(shader_list[i]) != NULL) {
	 main = shader_list[i];
	 break;
      }
   }

   if (main == NULL) {
      linker_error(prog, "%s shader lacks `main'\n",
		   _mesa_glsl_shader_target_name(shader_list[0]->Type));
      return NULL;
   }

   gl_shader *linked = ctx->Driver.NewShader(NULL, 0, main->Type);
   linked->ir = new(linked) exec_list;
   clone_ir_list(mem_ctx, linked->ir, main->ir);

   linked->UniformBlocks = uniform_blocks;
   linked->NumUniformBlocks = num_uniform_blocks;
   ralloc_steal(linked, linked->UniformBlocks);

   link_gs_inout_layout_qualifiers(prog, linked, shader_list, num_shaders);

   populate_symbol_table(linked);

   /* The a pointer to the main function in the final linked shader (i.e., the
    * copy of the original shader that contained the main function).
    */
   ir_function_signature *const main_sig = get_main_function_signature(linked);

   /* Move any instructions other than variable declarations, function
    * declarations or precision statements into main.
    */
   exec_node *insertion_point =
      move_non_declarations(linked->ir, (exec_node *) &main_sig->body, false,
			    linked);

   for (unsigned i = 0; i < num_shaders; i++) {
      if (shader_list[i] == main)
	 continue;

      insertion_point = move_non_declarations(shader_list[i]->ir,
					      insertion_point, true, linked);
   }

   /* Resolve initializers for global variables in the linked shader.
    */
   unsigned num_linking_shaders = num_shaders;
   for (unsigned i = 0; i < num_shaders; i++)
      num_linking_shaders += shader_list[i]->num_builtins_to_link;

   gl_shader **linking_shaders =
      (gl_shader **) calloc(num_linking_shaders, sizeof(gl_shader *));

   memcpy(linking_shaders, shader_list,
	  sizeof(linking_shaders[0]) * num_shaders);

   unsigned idx = num_shaders;
   for (unsigned i = 0; i < num_shaders; i++) {
      memcpy(&linking_shaders[idx], shader_list[i]->builtins_to_link,
	     sizeof(linking_shaders[0]) * shader_list[i]->num_builtins_to_link);
      idx += shader_list[i]->num_builtins_to_link;
   }

   assert(idx == num_linking_shaders);

   if (!link_function_calls(prog, linked, linking_shaders,
			    num_linking_shaders)) {
      ctx->Driver.DeleteShader(ctx, linked);
      free(linking_shaders);
      return NULL;
   }

   free(linking_shaders);

   /* At this point linked should contain all of the linked IR, so
    * validate it to make sure nothing went wrong.
    */
   validate_ir_tree(linked->ir);

   /* Set the size of geometry shader input arrays */
   if (linked->Type == GL_GEOMETRY_SHADER) {
      unsigned num_vertices = vertices_per_prim(prog->Geom.InputType);
      geom_array_resize_visitor input_resize_visitor(num_vertices, prog);
      foreach_iter(exec_list_iterator, iter, *linked->ir) {
         ir_instruction *ir = (ir_instruction *)iter.get();
         ir->accept(&input_resize_visitor);
      }
   }

   /* Make a pass over all variable declarations to ensure that arrays with
    * unspecified sizes have a size specified.  The size is inferred from the
    * max_array_access field.
    */
   array_sizing_visitor v;
   v.run(linked->ir);

   return linked;
}

/**
 * Update the sizes of linked shader uniform arrays to the maximum
 * array index used.
 *
 * From page 81 (page 95 of the PDF) of the OpenGL 2.1 spec:
 *
 *     If one or more elements of an array are active,
 *     GetActiveUniform will return the name of the array in name,
 *     subject to the restrictions listed above. The type of the array
 *     is returned in type. The size parameter contains the highest
 *     array element index used, plus one. The compiler or linker
 *     determines the highest index used.  There will be only one
 *     active uniform reported by the GL per uniform array.

 */
static void
update_array_sizes(struct gl_shader_program *prog)
{
   for (unsigned i = 0; i < MESA_SHADER_TYPES; i++) {
	 if (prog->_LinkedShaders[i] == NULL)
	    continue;

      foreach_list(node, prog->_LinkedShaders[i]->ir) {
	 ir_variable *const var = ((ir_instruction *) node)->as_variable();

	 if ((var == NULL) || (var->mode != ir_var_uniform) ||
	     !var->type->is_array())
	    continue;

	 /* GL_ARB_uniform_buffer_object says that std140 uniforms
	  * will not be eliminated.  Since we always do std140, just
	  * don't resize arrays in UBOs.
	  */
	 if (var->is_in_uniform_block())
	    continue;

	 unsigned int size = var->max_array_access;
	 for (unsigned j = 0; j < MESA_SHADER_TYPES; j++) {
	       if (prog->_LinkedShaders[j] == NULL)
		  continue;

	    foreach_list(node2, prog->_LinkedShaders[j]->ir) {
	       ir_variable *other_var = ((ir_instruction *) node2)->as_variable();
	       if (!other_var)
		  continue;

	       if (strcmp(var->name, other_var->name) == 0 &&
		   other_var->max_array_access > size) {
		  size = other_var->max_array_access;
	       }
	    }
	 }

	 if (size + 1 != var->type->length) {
	    /* If this is a built-in uniform (i.e., it's backed by some
	     * fixed-function state), adjust the number of state slots to
	     * match the new array size.  The number of slots per array entry
	     * is not known.  It seems safe to assume that the total number of
	     * slots is an integer multiple of the number of array elements.
	     * Determine the number of slots per array element by dividing by
	     * the old (total) size.
	     */
	    if (var->num_state_slots > 0) {
	       var->num_state_slots = (size + 1)
		  * (var->num_state_slots / var->type->length);
	    }

	    var->type = glsl_type::get_array_instance(var->type->fields.array,
						      size + 1);
	    /* FINISHME: We should update the types of array
	     * dereferences of this variable now.
	     */
	 }
      }
   }
}

/**
 * Find a contiguous set of available bits in a bitmask.
 *
 * \param used_mask     Bits representing used (1) and unused (0) locations
 * \param needed_count  Number of contiguous bits needed.
 *
 * \return
 * Base location of the available bits on success or -1 on failure.
 */
int
find_available_slots(unsigned used_mask, unsigned needed_count)
{
   unsigned needed_mask = (1 << needed_count) - 1;
   const int max_bit_to_test = (8 * sizeof(used_mask)) - needed_count;

   /* The comparison to 32 is redundant, but without it GCC emits "warning:
    * cannot optimize possibly infinite loops" for the loop below.
    */
   if ((needed_count == 0) || (max_bit_to_test < 0) || (max_bit_to_test > 32))
      return -1;

   for (int i = 0; i <= max_bit_to_test; i++) {
      if ((needed_mask & ~used_mask) == needed_mask)
	 return i;

      needed_mask <<= 1;
   }

   return -1;
}


/**
 * Assign locations for either VS inputs for FS outputs
 *
 * \param prog          Shader program whose variables need locations assigned
 * \param target_index  Selector for the program target to receive location
 *                      assignmnets.  Must be either \c MESA_SHADER_VERTEX or
 *                      \c MESA_SHADER_FRAGMENT.
 * \param max_index     Maximum number of generic locations.  This corresponds
 *                      to either the maximum number of draw buffers or the
 *                      maximum number of generic attributes.
 *
 * \return
 * If locations are successfully assigned, true is returned.  Otherwise an
 * error is emitted to the shader link log and false is returned.
 */
bool
assign_attribute_or_color_locations(gl_shader_program *prog,
				    unsigned target_index,
				    unsigned max_index)
{
   /* Mark invalid locations as being used.
    */
   unsigned used_locations = (max_index >= 32)
      ? ~0 : ~((1 << max_index) - 1);

   assert((target_index == MESA_SHADER_VERTEX)
	  || (target_index == MESA_SHADER_FRAGMENT));

   gl_shader *const sh = prog->_LinkedShaders[target_index];
   if (sh == NULL)
      return true;

   /* Operate in a total of four passes.
    *
    * 1. Invalidate the location assignments for all vertex shader inputs.
    *
    * 2. Assign locations for inputs that have user-defined (via
    *    glBindVertexAttribLocation) locations and outputs that have
    *    user-defined locations (via glBindFragDataLocation).
    *
    * 3. Sort the attributes without assigned locations by number of slots
    *    required in decreasing order.  Fragmentation caused by attribute
    *    locations assigned by the application may prevent large attributes
    *    from having enough contiguous space.
    *
    * 4. Assign locations to any inputs without assigned locations.
    */

   const int generic_base = (target_index == MESA_SHADER_VERTEX)
      ? (int) VERT_ATTRIB_GENERIC0 : (int) FRAG_RESULT_DATA0;

   const enum ir_variable_mode direction =
      (target_index == MESA_SHADER_VERTEX)
      ? ir_var_shader_in : ir_var_shader_out;


   /* Temporary storage for the set of attributes that need locations assigned.
    */
   struct temp_attr {
      unsigned slots;
      ir_variable *var;

      /* Used below in the call to qsort. */
      static int compare(const void *a, const void *b)
      {
	 const temp_attr *const l = (const temp_attr *) a;
	 const temp_attr *const r = (const temp_attr *) b;

	 /* Reversed because we want a descending order sort below. */
	 return r->slots - l->slots;
      }
   } to_assign[16];

   unsigned num_attr = 0;

   foreach_list(node, sh->ir) {
      ir_variable *const var = ((ir_instruction *) node)->as_variable();

      if ((var == NULL) || (var->mode != (unsigned) direction))
	 continue;

      if (var->explicit_location) {
	 if ((var->location >= (int)(max_index + generic_base))
	     || (var->location < 0)) {
	    linker_error(prog,
			 "invalid explicit location %d specified for `%s'\n",
			 (var->location < 0)
			 ? var->location : var->location - generic_base,
			 var->name);
	    return false;
	 }
      } else if (target_index == MESA_SHADER_VERTEX) {
	 unsigned binding;

	 if (prog->AttributeBindings->get(binding, var->name)) {
	    assert(binding >= VERT_ATTRIB_GENERIC0);
	    var->location = binding;
            var->is_unmatched_generic_inout = 0;
	 }
      } else if (target_index == MESA_SHADER_FRAGMENT) {
	 unsigned binding;
	 unsigned index;

	 if (prog->FragDataBindings->get(binding, var->name)) {
	    assert(binding >= FRAG_RESULT_DATA0);
	    var->location = binding;
            var->is_unmatched_generic_inout = 0;

	    if (prog->FragDataIndexBindings->get(index, var->name)) {
	       var->index = index;
	    }
	 }
      }

      /* If the variable is not a built-in and has a location statically
       * assigned in the shader (presumably via a layout qualifier), make sure
       * that it doesn't collide with other assigned locations.  Otherwise,
       * add it to the list of variables that need linker-assigned locations.
       */
      const unsigned slots = var->type->count_attribute_slots();
      if (var->location != -1) {
	 if (var->location >= generic_base && var->index < 1) {
	    /* From page 61 of the OpenGL 4.0 spec:
	     *
	     *     "LinkProgram will fail if the attribute bindings assigned
	     *     by BindAttribLocation do not leave not enough space to
	     *     assign a location for an active matrix attribute or an
	     *     active attribute array, both of which require multiple
	     *     contiguous generic attributes."
	     *
	     * Previous versions of the spec contain similar language but omit
	     * the bit about attribute arrays.
	     *
	     * Page 61 of the OpenGL 4.0 spec also says:
	     *
	     *     "It is possible for an application to bind more than one
	     *     attribute name to the same location. This is referred to as
	     *     aliasing. This will only work if only one of the aliased
	     *     attributes is active in the executable program, or if no
	     *     path through the shader consumes more than one attribute of
	     *     a set of attributes aliased to the same location. A link
	     *     error can occur if the linker determines that every path
	     *     through the shader consumes multiple aliased attributes,
	     *     but implementations are not required to generate an error
	     *     in this case."
	     *
	     * These two paragraphs are either somewhat contradictory, or I
	     * don't fully understand one or both of them.
	     */
	    /* FINISHME: The code as currently written does not support
	     * FINISHME: attribute location aliasing (see comment above).
	     */
	    /* Mask representing the contiguous slots that will be used by
	     * this attribute.
	     */
	    const unsigned attr = var->location - generic_base;
	    const unsigned use_mask = (1 << slots) - 1;

	    /* Generate a link error if the set of bits requested for this
	     * attribute overlaps any previously allocated bits.
	     */
	    if ((~(use_mask << attr) & used_locations) != used_locations) {
	       const char *const string = (target_index == MESA_SHADER_VERTEX)
		  ? "vertex shader input" : "fragment shader output";
	       linker_error(prog,
			    "insufficient contiguous locations "
			    "available for %s `%s' %d %d %d", string,
			    var->name, used_locations, use_mask, attr);
	       return false;
	    }

	    used_locations |= (use_mask << attr);
	 }

	 continue;
      }

      to_assign[num_attr].slots = slots;
      to_assign[num_attr].var = var;
      num_attr++;
   }

   /* If all of the attributes were assigned locations by the application (or
    * are built-in attributes with fixed locations), return early.  This should
    * be the common case.
    */
   if (num_attr == 0)
      return true;

   qsort(to_assign, num_attr, sizeof(to_assign[0]), temp_attr::compare);

   if (target_index == MESA_SHADER_VERTEX) {
      /* VERT_ATTRIB_GENERIC0 is a pseudo-alias for VERT_ATTRIB_POS.  It can
       * only be explicitly assigned by via glBindAttribLocation.  Mark it as
       * reserved to prevent it from being automatically allocated below.
       */
      find_deref_visitor find("gl_Vertex");
      find.run(sh->ir);
      if (find.variable_found())
	 used_locations |= (1 << 0);
   }

   for (unsigned i = 0; i < num_attr; i++) {
      /* Mask representing the contiguous slots that will be used by this
       * attribute.
       */
      const unsigned use_mask = (1 << to_assign[i].slots) - 1;

      int location = find_available_slots(used_locations, to_assign[i].slots);

      if (location < 0) {
	 const char *const string = (target_index == MESA_SHADER_VERTEX)
	    ? "vertex shader input" : "fragment shader output";

	 linker_error(prog,
		      "insufficient contiguous locations "
		      "available for %s `%s'",
		      string, to_assign[i].var->name);
	 return false;
      }

      to_assign[i].var->location = generic_base + location;
      to_assign[i].var->is_unmatched_generic_inout = 0;
      used_locations |= (use_mask << location);
   }

   return true;
}


/**
 * Demote shader inputs and outputs that are not used in other stages
 */
void
demote_shader_inputs_and_outputs(gl_shader *sh, enum ir_variable_mode mode)
{
   foreach_list(node, sh->ir) {
      ir_variable *const var = ((ir_instruction *) node)->as_variable();

      if ((var == NULL) || (var->mode != int(mode)))
	 continue;

      /* A shader 'in' or 'out' variable is only really an input or output if
       * its value is used by other shader stages.  This will cause the variable
       * to have a location assigned.
       */
      if (var->is_unmatched_generic_inout) {
	 var->mode = ir_var_auto;
      }
   }
}


/**
 * Store the gl_FragDepth layout in the gl_shader_program struct.
 */
static void
store_fragdepth_layout(struct gl_shader_program *prog)
{
   if (prog->_LinkedShaders[MESA_SHADER_FRAGMENT] == NULL) {
      return;
   }

   struct exec_list *ir = prog->_LinkedShaders[MESA_SHADER_FRAGMENT]->ir;

   /* We don't look up the gl_FragDepth symbol directly because if
    * gl_FragDepth is not used in the shader, it's removed from the IR.
    * However, the symbol won't be removed from the symbol table.
    *
    * We're only interested in the cases where the variable is NOT removed
    * from the IR.
    */
   foreach_list(node, ir) {
      ir_variable *const var = ((ir_instruction *) node)->as_variable();

      if (var == NULL || var->mode != ir_var_shader_out) {
         continue;
      }

      if (strcmp(var->name, "gl_FragDepth") == 0) {
         switch (var->depth_layout) {
         case ir_depth_layout_none:
            prog->FragDepthLayout = FRAG_DEPTH_LAYOUT_NONE;
            return;
         case ir_depth_layout_any:
            prog->FragDepthLayout = FRAG_DEPTH_LAYOUT_ANY;
            return;
         case ir_depth_layout_greater:
            prog->FragDepthLayout = FRAG_DEPTH_LAYOUT_GREATER;
            return;
         case ir_depth_layout_less:
            prog->FragDepthLayout = FRAG_DEPTH_LAYOUT_LESS;
            return;
         case ir_depth_layout_unchanged:
            prog->FragDepthLayout = FRAG_DEPTH_LAYOUT_UNCHANGED;
            return;
         default:
            assert(0);
            return;
         }
      }
   }
}

/**
 * Validate the resources used by a program versus the implementation limits
 */
static void
check_resources(struct gl_context *ctx, struct gl_shader_program *prog)
{
   static const char *const shader_names[MESA_SHADER_TYPES] = {
      "vertex", "geometry", "fragment"
   };

   const unsigned max_samplers[MESA_SHADER_TYPES] = {
      ctx->Const.VertexProgram.MaxTextureImageUnits,
      ctx->Const.GeometryProgram.MaxTextureImageUnits,
      ctx->Const.FragmentProgram.MaxTextureImageUnits
   };

   const unsigned max_default_uniform_components[MESA_SHADER_TYPES] = {
      ctx->Const.VertexProgram.MaxUniformComponents,
      ctx->Const.GeometryProgram.MaxUniformComponents,
      ctx->Const.FragmentProgram.MaxUniformComponents
   };

   const unsigned max_combined_uniform_components[MESA_SHADER_TYPES] = {
      ctx->Const.VertexProgram.MaxCombinedUniformComponents,
      ctx->Const.GeometryProgram.MaxCombinedUniformComponents,
      ctx->Const.FragmentProgram.MaxCombinedUniformComponents
   };

   const unsigned max_uniform_blocks[MESA_SHADER_TYPES] = {
      ctx->Const.VertexProgram.MaxUniformBlocks,
      ctx->Const.GeometryProgram.MaxUniformBlocks,
      ctx->Const.FragmentProgram.MaxUniformBlocks
   };

   for (unsigned i = 0; i < MESA_SHADER_TYPES; i++) {
      struct gl_shader *sh = prog->_LinkedShaders[i];

      if (sh == NULL)
	 continue;

      if (sh->num_samplers > max_samplers[i]) {
	 linker_error(prog, "Too many %s shader texture samplers",
		      shader_names[i]);
      }

      if (sh->num_uniform_components > max_default_uniform_components[i]) {
         if (ctx->Const.GLSLSkipStrictMaxUniformLimitCheck) {
            linker_warning(prog, "Too many %s shader default uniform block "
                           "components, but the driver will try to optimize "
                           "them out; this is non-portable out-of-spec "
			   "behavior\n",
                           shader_names[i]);
         } else {
            linker_error(prog, "Too many %s shader default uniform block "
			 "components",
                         shader_names[i]);
         }
      }

      if (sh->num_combined_uniform_components >
	  max_combined_uniform_components[i]) {
         if (ctx->Const.GLSLSkipStrictMaxUniformLimitCheck) {
            linker_warning(prog, "Too many %s shader uniform components, "
                           "but the driver will try to optimize them out; "
                           "this is non-portable out-of-spec behavior\n",
                           shader_names[i]);
         } else {
            linker_error(prog, "Too many %s shader uniform components",
                         shader_names[i]);
         }
      }
   }

   unsigned blocks[MESA_SHADER_TYPES] = {0};
   unsigned total_uniform_blocks = 0;

   for (unsigned i = 0; i < prog->NumUniformBlocks; i++) {
      for (unsigned j = 0; j < MESA_SHADER_TYPES; j++) {
	 if (prog->UniformBlockStageIndex[j][i] != -1) {
	    blocks[j]++;
	    total_uniform_blocks++;
	 }
      }

      if (total_uniform_blocks > ctx->Const.MaxCombinedUniformBlocks) {
	 linker_error(prog, "Too many combined uniform blocks (%d/%d)",
		      prog->NumUniformBlocks,
		      ctx->Const.MaxCombinedUniformBlocks);
      } else {
	 for (unsigned i = 0; i < MESA_SHADER_TYPES; i++) {
	    if (blocks[i] > max_uniform_blocks[i]) {
	       linker_error(prog, "Too many %s uniform blocks (%d/%d)",
			    shader_names[i],
			    blocks[i],
			    max_uniform_blocks[i]);
	       break;
	    }
	 }
      }
   }
<<<<<<< HEAD

   return !!prog->LinkStatus;
=======
>>>>>>> 74be77a9
}

void
link_shaders(struct gl_context *ctx, struct gl_shader_program *prog)
{
   tfeedback_decl *tfeedback_decls = NULL;
   unsigned num_tfeedback_decls = prog->TransformFeedback.NumVarying;

   void *mem_ctx = ralloc_context(NULL); // temporary linker context

   prog->LinkStatus = true; /* All error paths will set this to false */
   prog->Validated = false;
   prog->_Used = false;

   ralloc_free(prog->InfoLog);
   prog->InfoLog = ralloc_strdup(NULL, "");

   ralloc_free(prog->UniformBlocks);
   prog->UniformBlocks = NULL;
   prog->NumUniformBlocks = 0;
   for (int i = 0; i < MESA_SHADER_TYPES; i++) {
      ralloc_free(prog->UniformBlockStageIndex[i]);
      prog->UniformBlockStageIndex[i] = NULL;
   }

   /* Separate the shaders into groups based on their type.
    */
   struct gl_shader **vert_shader_list;
   unsigned num_vert_shaders = 0;
   struct gl_shader **frag_shader_list;
   unsigned num_frag_shaders = 0;
   struct gl_shader **geom_shader_list;
   unsigned num_geom_shaders = 0;

   vert_shader_list = (struct gl_shader **)
      calloc(prog->NumShaders, sizeof(struct gl_shader *));
   frag_shader_list = (struct gl_shader **)
      calloc(prog->NumShaders, sizeof(struct gl_shader *));
   geom_shader_list = (struct gl_shader **)
      calloc(prog->NumShaders, sizeof(struct gl_shader *));

   unsigned min_version = UINT_MAX;
   unsigned max_version = 0;
   const bool is_es_prog =
      (prog->NumShaders > 0 && prog->Shaders[0]->IsES) ? true : false;
   for (unsigned i = 0; i < prog->NumShaders; i++) {
      min_version = MIN2(min_version, prog->Shaders[i]->Version);
      max_version = MAX2(max_version, prog->Shaders[i]->Version);

      if ((!!prog->Shaders[i]->IsES) != is_es_prog) {
	 linker_error(prog, "all shaders must use same shading "
		      "language version\n");
	 goto done;
      }

      switch (prog->Shaders[i]->Type) {
      case GL_VERTEX_SHADER:
	 vert_shader_list[num_vert_shaders] = prog->Shaders[i];
	 num_vert_shaders++;
	 break;
      case GL_FRAGMENT_SHADER:
	 frag_shader_list[num_frag_shaders] = prog->Shaders[i];
	 num_frag_shaders++;
	 break;
      case GL_GEOMETRY_SHADER:
	 geom_shader_list[num_geom_shaders] = prog->Shaders[i];
	 num_geom_shaders++;
	 break;
      }
   }

   /* Previous to GLSL version 1.30, different compilation units could mix and
    * match shading language versions.  With GLSL 1.30 and later, the versions
    * of all shaders must match.
    *
    * GLSL ES has never allowed mixing of shading language versions.
    */
   if ((is_es_prog || max_version >= 130)
       && min_version != max_version) {
      linker_error(prog, "all shaders must use same shading "
		   "language version\n");
      goto done;
   }

   prog->Version = max_version;
   prog->IsES = is_es_prog;

   /* Geometry shaders have to be linked with vertex shaders.
    */
   if (num_geom_shaders > 0 && num_vert_shaders == 0) {
      linker_error(prog, "Geometry shader must be linked with "
		   "vertex shader\n");
      goto done;
   }

   for (unsigned int i = 0; i < MESA_SHADER_TYPES; i++) {
      if (prog->_LinkedShaders[i] != NULL)
	 ctx->Driver.DeleteShader(ctx, prog->_LinkedShaders[i]);

      prog->_LinkedShaders[i] = NULL;
   }

   /* Link all shaders for a particular stage and validate the result.
    */
   if (num_vert_shaders > 0) {
      gl_shader *const sh =
	 link_intrastage_shaders(mem_ctx, ctx, prog, vert_shader_list,
				 num_vert_shaders);

      if (!prog->LinkStatus)
	 goto done;

      validate_vertex_shader_executable(prog, sh);
      if (!prog->LinkStatus)
	 goto done;

      _mesa_reference_shader(ctx, &prog->_LinkedShaders[MESA_SHADER_VERTEX],
			     sh);
   }

   if (num_frag_shaders > 0) {
      gl_shader *const sh =
	 link_intrastage_shaders(mem_ctx, ctx, prog, frag_shader_list,
				 num_frag_shaders);

      if (!prog->LinkStatus)
	 goto done;

      validate_fragment_shader_executable(prog, sh);
      if (!prog->LinkStatus)
	 goto done;

      _mesa_reference_shader(ctx, &prog->_LinkedShaders[MESA_SHADER_FRAGMENT],
			     sh);
   }

   if (num_geom_shaders > 0) {
      gl_shader *const sh =
	 link_intrastage_shaders(mem_ctx, ctx, prog, geom_shader_list,
				 num_geom_shaders);

      if (!prog->LinkStatus)
	 goto done;

      validate_geometry_shader_executable(prog, sh);
      if (!prog->LinkStatus)
	 goto done;

      _mesa_reference_shader(ctx, &prog->_LinkedShaders[MESA_SHADER_GEOMETRY],
			     sh);
   }

   /* Here begins the inter-stage linking phase.  Some initial validation is
    * performed, then locations are assigned for uniforms, attributes, and
    * varyings.
    */
   cross_validate_uniforms(prog);
   if (!prog->LinkStatus)
      goto done;

   unsigned prev;

   for (prev = 0; prev < MESA_SHADER_TYPES; prev++) {
      if (prog->_LinkedShaders[prev] != NULL)
         break;
   }

   /* Validate the inputs of each stage with the output of the preceding
    * stage.
    */
   for (unsigned i = prev + 1; i < MESA_SHADER_TYPES; i++) {
      if (prog->_LinkedShaders[i] == NULL)
         continue;

      validate_interstage_interface_blocks(prog, prog->_LinkedShaders[prev],
                                           prog->_LinkedShaders[i]);
      if (!prog->LinkStatus)
         goto done;

      cross_validate_outputs_to_inputs(prog,
                                       prog->_LinkedShaders[prev],
                                       prog->_LinkedShaders[i]);
      if (!prog->LinkStatus)
         goto done;

      prev = i;
   }


   for (unsigned int i = 0; i < MESA_SHADER_TYPES; i++) {
      if (prog->_LinkedShaders[i] != NULL)
         lower_named_interface_blocks(mem_ctx, prog->_LinkedShaders[i]);
   }

   /* Implement the GLSL 1.30+ rule for discard vs infinite loops Do
    * it before optimization because we want most of the checks to get
    * dropped thanks to constant propagation.
    *
    * This rule also applies to GLSL ES 3.00.
    */
   if (max_version >= (is_es_prog ? 300U : 130U)) {
      struct gl_shader *sh = prog->_LinkedShaders[MESA_SHADER_FRAGMENT];
      if (sh) {
	 lower_discard_flow(sh->ir);
      }
   }

   if (!interstage_cross_validate_uniform_blocks(prog))
      goto done;

   /* Do common optimization before assigning storage for attributes,
    * uniforms, and varyings.  Later optimization could possibly make
    * some of that unused.
    */
   for (unsigned i = 0; i < MESA_SHADER_TYPES; i++) {
      if (prog->_LinkedShaders[i] == NULL)
	 continue;

      detect_recursion_linked(prog, prog->_LinkedShaders[i]->ir);
      if (!prog->LinkStatus)
	 goto done;

      if (ctx->ShaderCompilerOptions[i].LowerClipDistance) {
         lower_clip_distance(prog->_LinkedShaders[i]);
      }

      unsigned max_unroll = ctx->ShaderCompilerOptions[i].MaxUnrollIterations;

      while (do_common_optimization(prog->_LinkedShaders[i]->ir, true, false, max_unroll, &ctx->ShaderCompilerOptions[i]))
	 ;
   }

   /* Mark all generic shader inputs and outputs as unpaired. */
   if (prog->_LinkedShaders[MESA_SHADER_VERTEX] != NULL) {
      link_invalidate_variable_locations(
            prog->_LinkedShaders[MESA_SHADER_VERTEX],
            VERT_ATTRIB_GENERIC0, VARYING_SLOT_VAR0);
   }
   if (prog->_LinkedShaders[MESA_SHADER_GEOMETRY] != NULL) {
      link_invalidate_variable_locations(
            prog->_LinkedShaders[MESA_SHADER_GEOMETRY],
            VARYING_SLOT_VAR0, VARYING_SLOT_VAR0);
   }
   if (prog->_LinkedShaders[MESA_SHADER_FRAGMENT] != NULL) {
      link_invalidate_variable_locations(
            prog->_LinkedShaders[MESA_SHADER_FRAGMENT],
            VARYING_SLOT_VAR0, FRAG_RESULT_DATA0);
   }

   /* FINISHME: The value of the max_attribute_index parameter is
    * FINISHME: implementation dependent based on the value of
    * FINISHME: GL_MAX_VERTEX_ATTRIBS.  GL_MAX_VERTEX_ATTRIBS must be
    * FINISHME: at least 16, so hardcode 16 for now.
    */
   if (!assign_attribute_or_color_locations(prog, MESA_SHADER_VERTEX, 16)) {
      goto done;
   }

   if (!assign_attribute_or_color_locations(prog, MESA_SHADER_FRAGMENT, MAX2(ctx->Const.MaxDrawBuffers, ctx->Const.MaxDualSourceDrawBuffers))) {
      goto done;
   }

   unsigned first;
   for (first = 0; first < MESA_SHADER_TYPES; first++) {
      if (prog->_LinkedShaders[first] != NULL)
	 break;
   }

   if (num_tfeedback_decls != 0) {
      /* From GL_EXT_transform_feedback:
       *   A program will fail to link if:
       *
       *   * the <count> specified by TransformFeedbackVaryingsEXT is
       *     non-zero, but the program object has no vertex or geometry
       *     shader;
       */
      if (first == MESA_SHADER_FRAGMENT) {
         linker_error(prog, "Transform feedback varyings specified, but "
                      "no vertex or geometry shader is present.");
         goto done;
      }

      tfeedback_decls = ralloc_array(mem_ctx, tfeedback_decl,
                                     prog->TransformFeedback.NumVarying);
      if (!parse_tfeedback_decls(ctx, prog, mem_ctx, num_tfeedback_decls,
                                 prog->TransformFeedback.VaryingNames,
                                 tfeedback_decls))
         goto done;
   }

   /* Linking the stages in the opposite order (from fragment to vertex)
    * ensures that inter-shader outputs written to in an earlier stage are
    * eliminated if they are (transitively) not used in a later stage.
    */
   int last, next;
   for (last = MESA_SHADER_TYPES-1; last >= 0; last--) {
      if (prog->_LinkedShaders[last] != NULL)
         break;
   }

   if (last >= 0 && last < MESA_SHADER_FRAGMENT) {
      gl_shader *const sh = prog->_LinkedShaders[last];

      if (num_tfeedback_decls != 0) {
         /* There was no fragment shader, but we still have to assign varying
          * locations for use by transform feedback.
          */
         if (!assign_varying_locations(ctx, mem_ctx, prog,
                                       sh, NULL,
                                       num_tfeedback_decls, tfeedback_decls,
                                       0))
            goto done;
      }

      do_dead_builtin_varyings(ctx, sh, NULL,
                               num_tfeedback_decls, tfeedback_decls);

      demote_shader_inputs_and_outputs(sh, ir_var_shader_out);

      /* Eliminate code that is now dead due to unused outputs being demoted.
       */
      while (do_dead_code(sh->ir, false))
         ;
   }
   else if (first == MESA_SHADER_FRAGMENT) {
      /* If the program only contains a fragment shader...
       */
      gl_shader *const sh = prog->_LinkedShaders[first];

      do_dead_builtin_varyings(ctx, NULL, sh,
                               num_tfeedback_decls, tfeedback_decls);

      demote_shader_inputs_and_outputs(sh, ir_var_shader_in);

      while (do_dead_code(sh->ir, false))
         ;
   }

   next = last;
   for (int i = next - 1; i >= 0; i--) {
      if (prog->_LinkedShaders[i] == NULL)
         continue;

      gl_shader *const sh_i = prog->_LinkedShaders[i];
      gl_shader *const sh_next = prog->_LinkedShaders[next];
      unsigned gs_input_vertices =
         next == MESA_SHADER_GEOMETRY ? prog->Geom.VerticesIn : 0;

      if (!assign_varying_locations(ctx, mem_ctx, prog, sh_i, sh_next,
                next == MESA_SHADER_FRAGMENT ? num_tfeedback_decls : 0,
                tfeedback_decls, gs_input_vertices))
         goto done;

      do_dead_builtin_varyings(ctx, sh_i, sh_next,
                next == MESA_SHADER_FRAGMENT ? num_tfeedback_decls : 0,
                tfeedback_decls);

      demote_shader_inputs_and_outputs(sh_i, ir_var_shader_out);
      demote_shader_inputs_and_outputs(sh_next, ir_var_shader_in);

      /* Eliminate code that is now dead due to unused outputs being demoted.
       */
      while (do_dead_code(sh_i->ir, false))
         ;
      while (do_dead_code(sh_next->ir, false))
         ;

      /* This must be done after all dead varyings are eliminated. */
      if (!check_against_varying_limit(ctx, prog, sh_next))
         goto done;

      next = i;
   }

   if (!store_tfeedback_info(ctx, prog, num_tfeedback_decls, tfeedback_decls))
      goto done;

   update_array_sizes(prog);
   link_assign_uniform_locations(prog);
   store_fragdepth_layout(prog);

   check_resources(ctx, prog);
   if (!prog->LinkStatus)
      goto done;

   /* OpenGL ES requires that a vertex shader and a fragment shader both be
    * present in a linked program.  By checking prog->IsES, we also
    * catch the GL_ARB_ES2_compatibility case.
    */
   if (!prog->InternalSeparateShader &&
       (ctx->API == API_OPENGLES2 || prog->IsES)) {
      if (prog->_LinkedShaders[MESA_SHADER_VERTEX] == NULL) {
	 linker_error(prog, "program lacks a vertex shader\n");
      } else if (prog->_LinkedShaders[MESA_SHADER_FRAGMENT] == NULL) {
	 linker_error(prog, "program lacks a fragment shader\n");
      }
   }

   /* FINISHME: Assign fragment shader output locations. */

done:
   free(vert_shader_list);
   free(frag_shader_list);
   free(geom_shader_list);

   for (unsigned i = 0; i < MESA_SHADER_TYPES; i++) {
      if (prog->_LinkedShaders[i] == NULL)
	 continue;

      /* Retain any live IR, but trash the rest. */
      reparent_ir(prog->_LinkedShaders[i]->ir, prog->_LinkedShaders[i]->ir);

      /* The symbol table in the linked shaders may contain references to
       * variables that were removed (e.g., unused uniforms).  Since it may
       * contain junk, there is no possible valid use.  Delete it and set the
       * pointer to NULL.
       */
      delete prog->_LinkedShaders[i]->symbols;
      prog->_LinkedShaders[i]->symbols = NULL;
   }

   ralloc_free(mem_ctx);
}<|MERGE_RESOLUTION|>--- conflicted
+++ resolved
@@ -76,12 +76,7 @@
 #include "ir_rvalue_visitor.h"
 
 extern "C" {
-<<<<<<< HEAD
 #include "standalone_scaffolding.h"
-=======
-#include "main/shaderobj.h"
-#include "main/enums.h"
->>>>>>> 74be77a9
 }
 
 void linker_error(gl_shader_program *, const char *, ...);
@@ -1810,11 +1805,6 @@
 	 }
       }
    }
-<<<<<<< HEAD
-
-   return !!prog->LinkStatus;
-=======
->>>>>>> 74be77a9
 }
 
 void
