# A simple makefile to build glsl-optimizer on linux

CPPFLAGS += -I../talloc \
	-I../mesa \
	-I../mapi

CXXFLAGS += -s -Wall -Os -fdata-sections -ffunction-sections
CFLAGS += -s -Wall -Os -fdata-sections -ffunction-sections

# This list gleaned from the VC project file. Update when needed
SRC = ast_expr.cpp \
	ast_function.cpp \
	ast_to_hir.cpp \
	ast_type.cpp \
	builtin_function.cpp \
	glsl_lexer.cpp \
	glsl_optimizer.cpp \
	glsl_parser.cpp \
	glsl_parser_extras.cpp \
	glsl_symbol_table.cpp \
	glsl_types.cpp \
	hir_field_selection.cpp \
	ir.cpp \
	ir_basic_block.cpp \
	ir_clone.cpp \
	ir_constant_expression.cpp \
	ir_expression_flattening.cpp \
	ir_function.cpp \
	ir_function_can_inline.cpp \
	ir_hierarchical_visitor.cpp \
	ir_hv_accept.cpp \
	ir_import_prototypes.cpp \
	ir_print_glsl_visitor.cpp \
	ir_print_visitor.cpp \
	ir_reader.cpp \
	ir_rvalue_visitor.cpp \
	ir_unused_structs.cpp \
	ir_validate.cpp \
	ir_variable.cpp \
	ir_variable_refcount.cpp \
	link_functions.cpp \
	linker.cpp \
	loop_analysis.cpp \
	loop_controls.cpp \
	loop_unroll.cpp \
	lower_discard.cpp \
	lower_if_to_cond_assign.cpp \
	lower_instructions.cpp \
	lower_jumps.cpp \
	lower_mat_op_to_vec.cpp \
	lower_noise.cpp \
	lower_variable_index_to_cond_assign.cpp \
	lower_vec_index_to_cond_assign.cpp \
	lower_vec_index_to_swizzle.cpp \
	lower_vector.cpp \
	main.cpp \
	opt_algebraic.cpp \
	opt_constant_folding.cpp \
	opt_constant_propagation.cpp \
	opt_constant_variable.cpp \
	opt_copy_propagation.cpp \
	opt_copy_propagation_elements.cpp \
	opt_dead_code.cpp \
	opt_dead_code_local.cpp \
	opt_dead_functions.cpp \
	opt_discard_simplification.cpp \
	opt_function_inlining.cpp \
	opt_if_simplification.cpp \
	opt_noop_swizzle.cpp \
	opt_redundant_jumps.cpp \
	opt_structure_splitting.cpp \
	opt_swizzle_swizzle.cpp \
	opt_tree_grafting.cpp \
	ralloc.c \
	s_expression.cpp \
	strtod.c \
	glcpp/glcpp-lex.c \
	glcpp/glcpp-parse.c \
	glcpp/glcpp.c \
	glcpp/pp.c \
	../mesa/program/hash_table.c \
	../mesa/program/symbol_table.c
<<<<<<< HEAD


OBJS1 = $(SRC:.cpp=.o)
OBJS = $(OBJS1:.c=.o)

LIBNAME = libglslopt.a
=======
GLSL2_CXX_SOURCES = \
	main.cpp

GLSL2_OBJECTS = \
	$(GLSL2_C_SOURCES:.c=.o) \
	$(GLSL2_CXX_SOURCES:.cpp=.o)

### Basic defines ###

DEFINES += \
	$(LIBRARY_DEFINES) \
	$(API_DEFINES)

GLCPP_OBJECTS = \
	$(GLCPP_SOURCES:.c=.o) \
	../mesa/program/hash_table.o

OBJECTS = \
	$(C_SOURCES:.c=.o) \
	$(CXX_SOURCES:.cpp=.o)

DRICORE_OBJ_DIR = obj-visible
OBJECTS_DRICORE = $(addprefix $(DRICORE_OBJ_DIR)/,$(OBJECTS))

INCLUDES = \
	-I. \
	-I../mesa \
	-I../mapi \
	-I../../include \
	$(LIBRARY_INCLUDES)

ALL_SOURCES = \
	$(C_SOURCES) \
	$(CXX_SOURCES) \
	$(GLSL2_CXX_SOURCES) \
	$(GLSL2_C_SOURCES)

##### TARGETS #####

default: depend lib$(LIBNAME).a $(APPS) $(DRICORE_GLSL_LIBS)

$(TOP)/$(LIB_DIR)/libglsl.so: $(OBJECTS_DRICORE) builtin_function.o Makefile $(TOP)/src/glsl/Makefile.template
	$(MKLIB) -o $@ -linker '$(CXX)' -ldflags '$(LDFLAGS)' \
		-cplusplus -noprefix \
		-install $(TOP)/$(LIB_DIR) -id $(INSTALL_LIB_DIR)/$@.dylib \
		$(OBJECTS_DRICORE) builtin_function.o

lib$(LIBNAME).a: $(OBJECTS) builtin_function.o Makefile $(TOP)/src/glsl/Makefile.template
	$(MKLIB) -cplusplus -o $(LIBNAME) -static $(OBJECTS) builtin_function.o

depend: $(ALL_SOURCES) Makefile
	rm -f depend
	touch depend
	$(MKDEP) $(MKDEP_OPTIONS) $(INCLUDES) $(ALL_SOURCES) 2> /dev/null

# Remove .o and backup files
clean: clean-dricore
	rm -f $(GLCPP_OBJECTS) $(GLSL2_OBJECTS) $(OBJECTS) lib$(LIBNAME).a depend depend.bak builtin_function.cpp builtin_function.o builtin_stubs.o builtin_compiler
	-rm -f $(APPS)

clean-dricore:
	-rm -f $(OBJECTS_DRICORE) $(TOP)/$(LIB_DIR)/libglsl.so libglsl.so

ifneq (,$(DRICORE_GLSL_LIBS))
DRICORE_INSTALL_TARGET = install-dricore
endif

# Dummy target
install: $(DRICORE_INSTALL_TARGET)
	@echo -n ""

install-dricore: default
	$(INSTALL) -d $(DESTDIR)$(DRI_DRIVER_INSTALL_DIR)
	$(INSTALL) -m 755 $(DRICORE_GLSL_LIBS) $(DESTDIR)$(DRI_DRIVER_INSTALL_DIR)

##### RULES #####

glsl_compiler: $(GLSL2_OBJECTS) libglsl.a builtin_stubs.o
	$(APP_CXX) $(INCLUDES) $(CFLAGS) $(LDFLAGS) $(GLSL2_OBJECTS) builtin_stubs.o $(LIBS) -o $@

glcpp: glcpp/glcpp
glcpp/glcpp: $(GLCPP_OBJECTS)
	$(APP_CC) $(INCLUDES) $(CFLAGS) $(LDFLAGS) $(GLCPP_OBJECTS) -o $@

.cpp.o:
	$(CXX) -c $(INCLUDES) $(CXXFLAGS) $(DEFINES) $< -o $@

.c.o:
	$(CC) -c $(INCLUDES) $(CFLAGS) $(DEFINES) $< -o $@

$(DRICORE_OBJ_DIR)/%.o : %.cpp
	@mkdir -p $(dir $@)
	$(CXX) -c $(INCLUDES) $(DRI_CXXFLAGS) $(DEFINES) $< -o $@

$(DRICORE_OBJ_DIR)/%.o : %.c
	@mkdir -p $(dir $@)
	$(CC) -c $(INCLUDES) $(DRI_CFLAGS) $(DEFINES) $< -o $@

glsl_lexer.cpp: glsl_lexer.ll
	$(FLEX) --nounistd -o$@  $<

glsl_parser.cpp: glsl_parser.yy
	$(BISON) -v -o "$@" -p "_mesa_glsl_" --defines=glsl_parser.h $<

glcpp/glcpp-lex.c: glcpp/glcpp-lex.l
	$(FLEX) --nounistd -o$@  $<

glcpp/glcpp-parse.c: glcpp/glcpp-parse.y
	$(BISON) -v -o "$@" --defines=glcpp/glcpp-parse.h $<
>>>>>>> 3069a7ea

.PHONY: clean all

all: $(OBJS)
	ar cr $(LIBNAME) $(OBJS)
	ranlib $(LIBNAME)

clean:
	rm -f $(OBJS) $(LIBNAME)<|MERGE_RESOLUTION|>--- conflicted
+++ resolved
@@ -1,45 +1,57 @@
-# A simple makefile to build glsl-optimizer on linux
-
-CPPFLAGS += -I../talloc \
-	-I../mesa \
-	-I../mapi
-
-CXXFLAGS += -s -Wall -Os -fdata-sections -ffunction-sections
-CFLAGS += -s -Wall -Os -fdata-sections -ffunction-sections
-
-# This list gleaned from the VC project file. Update when needed
-SRC = ast_expr.cpp \
+
+#src/glsl/pp/Makefile
+
+TOP = ../..
+
+include $(TOP)/configs/current
+
+LIBNAME = glsl
+
+LIBGLCPP_SOURCES = \
+	glcpp/glcpp-lex.c \
+	glcpp/glcpp-parse.c \
+	glcpp/pp.c
+
+GLCPP_SOURCES = \
+	$(LIBGLCPP_SOURCES) \
+	ralloc.c \
+	glcpp/glcpp.c
+
+C_SOURCES = \
+	strtod.c \
+	ralloc.c \
+	$(LIBGLCPP_SOURCES)
+
+CXX_SOURCES = \
+	ast_expr.cpp \
 	ast_function.cpp \
 	ast_to_hir.cpp \
 	ast_type.cpp \
-	builtin_function.cpp \
 	glsl_lexer.cpp \
-	glsl_optimizer.cpp \
 	glsl_parser.cpp \
 	glsl_parser_extras.cpp \
+	glsl_types.cpp \
 	glsl_symbol_table.cpp \
-	glsl_types.cpp \
 	hir_field_selection.cpp \
-	ir.cpp \
 	ir_basic_block.cpp \
 	ir_clone.cpp \
 	ir_constant_expression.cpp \
+	ir.cpp \
 	ir_expression_flattening.cpp \
+	ir_function_can_inline.cpp \
 	ir_function.cpp \
-	ir_function_can_inline.cpp \
 	ir_hierarchical_visitor.cpp \
 	ir_hv_accept.cpp \
 	ir_import_prototypes.cpp \
-	ir_print_glsl_visitor.cpp \
 	ir_print_visitor.cpp \
 	ir_reader.cpp \
 	ir_rvalue_visitor.cpp \
-	ir_unused_structs.cpp \
+	ir_set_program_inouts.cpp \
 	ir_validate.cpp \
 	ir_variable.cpp \
 	ir_variable_refcount.cpp \
+	linker.cpp \
 	link_functions.cpp \
-	linker.cpp \
 	loop_analysis.cpp \
 	loop_controls.cpp \
 	loop_unroll.cpp \
@@ -49,11 +61,11 @@
 	lower_jumps.cpp \
 	lower_mat_op_to_vec.cpp \
 	lower_noise.cpp \
+	lower_texture_projection.cpp \
 	lower_variable_index_to_cond_assign.cpp \
 	lower_vec_index_to_cond_assign.cpp \
 	lower_vec_index_to_swizzle.cpp \
 	lower_vector.cpp \
-	main.cpp \
 	opt_algebraic.cpp \
 	opt_constant_folding.cpp \
 	opt_constant_propagation.cpp \
@@ -71,23 +83,16 @@
 	opt_structure_splitting.cpp \
 	opt_swizzle_swizzle.cpp \
 	opt_tree_grafting.cpp \
-	ralloc.c \
-	s_expression.cpp \
-	strtod.c \
-	glcpp/glcpp-lex.c \
-	glcpp/glcpp-parse.c \
-	glcpp/glcpp.c \
-	glcpp/pp.c \
+	s_expression.cpp
+
+LIBS = \
+	$(TOP)/src/glsl/libglsl.a
+
+APPS = glsl_compiler glcpp/glcpp
+
+GLSL2_C_SOURCES = \
 	../mesa/program/hash_table.c \
 	../mesa/program/symbol_table.c
-<<<<<<< HEAD
-
-
-OBJS1 = $(SRC:.cpp=.o)
-OBJS = $(OBJS1:.c=.o)
-
-LIBNAME = libglslopt.a
-=======
 GLSL2_CXX_SOURCES = \
 	main.cpp
 
@@ -197,13 +202,12 @@
 
 glcpp/glcpp-parse.c: glcpp/glcpp-parse.y
 	$(BISON) -v -o "$@" --defines=glcpp/glcpp-parse.h $<
->>>>>>> 3069a7ea
-
-.PHONY: clean all
-
-all: $(OBJS)
-	ar cr $(LIBNAME) $(OBJS)
-	ranlib $(LIBNAME)
-
-clean:
-	rm -f $(OBJS) $(LIBNAME)+
+builtin_compiler: $(GLSL2_OBJECTS) $(OBJECTS) builtin_stubs.o
+	$(APP_CXX) $(INCLUDES) $(CXXFLAGS) $(LDFLAGS) $(OBJECTS) $(GLSL2_OBJECTS) builtin_stubs.o -o $@
+
+builtin_function.cpp: builtins/profiles/* builtins/ir/* builtins/tools/generate_builtins.py builtins/tools/texture_builtins.py builtin_compiler
+	@echo Regenerating builtin_function.cpp...
+	$(PYTHON2) $(PYTHON_FLAGS) builtins/tools/generate_builtins.py ./builtin_compiler > builtin_function.cpp || rm -f builtin_function.cpp
+
+-include depend