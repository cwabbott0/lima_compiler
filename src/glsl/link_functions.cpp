--- conflicted
+++ resolved
@@ -112,15 +112,10 @@
 
       ir_function_signature *linked_sig =
 	 f->exact_matching_signature(&callee->parameters);
-<<<<<<< HEAD
-      if (linked_sig == NULL) {
-	 linked_sig = new(linked) ir_function_signature(callee->return_type, callee->precision);
-=======
       if ((linked_sig == NULL)
 	  || ((linked_sig != NULL)
 	      && (linked_sig->is_builtin != ir->use_builtin))) {
-	 linked_sig = new(linked) ir_function_signature(callee->return_type);
->>>>>>> 58c04435
+	 linked_sig = new(linked) ir_function_signature(callee->return_type, callee->precision);
 	 f->add_signature(linked_sig);
       }
 
