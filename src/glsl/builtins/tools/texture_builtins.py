--- conflicted
+++ resolved
@@ -104,7 +104,11 @@
     print ")\n     ((return (" + tex_inst, return_type, "(var_ref sampler)",
 
     if tex_inst != "txs":
-        print "(var_ref P)",
+        # Coordinate
+        if extra_dim > 0:
+            print "(swiz " + "xyzw"[:coord_dim] + " (var_ref P))",
+        else:
+            print "(var_ref P)",
 
     if tex_inst not in ['txf_ms', 'txs', 'lod']:
         # Coordinate offset
@@ -113,8 +117,6 @@
         else:
             print "0",
 
-<<<<<<< HEAD
-=======
     if tex_inst not in ['txf', 'txf_ms', 'txs', 'lod']:
         # Projective divisor
         if variant & Proj:
@@ -132,7 +134,6 @@
         else:
             print "()",
 
->>>>>>> 1658efc4
     # Bias/explicit LOD/gradient:
     if tex_inst == "txb":
         print "(var_ref bias)",
@@ -662,7 +663,6 @@
     generate_sigs("", "txl", "2DShadow", Proj)
     end_function(fs, "shadow2DProjLod")
 
-<<<<<<< HEAD
     # GL_EXT_shadow_samplers
     start_function("shadow2DEXT")
     generate_sigs("", "tex", "2DShadow", Single)
@@ -672,7 +672,6 @@
     generate_sigs("", "tex", "2DShadow", Proj | Single)
     end_function(fs, "shadow2DProjEXT")
 
-=======
     start_function("textureQueryLOD")
     generate_fiu_sigs("lod", "1D")
     generate_fiu_sigs("lod", "2D")
@@ -688,7 +687,6 @@
     generate_sigs("", "lod", "2DArrayShadow")
     generate_sigs("", "lod", "CubeArrayShadow")
     end_function(fs, "textureQueryLOD")
->>>>>>> 1658efc4
 
     sys.stdout = sys.__stdout__
     return fs
