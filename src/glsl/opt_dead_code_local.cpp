/*
 * Copyright © 2010 Intel Corporation
 *
 * Permission is hereby granted, free of charge, to any person obtaining a
 * copy of this software and associated documentation files (the "Software"),
 * to deal in the Software without restriction, including without limitation
 * the rights to use, copy, modify, merge, publish, distribute, sublicense,
 * and/or sell copies of the Software, and to permit persons to whom the
 * Software is furnished to do so, subject to the following conditions:
 *
 * The above copyright notice and this permission notice (including the next
 * paragraph) shall be included in all copies or substantial portions of the
 * Software.
 *
 * THE SOFTWARE IS PROVIDED "AS IS", WITHOUT WARRANTY OF ANY KIND, EXPRESS OR
 * IMPLIED, INCLUDING BUT NOT LIMITED TO THE WARRANTIES OF MERCHANTABILITY,
 * FITNESS FOR A PARTICULAR PURPOSE AND NONINFRINGEMENT.  IN NO EVENT SHALL
 * THE AUTHORS OR COPYRIGHT HOLDERS BE LIABLE FOR ANY CLAIM, DAMAGES OR OTHER
 * LIABILITY, WHETHER IN AN ACTION OF CONTRACT, TORT OR OTHERWISE, ARISING
 * FROM, OUT OF OR IN CONNECTION WITH THE SOFTWARE OR THE USE OR OTHER
 * DEALINGS IN THE SOFTWARE.
 */

/**
 * \file opt_dead_code_local.cpp
 *
 * Eliminates local dead assignments from the code.
 *
 * This operates on basic blocks, tracking assignments and finding if
 * they're used before the variable is completely reassigned.
 *
 * Compare this to ir_dead_code.cpp, which operates globally looking
 * for assignments to variables that are never read.
 */

#include "ir.h"
#include "ir_basic_block.h"
#include "ir_optimization.h"
#include "glsl_types.h"

static bool debug = false;

namespace {

class assignment_entry : public exec_node
{
public:
   assignment_entry(ir_variable *lhs, ir_assignment *ir)
   {
      assert(lhs);
      assert(ir);
      this->lhs = lhs;
      this->ir = ir;
      this->available = ir->write_mask;
   }

   ir_variable *lhs;
   ir_assignment *ir;

   /* bitmask of xyzw channels written that haven't been used so far. */
   int available;
};

class kill_for_derefs_visitor : public ir_hierarchical_visitor {
public:
   kill_for_derefs_visitor(exec_list *assignments)
   {
      this->assignments = assignments;
   }

   void kill_channels(ir_variable *const var, int used)
   {
      foreach_iter(exec_list_iterator, iter, *this->assignments) {
	 assignment_entry *entry = (assignment_entry *)iter.get();

	 if (entry->lhs == var) {
	    if (var->type->is_scalar() || var->type->is_vector()) {
	       if (debug)
		  printf("kill %s (0x%01x - 0x%01x)\n", entry->lhs->name,
			 entry->available, used);
	       entry->available &= ~used;
	       if (!entry->available)
		  entry->remove();
	    } else {
	       if (debug)
		  printf("kill %s\n", entry->lhs->name);
	       entry->remove();
	    }
	 }
      }
   }

   virtual ir_visitor_status visit(ir_dereference_variable *ir)
   {
      kill_channels(ir->var, ~0);

      return visit_continue;
   }

   virtual ir_visitor_status visit(ir_swizzle *ir)
   {
      ir_dereference_variable *deref = ir->val->as_dereference_variable();
      if (!deref)
	 return visit_continue;

      int used = 0;
      used |= 1 << ir->mask.x;
      used |= 1 << ir->mask.y;
      used |= 1 << ir->mask.z;
      used |= 1 << ir->mask.w;

      kill_channels(deref->var, used);

      return visit_continue_with_parent;
   }

private:
   exec_list *assignments;
};

class array_index_visit : public ir_hierarchical_visitor {
public:
   array_index_visit(ir_hierarchical_visitor *v)
   {
      this->visitor = v;
   }

   virtual ir_visitor_status visit_enter(class ir_dereference_array *ir)
   {
      ir->array_index->accept(visitor);
      return visit_continue;
   }

   static void run(ir_instruction *ir, ir_hierarchical_visitor *v)
   {
      array_index_visit top_visit(v);
      ir->accept(& top_visit);
   }

   ir_hierarchical_visitor *visitor;
};

} /* unnamed namespace */

/**
 * Adds an entry to the available copy list if it's a plain assignment
 * of a variable to a variable.
 */
static bool
process_assignment(void *ctx, ir_assignment *ir, exec_list *assignments)
{
   ir_variable *var = NULL;
   bool progress = false;
   kill_for_derefs_visitor v(assignments);

   /* Kill assignment entries for things used to produce this assignment. */
   ir->rhs->accept(&v);
   if (ir->condition) {
      ir->condition->accept(&v);
   }

   /* Kill assignment enties used as array indices.
    */
   array_index_visit::run(ir->lhs, &v);
   var = ir->lhs->variable_referenced();
   assert(var);

   /* Now, check if we did a whole-variable assignment. */
   if (!ir->condition) {
      ir_dereference_variable *deref_var = ir->lhs->as_dereference_variable();

      /* If it's a vector type, we can do per-channel elimination of
       * use of the RHS.
       */
      if (deref_var && (deref_var->var->type->is_scalar() ||
			deref_var->var->type->is_vector())) {

	 if (debug)
	    printf("looking for %s.0x%01x to remove\n", var->name,
		   ir->write_mask);

	 foreach_iter(exec_list_iterator, iter, *assignments) {
	    assignment_entry *entry = (assignment_entry *)iter.get();

	    if (entry->lhs != var)
	       continue;

	    int remove = entry->available & ir->write_mask;
	    if (debug) {
	       printf("%s 0x%01x - 0x%01x = 0x%01x\n",
		      var->name,
		      entry->ir->write_mask,
		      remove, entry->ir->write_mask & ~remove);
	    }
	    if (remove) {
	       progress = true;

	       if (debug) {
		  printf("rewriting:\n  ");
		  entry->ir->print();
		  printf("\n");
	       }

	       entry->ir->write_mask &= ~remove;
	       entry->available &= ~remove;
	       if (entry->ir->write_mask == 0) {
		  /* Delete the dead assignment. */
		  entry->ir->remove();
		  entry->remove();
	       } else {
		  void *mem_ctx = ralloc_parent(entry->ir);
		  /* Reswizzle the RHS arguments according to the new
		   * write_mask.
		   */
		  unsigned components[4];
		  unsigned channels = 0;
		  unsigned next = 0;

		  for (int i = 0; i < 4; i++) {
		     if ((entry->ir->write_mask | remove) & (1 << i)) {
			if (!(remove & (1 << i)))
			   components[channels++] = next;
			next++;
		     }
		  }

		  entry->ir->rhs = new(mem_ctx) ir_swizzle(entry->ir->rhs,
							   components,
							   channels);
		  if (debug) {
		     printf("to:\n  ");
		     entry->ir->print();
		     printf("\n");
		  }
	       }
	    }
	 }
      } else if (ir->whole_variable_written() != NULL) {
	 /* We did a whole-variable assignment.  So, any instruction in
	  * the assignment list with the same LHS is dead.
	  */
	 if (debug)
	    printf("looking for %s to remove\n", var->name);
	 foreach_iter(exec_list_iterator, iter, *assignments) {
	    assignment_entry *entry = (assignment_entry *)iter.get();

	    if (entry->lhs == var) {
	       if (debug)
		  printf("removing %s\n", var->name);
	       entry->ir->remove();
	       entry->remove();
	       progress = true;
	    }
	 }
      }
   }

<<<<<<< HEAD
   /* Add this instruction to the assignment list available to be removed.
    * But not if the assignment has other side effects.
	* Skip any calls to built-in functions, cause they don't have side effects.
    */
   if (ir_has_call_skip_builtins(ir))
      return progress;

=======
   /* Add this instruction to the assignment list available to be removed. */
>>>>>>> 043f6620
   assignment_entry *entry = new(ctx) assignment_entry(var, ir);
   assignments->push_tail(entry);

   if (debug) {
      printf("add %s\n", var->name);

      printf("current entries\n");
      foreach_iter(exec_list_iterator, iter, *assignments) {
	 assignment_entry *entry = (assignment_entry *)iter.get();

	 printf("    %s (0x%01x)\n", entry->lhs->name, entry->available);
      }
   }

   return progress;
}

static void
dead_code_local_basic_block(ir_instruction *first,
			     ir_instruction *last,
			     void *data)
{
   ir_instruction *ir, *ir_next;
   /* List of avaialble_copy */
   exec_list assignments;
   bool *out_progress = (bool *)data;
   bool progress = false;

   void *ctx = ralloc_context(NULL);
   /* Safe looping, since process_assignment */
   for (ir = first, ir_next = (ir_instruction *)first->next;;
	ir = ir_next, ir_next = (ir_instruction *)ir->next) {
      ir_assignment *ir_assign = ir->as_assignment();

      if (debug) {
	 ir->print();
	 printf("\n");
      }

      if (ir_assign) {
	 progress = process_assignment(ctx, ir_assign, &assignments) || progress;
      } else {
	 kill_for_derefs_visitor kill(&assignments);
	 ir->accept(&kill);
      }

      if (ir == last)
	 break;
   }
   *out_progress = progress;
   ralloc_free(ctx);
}

/**
 * Does a copy propagation pass on the code present in the instruction stream.
 */
bool
do_dead_code_local(exec_list *instructions)
{
   bool progress = false;

   call_for_basic_blocks(instructions, dead_code_local_basic_block, &progress);

   return progress;
}<|MERGE_RESOLUTION|>--- conflicted
+++ resolved
@@ -255,17 +255,7 @@
       }
    }
 
-<<<<<<< HEAD
-   /* Add this instruction to the assignment list available to be removed.
-    * But not if the assignment has other side effects.
-	* Skip any calls to built-in functions, cause they don't have side effects.
-    */
-   if (ir_has_call_skip_builtins(ir))
-      return progress;
-
-=======
    /* Add this instruction to the assignment list available to be removed. */
->>>>>>> 043f6620
    assignment_entry *entry = new(ctx) assignment_entry(var, ir);
    assignments->push_tail(entry);
 
