glcpp
glcpp-parse.output
glcpp-parse.c
glcpp-parse.h
<<<<<<< HEAD

*.o
*.lo
*.la
.libs
*~

tests/*.out
/Makefile
=======
tests/*.out
>>>>>>> 1658efc4
<|MERGE_RESOLUTION|>--- conflicted
+++ resolved
@@ -2,7 +2,6 @@
 glcpp-parse.output
 glcpp-parse.c
 glcpp-parse.h
-<<<<<<< HEAD
 
 *.o
 *.lo
@@ -10,8 +9,4 @@
 .libs
 *~
 
-tests/*.out
-/Makefile
-=======
-tests/*.out
->>>>>>> 1658efc4
+tests/*.out