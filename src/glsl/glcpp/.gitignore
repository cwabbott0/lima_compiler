--- conflicted
+++ resolved
@@ -1,15 +1,13 @@
 glcpp
 glcpp-parse.output
-<<<<<<< HEAD
+glcpp-parse.c
+glcpp-parse.h
+
 *.o
 *.lo
 *.la
 .libs
 *~
+
 tests/*.out
-=======
-glcpp-parse.c
-glcpp-parse.h
-tests/*.out
-/Makefile
->>>>>>> 043f6620
+/Makefile