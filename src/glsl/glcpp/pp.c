/*
 * Copyright © 2010 Intel Corporation
 *
 * Permission is hereby granted, free of charge, to any person obtaining a
 * copy of this software and associated documentation files (the "Software"),
 * to deal in the Software without restriction, including without limitation
 * the rights to use, copy, modify, merge, publish, distribute, sublicense,
 * and/or sell copies of the Software, and to permit persons to whom the
 * Software is furnished to do so, subject to the following conditions:
 *
 * The above copyright notice and this permission notice (including the next
 * paragraph) shall be included in all copies or substantial portions of the
 * Software.
 *
 * THE SOFTWARE IS PROVIDED "AS IS", WITHOUT WARRANTY OF ANY KIND, EXPRESS OR
 * IMPLIED, INCLUDING BUT NOT LIMITED TO THE WARRANTIES OF MERCHANTABILITY,
 * FITNESS FOR A PARTICULAR PURPOSE AND NONINFRINGEMENT.  IN NO EVENT SHALL
 * THE AUTHORS OR COPYRIGHT HOLDERS BE LIABLE FOR ANY CLAIM, DAMAGES OR OTHER
 * LIABILITY, WHETHER IN AN ACTION OF CONTRACT, TORT OR OTHERWISE, ARISING
 * FROM, OUT OF OR IN CONNECTION WITH THE SOFTWARE OR THE USE OR OTHER
 * DEALINGS IN THE SOFTWARE.
 */

#include <assert.h>
#include <string.h>
#include <ctype.h>
#include "glcpp.h"
#include "main/core.h" /* for isblank() on MSVC */

void
glcpp_error (YYLTYPE *locp, glcpp_parser_t *parser, const char *fmt, ...)
{
	va_list ap;

	parser->error = 1;
	ralloc_asprintf_rewrite_tail(&parser->info_log,
				     &parser->info_log_length,
				     "%u:%u(%u): "
				     "preprocessor error: ",
				     locp->source,
				     locp->first_line,
				     locp->first_column);
	va_start(ap, fmt);
	ralloc_vasprintf_rewrite_tail(&parser->info_log,
				      &parser->info_log_length,
				      fmt, ap);
	va_end(ap);
	ralloc_asprintf_rewrite_tail(&parser->info_log,
				     &parser->info_log_length, "\n");
}

void
glcpp_warning (YYLTYPE *locp, glcpp_parser_t *parser, const char *fmt, ...)
{
	va_list ap;

	ralloc_asprintf_rewrite_tail(&parser->info_log,
				     &parser->info_log_length,
				     "%u:%u(%u): "
				     "preprocessor warning: ",
				     locp->source,
				     locp->first_line,
				     locp->first_column);
	va_start(ap, fmt);
	ralloc_vasprintf_rewrite_tail(&parser->info_log,
				      &parser->info_log_length,
				      fmt, ap);
	va_end(ap);
	ralloc_asprintf_rewrite_tail(&parser->info_log,
				     &parser->info_log_length, "\n");
}

/* Remove any line continuation characters in the shader, (whether in
 * preprocessing directives or in GLSL code).
 */
static char *
remove_line_continuations(glcpp_parser_t *ctx, const char *shader)
{
	char *clean = ralloc_strdup(ctx, "");
	const char *backslash, *newline, *search_start;
	int collapsed_newlines = 0;

	search_start = shader;

	while (true) {
		backslash = strchr(search_start, '\\');

		/* If we have previously collapsed any line-continuations,
		 * then we want to insert additional newlines at the next
		 * occurrence of a newline character to avoid changing any
		 * line numbers.
		 */
		if (collapsed_newlines) {
			newline = strchr(search_start, '\n');
			if (newline &&
			    (backslash == NULL || newline < backslash))
			{
				ralloc_strncat(&clean, shader,
					       newline - shader + 1);
				while (collapsed_newlines) {
					ralloc_strcat(&clean, "\n");
					collapsed_newlines--;
				}
				shader = newline + 1;
				search_start = shader;
			}
		}

		search_start = backslash + 1;

		if (backslash == NULL)
			break;

		/* At each line continuation, (backslash followed by a
		 * newline), copy all preceding text to the output, then
		 * advance the shader pointer to the character after the
		 * newline.
		 */
		if (backslash[1] == '\n' ||
		    (backslash[1] == '\r' && backslash[2] == '\n'))
		{
			collapsed_newlines++;
			ralloc_strncat(&clean, shader, backslash - shader);
			if (backslash[1] == '\n')
				shader = backslash + 2;
			else
				shader = backslash + 3;
			search_start = shader;
		}
	}

	ralloc_strcat(&clean, shader);

	return clean;
}

int
glcpp_preprocess(void *ralloc_ctx, const char **shader, char **info_log,
	   const struct gl_extensions *extensions, struct gl_context *gl_ctx)
{
	int errors;
<<<<<<< HEAD
	glcpp_parser_t *parser = glcpp_parser_create (extensions, gl_ctx->API==API_OPENGLES2);
=======
	glcpp_parser_t *parser = glcpp_parser_create (extensions, gl_ctx->API);
>>>>>>> 37f1903e

	if (! gl_ctx->Const.DisableGLSLLineContinuations)
		*shader = remove_line_continuations(parser, *shader);

	glcpp_lex_set_source_string (parser, *shader);

	glcpp_parser_parse (parser);

	if (parser->skip_stack)
		glcpp_error (&parser->skip_stack->loc, parser, "Unterminated #if\n");

	glcpp_parser_resolve_implicit_version(parser);

	ralloc_strcat(info_log, parser->info_log);

	ralloc_steal(ralloc_ctx, parser->output);
	*shader = parser->output;

	errors = parser->error;
	glcpp_parser_destroy (parser);
	return errors;
}<|MERGE_RESOLUTION|>--- conflicted
+++ resolved
@@ -139,11 +139,7 @@
 	   const struct gl_extensions *extensions, struct gl_context *gl_ctx)
 {
 	int errors;
-<<<<<<< HEAD
-	glcpp_parser_t *parser = glcpp_parser_create (extensions, gl_ctx->API==API_OPENGLES2);
-=======
 	glcpp_parser_t *parser = glcpp_parser_create (extensions, gl_ctx->API);
->>>>>>> 37f1903e
 
 	if (! gl_ctx->Const.DisableGLSLLineContinuations)
 		*shader = remove_line_continuations(parser, *shader);
