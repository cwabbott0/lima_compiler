--- conflicted
+++ resolved
@@ -177,9 +177,8 @@
       return NULL;
    }
 
-<<<<<<< HEAD
    glsl_precision get_precision() const { return precision; }
-=======
+
    /**
     * Determine if an r-value has the value zero
     *
@@ -215,7 +214,6 @@
     * \sa ir_constant::has_value, ir_rvalue::is_zero, ir_rvalue::is_one
     */
    virtual bool is_negative_one() const;
->>>>>>> a8ca30bc
 
 protected:
    ir_rvalue(glsl_precision precision);
