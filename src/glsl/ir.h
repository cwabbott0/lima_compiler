--- conflicted
+++ resolved
@@ -34,11 +34,8 @@
 #include "list.h"
 #include "ir_visitor.h"
 #include "ir_hierarchical_visitor.h"
-<<<<<<< HEAD
+#include "main/mtypes.h"
 #include "main/macros.h"
-=======
-#include "main/mtypes.h"
->>>>>>> 043f6620
 
 /**
  * \defgroup IR Intermediate representation nodes
@@ -1139,15 +1136,10 @@
  */
 class ir_call : public ir_instruction {
 public:
-<<<<<<< HEAD
-   ir_call(ir_function_signature *callee, exec_list *actual_parameters)
-      : ir_rvalue(callee->precision), callee(callee)
-=======
    ir_call(ir_function_signature *callee,
 	   ir_dereference_variable *return_deref,
 	   exec_list *actual_parameters)
       : return_deref(return_deref), callee(callee)
->>>>>>> 043f6620
    {
       ir_type = ir_type_call;
       assert(callee->return_type != NULL);
@@ -1202,29 +1194,13 @@
    /**
     * The specific function signature being called.
     */
-<<<<<<< HEAD
-   ir_rvalue *generate_inline(ir_instruction *ir, ir_function_signature* parent);
-=======
    ir_function_signature *callee;
->>>>>>> 043f6620
 
    /* List of ir_rvalue of paramaters passed in this call. */
    exec_list actual_parameters;
 
    /** Should this call only bind to a built-in function? */
    bool use_builtin;
-<<<<<<< HEAD
-
-private:
-   ir_call()
-      : ir_rvalue(glsl_precision_undefined), callee(NULL)
-   {
-      this->ir_type = ir_type_call;
-   }
-
-   ir_function_signature *callee;
-=======
->>>>>>> 043f6620
 };
 
 
@@ -1394,12 +1370,8 @@
 class ir_texture : public ir_rvalue {
 public:
    ir_texture(enum ir_texture_opcode op)
-<<<<<<< HEAD
-      : ir_rvalue(glsl_precision_low), op(op), projector(NULL), shadow_comparitor(NULL), offset(NULL)
-=======
-      : op(op), coordinate(NULL), projector(NULL), shadow_comparitor(NULL),
+      : ir_rvalue(glsl_precision_low), op(op), coordinate(NULL), projector(NULL), shadow_comparitor(NULL),
         offset(NULL)
->>>>>>> 043f6620
    {
       this->ir_type = ir_type_texture;
    }
@@ -1556,10 +1528,6 @@
     */
    virtual ir_variable *variable_referenced() const = 0;
 
-<<<<<<< HEAD
-protected:
-	ir_dereference(glsl_precision precision) : ir_rvalue(precision) { }
-=======
    /**
     * Get the constant that is ultimately referenced by an r-value,
     * in a constant expression evaluation context.
@@ -1568,7 +1536,9 @@
     * a matrix.
     */
   virtual void constant_referenced(struct hash_table *variable_context, ir_constant *&store, int &offset) const = 0;
->>>>>>> 043f6620
+
+protected:
+  ir_dereference(glsl_precision precision) : ir_rvalue(precision) { }
 };
 
 
