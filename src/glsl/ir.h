/* -*- c++ -*- */
/*
 * Copyright © 2010 Intel Corporation
 *
 * Permission is hereby granted, free of charge, to any person obtaining a
 * copy of this software and associated documentation files (the "Software"),
 * to deal in the Software without restriction, including without limitation
 * the rights to use, copy, modify, merge, publish, distribute, sublicense,
 * and/or sell copies of the Software, and to permit persons to whom the
 * Software is furnished to do so, subject to the following conditions:
 *
 * The above copyright notice and this permission notice (including the next
 * paragraph) shall be included in all copies or substantial portions of the
 * Software.
 *
 * THE SOFTWARE IS PROVIDED "AS IS", WITHOUT WARRANTY OF ANY KIND, EXPRESS OR
 * IMPLIED, INCLUDING BUT NOT LIMITED TO THE WARRANTIES OF MERCHANTABILITY,
 * FITNESS FOR A PARTICULAR PURPOSE AND NONINFRINGEMENT.  IN NO EVENT SHALL
 * THE AUTHORS OR COPYRIGHT HOLDERS BE LIABLE FOR ANY CLAIM, DAMAGES OR OTHER
 * LIABILITY, WHETHER IN AN ACTION OF CONTRACT, TORT OR OTHERWISE, ARISING
 * FROM, OUT OF OR IN CONNECTION WITH THE SOFTWARE OR THE USE OR OTHER
 * DEALINGS IN THE SOFTWARE.
 */

#pragma once
#ifndef IR_H
#define IR_H

#include <stdio.h>
#include <stdlib.h>

#include "ralloc.h"
#include "glsl_types.h"
#include "list.h"
#include "ir_visitor.h"
#include "ir_hierarchical_visitor.h"
#include "main/macros.h"

/**
 * \defgroup IR Intermediate representation nodes
 *
 * @{
 */

/**
 * Class tags
 *
 * Each concrete class derived from \c ir_instruction has a value in this
 * enumerant.  The value for the type is stored in \c ir_instruction::ir_type
 * by the constructor.  While using type tags is not very C++, it is extremely
 * convenient.  For example, during debugging you can simply inspect
 * \c ir_instruction::ir_type to find out the actual type of the object.
 *
 * In addition, it is possible to use a switch-statement based on \c
 * \c ir_instruction::ir_type to select different behavior for different object
 * types.  For functions that have only slight differences for several object
 * types, this allows writing very straightforward, readable code.
 */
enum ir_node_type {
   /**
    * Zero is unused so that the IR validator can detect cases where
    * \c ir_instruction::ir_type has not been initialized.
    */
   ir_type_unset,
   ir_type_variable,
   ir_type_assignment,
   ir_type_call,
   ir_type_constant,
   ir_type_dereference_array,
   ir_type_dereference_record,
   ir_type_dereference_variable,
   ir_type_discard,
   ir_type_expression,
   ir_type_function,
   ir_type_function_signature,
   ir_type_if,
   ir_type_loop,
   ir_type_loop_jump,
   ir_type_return,
   ir_type_swizzle,
   ir_type_texture,
   ir_type_max /**< maximum ir_type enum number, for validation */
};


/**
 * Base class of all IR instructions
 */
class ir_instruction : public exec_node {
public:
   enum ir_node_type ir_type;
   const struct glsl_type *type;

   /** ir_print_visitor helper for debugging. */
   void print(void) const;

   virtual void accept(ir_visitor *) = 0;
   virtual ir_visitor_status accept(ir_hierarchical_visitor *) = 0;
   virtual ir_instruction *clone(void *mem_ctx,
				 struct hash_table *ht) const = 0;

   /**
    * \name IR instruction downcast functions
    *
    * These functions either cast the object to a derived class or return
    * \c NULL if the object's type does not match the specified derived class.
    * Additional downcast functions will be added as needed.
    */
   /*@{*/
   virtual class ir_variable *          as_variable()         { return NULL; }
   virtual class ir_function *          as_function()         { return NULL; }
   virtual class ir_dereference *       as_dereference()      { return NULL; }
   virtual class ir_dereference_array *	as_dereference_array() { return NULL; }
   virtual class ir_dereference_variable *as_dereference_variable() { return NULL; }
   virtual class ir_expression *        as_expression()       { return NULL; }
   virtual class ir_rvalue *            as_rvalue()           { return NULL; }
   virtual class ir_loop *              as_loop()             { return NULL; }
   virtual class ir_assignment *        as_assignment()       { return NULL; }
   virtual class ir_call *              as_call()             { return NULL; }
   virtual class ir_return *            as_return()           { return NULL; }
   virtual class ir_if *                as_if()               { return NULL; }
   virtual class ir_swizzle *           as_swizzle()          { return NULL; }
   virtual class ir_constant *          as_constant()         { return NULL; }
   virtual class ir_discard *           as_discard()          { return NULL; }
   /*@}*/

protected:
   ir_instruction()
   {
      ir_type = ir_type_unset;
      type = NULL;
   }
};


class ir_rvalue : public ir_instruction {
public:
   virtual ir_rvalue *clone(void *mem_ctx, struct hash_table *) const = 0;

   virtual ir_constant *constant_expression_value() = 0;

   virtual ir_rvalue * as_rvalue()
   {
      return this;
   }

   ir_rvalue *as_rvalue_to_saturate();

   virtual bool is_lvalue()
   {
      return false;
   }

   /**
    * Get the variable that is ultimately referenced by an r-value
    */
   virtual ir_variable *variable_referenced()
   {
      return NULL;
   }


   /**
    * If an r-value is a reference to a whole variable, get that variable
    *
    * \return
    * Pointer to a variable that is completely dereferenced by the r-value.  If
    * the r-value is not a dereference or the dereference does not access the
    * entire variable (i.e., it's just one array element, struct field), \c NULL
    * is returned.
    */
   virtual ir_variable *whole_variable_referenced()
   {
      return NULL;
   }

   glsl_precision get_precision() const { return precision; }
   void set_precision (glsl_precision prec) { precision = prec; }

   /**
    * Determine if an r-value has the value zero
    *
    * The base implementation of this function always returns \c false.  The
    * \c ir_constant class over-rides this function to return \c true \b only
    * for vector and scalar types that have all elements set to the value
    * zero (or \c false for booleans).
    *
    * \sa ir_constant::has_value, ir_rvalue::is_one, ir_rvalue::is_negative_one
    */
   virtual bool is_zero() const;

   /**
    * Determine if an r-value has the value one
    *
    * The base implementation of this function always returns \c false.  The
    * \c ir_constant class over-rides this function to return \c true \b only
    * for vector and scalar types that have all elements set to the value
    * one (or \c true for booleans).
    *
    * \sa ir_constant::has_value, ir_rvalue::is_zero, ir_rvalue::is_negative_one
    */
   virtual bool is_one() const;

   /**
    * Determine if an r-value has the value negative one
    *
    * The base implementation of this function always returns \c false.  The
    * \c ir_constant class over-rides this function to return \c true \b only
    * for vector and scalar types that have all elements set to the value
    * negative one.  For boolean times, the result is always \c false.
    *
    * \sa ir_constant::has_value, ir_rvalue::is_zero, ir_rvalue::is_one
    */
   virtual bool is_negative_one() const;

protected:
   ir_rvalue(glsl_precision precision);

   glsl_precision precision;
};


/**
 * Variable storage classes
 */
enum ir_variable_mode {
   ir_var_auto = 0,     /**< Function local variables and globals. */
   ir_var_uniform,      /**< Variable declared as a uniform. */
   ir_var_in,
   ir_var_out,
   ir_var_inout,
   ir_var_const_in,	/**< "in" param that must be a constant expression */
   ir_var_system_value, /**< Ex: front-face, instance-id, etc. */
   ir_var_temporary	/**< Temporary variable generated during compilation. */
};

enum ir_variable_interpolation {
   ir_var_smooth = 0,
   ir_var_flat,
   ir_var_noperspective
};

/**
 * \brief Layout qualifiers for gl_FragDepth.
 *
 * The AMD_conservative_depth extension allows gl_FragDepth to be redeclared
 * with a layout qualifier.
 */
enum ir_depth_layout {
    ir_depth_layout_none, /**< No depth layout is specified. */
    ir_depth_layout_any,
    ir_depth_layout_greater,
    ir_depth_layout_less,
    ir_depth_layout_unchanged
};

/**
 * \brief Convert depth layout qualifier to string.
 */
const char*
depth_layout_string(ir_depth_layout layout);

/**
 * Description of built-in state associated with a uniform
 *
 * \sa ir_variable::state_slots
 */
struct ir_state_slot {
   int tokens[5];
   int swizzle;
};


class ir_variable : public ir_instruction {
public:
   ir_variable(const struct glsl_type *, const char *, ir_variable_mode, glsl_precision);

   virtual ir_variable *clone(void *mem_ctx, struct hash_table *ht) const;

   virtual ir_variable *as_variable()
   {
      return this;
   }

   virtual void accept(ir_visitor *v)
   {
      v->visit(this);
   }

   virtual ir_visitor_status accept(ir_hierarchical_visitor *);


   /**
    * Get the string value for the interpolation qualifier
    *
    * \return The string that would be used in a shader to specify \c
    * mode will be returned.
    *
    * This function should only be used on a shader input or output variable.
    */
   const char *interpolation_string() const;

   /**
    * Calculate the number of slots required to hold this variable
    *
    * This is used to determine how many uniform or varying locations a variable
    * occupies.  The count is in units of floating point components.
    */
   unsigned component_slots() const;

   /**
    * Delcared name of the variable
    */
   const char *name;

   /**
    * Highest element accessed with a constant expression array index
    *
    * Not used for non-array variables.
    */
   unsigned max_array_access;

   /**
    * Is the variable read-only?
    *
    * This is set for variables declared as \c const, shader inputs,
    * and uniforms.
    */
   unsigned read_only:1;
   unsigned centroid:1;
   unsigned invariant:1;

   /**
    * Has this variable been used for reading or writing?
    *
    * Several GLSL semantic checks require knowledge of whether or not a
    * variable has been used.  For example, it is an error to redeclare a
    * variable as invariant after it has been used.
    */
   unsigned used:1;

   /**
    * Storage class of the variable.
    *
    * \sa ir_variable_mode
    */
   unsigned mode:3;

   /**
    * Interpolation mode for shader inputs / outputs
    *
    * \sa ir_variable_interpolation
    */
   unsigned interpolation:2;

   unsigned precision:2;

   /**
    * Flag that the whole array is assignable
    *
    * In GLSL 1.20 and later whole arrays are assignable (and comparable for
    * equality).  This flag enables this behavior.
    */
   unsigned array_lvalue:1;

   /**
    * \name ARB_fragment_coord_conventions
    * @{
    */
   unsigned origin_upper_left:1;
   unsigned pixel_center_integer:1;
   /*@}*/

   /**
    * \brief Layout qualifier for gl_FragDepth.
    *
    * This is not equal to \c ir_depth_layout_none if and only if this
    * variable is \c gl_FragDepth and a layout qualifier is specified.
    */
   ir_depth_layout depth_layout;

   /**
    * Was the location explicitly set in the shader?
    *
    * If the location is explicitly set in the shader, it \b cannot be changed
    * by the linker or by the API (e.g., calls to \c glBindAttribLocation have
    * no effect).
    */
   unsigned explicit_location:1;

   /**
    * Storage location of the base of this variable
    *
    * The precise meaning of this field depends on the nature of the variable.
    *
    *   - Vertex shader input: one of the values from \c gl_vert_attrib.
    *   - Vertex shader output: one of the values from \c gl_vert_result.
    *   - Fragment shader input: one of the values from \c gl_frag_attrib.
    *   - Fragment shader output: one of the values from \c gl_frag_result.
    *   - Uniforms: Per-stage uniform slot number.
    *   - Other: This field is not currently used.
    *
    * If the variable is a uniform, shader input, or shader output, and the
    * slot has not been assigned, the value will be -1.
    */
   int location;

   /**
    * Built-in state that backs this uniform
    *
    * Once set at variable creation, \c state_slots must remain invariant.
    * This is because, ideally, this array would be shared by all clones of
    * this variable in the IR tree.  In other words, we'd really like for it
    * to be a fly-weight.
    *
    * If the variable is not a uniform, \c num_state_slots will be zero and
    * \c state_slots will be \c NULL.
    */
   /*@{*/
   unsigned num_state_slots;    /**< Number of state slots used */
   ir_state_slot *state_slots;  /**< State descriptors. */
   /*@}*/

   /**
    * Emit a warning if this variable is accessed.
    */
   const char *warn_extension;

   /**
    * Value assigned in the initializer of a variable declared "const"
    */
   ir_constant *constant_value;
};


/*@{*/
/**
 * The representation of a function instance; may be the full definition or
 * simply a prototype.
 */
class ir_function_signature : public ir_instruction {
   /* An ir_function_signature will be part of the list of signatures in
    * an ir_function.
    */
public:
   ir_function_signature(const glsl_type *return_type, glsl_precision precision);

   virtual ir_function_signature *clone(void *mem_ctx,
					struct hash_table *ht) const;
   ir_function_signature *clone_prototype(void *mem_ctx,
					  struct hash_table *ht) const;

   virtual void accept(ir_visitor *v)
   {
      v->visit(this);
   }

   virtual ir_visitor_status accept(ir_hierarchical_visitor *);

   /**
    * Get the name of the function for which this is a signature
    */
   const char *function_name() const;

   /**
    * Get a handle to the function for which this is a signature
    *
    * There is no setter function, this function returns a \c const pointer,
    * and \c ir_function_signature::_function is private for a reason.  The
    * only way to make a connection between a function and function signature
    * is via \c ir_function::add_signature.  This helps ensure that certain
    * invariants (i.e., a function signature is in the list of signatures for
    * its \c _function) are met.
    *
    * \sa ir_function::add_signature
    */
   inline const class ir_function *function() const
   {
      return this->_function;
   }

   /**
    * Check whether the qualifiers match between this signature's parameters
    * and the supplied parameter list.  If not, returns the name of the first
    * parameter with mismatched qualifiers (for use in error messages).
    */
   const char *qualifiers_match(exec_list *params);

   /**
    * Replace the current parameter list with the given one.  This is useful
    * if the current information came from a prototype, and either has invalid
    * or missing parameter names.
    */
   void replace_parameters(exec_list *new_params);

   /**
    * Function return type.
    */
   const struct glsl_type *return_type;

   glsl_precision precision;

   /**
    * List of ir_variable of function parameters.
    *
    * This represents the storage.  The paramaters passed in a particular
    * call will be in ir_call::actual_paramaters.
    */
   struct exec_list parameters;

   /** Whether or not this function has a body (which may be empty). */
   unsigned is_defined:1;

   /** Whether or not this function signature is a built-in. */
   unsigned is_builtin:1;

   /** Body of instructions in the function. */
   struct exec_list body;

private:
   /** Function of which this signature is one overload. */
   class ir_function *_function;

   friend class ir_function;
};


/**
 * Header for tracking multiple overloaded functions with the same name.
 * Contains a list of ir_function_signatures representing each of the
 * actual functions.
 */
class ir_function : public ir_instruction {
public:
   ir_function(const char *name);

   virtual ir_function *clone(void *mem_ctx, struct hash_table *ht) const;

   virtual ir_function *as_function()
   {
      return this;
   }

   virtual void accept(ir_visitor *v)
   {
      v->visit(this);
   }

   virtual ir_visitor_status accept(ir_hierarchical_visitor *);

   void add_signature(ir_function_signature *sig)
   {
      sig->_function = this;
      this->signatures.push_tail(sig);
   }

   /**
    * Get an iterator for the set of function signatures
    */
   exec_list_iterator iterator()
   {
      return signatures.iterator();
   }

   /**
    * Find a signature that matches a set of actual parameters, taking implicit
    * conversions into account.
    */
   ir_function_signature *matching_signature(const exec_list *actual_param);

   /**
    * Find a signature that exactly matches a set of actual parameters without
    * any implicit type conversions.
    */
   ir_function_signature *exact_matching_signature(const exec_list *actual_ps);

   /**
    * Name of the function.
    */
   const char *name;

   /** Whether or not this function has a signature that isn't a built-in. */
   bool has_user_signature();

   /**
    * List of ir_function_signature for each overloaded function with this name.
    */
   struct exec_list signatures;
};

inline const char *ir_function_signature::function_name() const
{
   return this->_function->name;
}
/*@}*/


/**
 * IR instruction representing high-level if-statements
 */
class ir_if : public ir_instruction {
public:
   ir_if(ir_rvalue *condition)
      : condition(condition)
   {
      ir_type = ir_type_if;
   }

   virtual ir_if *clone(void *mem_ctx, struct hash_table *ht) const;

   virtual ir_if *as_if()
   {
      return this;
   }

   virtual void accept(ir_visitor *v)
   {
      v->visit(this);
   }

   virtual ir_visitor_status accept(ir_hierarchical_visitor *);

   ir_rvalue *condition;
   /** List of ir_instruction for the body of the then branch */
   exec_list  then_instructions;
   /** List of ir_instruction for the body of the else branch */
   exec_list  else_instructions;
};


/**
 * IR instruction representing a high-level loop structure.
 */
class ir_loop : public ir_instruction {
public:
   ir_loop();

   virtual ir_loop *clone(void *mem_ctx, struct hash_table *ht) const;

   virtual void accept(ir_visitor *v)
   {
      v->visit(this);
   }

   virtual ir_visitor_status accept(ir_hierarchical_visitor *);

   virtual ir_loop *as_loop()
   {
      return this;
   }

   /**
    * Get an iterator for the instructions of the loop body
    */
   exec_list_iterator iterator()
   {
      return body_instructions.iterator();
   }

   /** List of ir_instruction that make up the body of the loop. */
   exec_list body_instructions;

   /**
    * \name Loop counter and controls
    *
    * Represents a loop like a FORTRAN \c do-loop.
    *
    * \note
    * If \c from and \c to are the same value, the loop will execute once.
    */
   /*@{*/
   ir_rvalue *from;             /** Value of the loop counter on the first
				 * iteration of the loop.
				 */
   ir_rvalue *to;               /** Value of the loop counter on the last
				 * iteration of the loop.
				 */
   ir_rvalue *increment;
   ir_variable *counter;

   /**
    * Comparison operation in the loop terminator.
    *
    * If any of the loop control fields are non-\c NULL, this field must be
    * one of \c ir_binop_less, \c ir_binop_greater, \c ir_binop_lequal,
    * \c ir_binop_gequal, \c ir_binop_equal, or \c ir_binop_nequal.
    */
   int cmp;
   /*@}*/
};


class ir_assignment : public ir_instruction {
public:
   ir_assignment(ir_rvalue *lhs, ir_rvalue *rhs, ir_rvalue *condition);

   /**
    * Construct an assignment with an explicit write mask
    *
    * \note
    * Since a write mask is supplied, the LHS must already be a bare
    * \c ir_dereference.  The cannot be any swizzles in the LHS.
    */
   ir_assignment(ir_dereference *lhs, ir_rvalue *rhs, ir_rvalue *condition,
		 unsigned write_mask);

   virtual ir_assignment *clone(void *mem_ctx, struct hash_table *ht) const;

   virtual ir_constant *constant_expression_value();

   virtual void accept(ir_visitor *v)
   {
      v->visit(this);
   }

   virtual ir_visitor_status accept(ir_hierarchical_visitor *);

   virtual ir_assignment * as_assignment()
   {
      return this;
   }

   /**
    * Get a whole variable written by an assignment
    *
    * If the LHS of the assignment writes a whole variable, the variable is
    * returned.  Otherwise \c NULL is returned.  Examples of whole-variable
    * assignment are:
    *
    *  - Assigning to a scalar
    *  - Assigning to all components of a vector
    *  - Whole array (or matrix) assignment
    *  - Whole structure assignment
    */
   ir_variable *whole_variable_written();

   /**
    * Set the LHS of an assignment
    */
   void set_lhs(ir_rvalue *lhs);

   /**
    * Left-hand side of the assignment.
    *
    * This should be treated as read only.  If you need to set the LHS of an
    * assignment, use \c ir_assignment::set_lhs.
    */
   ir_dereference *lhs;

   /**
    * Value being assigned
    */
   ir_rvalue *rhs;

   /**
    * Optional condition for the assignment.
    */
   ir_rvalue *condition;


   /**
    * Component mask written
    *
    * For non-vector types in the LHS, this field will be zero.  For vector
    * types, a bit will be set for each component that is written.  Note that
    * for \c vec2 and \c vec3 types only the lower bits will ever be set.
    *
    * A partially-set write mask means that each enabled channel gets
    * the value from a consecutive channel of the rhs.  For example,
    * to write just .xyw of gl_FrontColor with color:
    *
    * (assign (constant bool (1)) (xyw)
    *     (var_ref gl_FragColor)
    *     (swiz xyw (var_ref color)))
    */
   unsigned write_mask:4;
};

/* Update ir_expression::num_operands() and operator_strs when
 * updating this list.
 */
enum ir_expression_operation {
   ir_unop_bit_not,
   ir_unop_logic_not,
   ir_unop_neg,
   ir_unop_abs,
   ir_unop_sign,
   ir_unop_rcp,
   ir_unop_rsq,
   ir_unop_sqrt,
   ir_unop_exp,      /**< Log base e on gentype */
   ir_unop_log,	     /**< Natural log on gentype */
   ir_unop_exp2,
   ir_unop_log2,
   ir_unop_f2i,      /**< Float-to-integer conversion. */
   ir_unop_i2f,      /**< Integer-to-float conversion. */
   ir_unop_f2b,      /**< Float-to-boolean conversion */
   ir_unop_b2f,      /**< Boolean-to-float conversion */
   ir_unop_i2b,      /**< int-to-boolean conversion */
   ir_unop_b2i,      /**< Boolean-to-int conversion */
   ir_unop_u2f,      /**< Unsigned-to-float conversion. */
   ir_unop_any,

   /**
    * \name Unary floating-point rounding operations.
    */
   /*@{*/
   ir_unop_trunc,
   ir_unop_ceil,
   ir_unop_floor,
   ir_unop_fract,
   ir_unop_round_even,
   /*@}*/

   /**
    * \name Trigonometric operations.
    */
   /*@{*/
   ir_unop_sin,
   ir_unop_cos,
   ir_unop_sin_reduced,    /**< Reduced range sin. [-pi, pi] */
   ir_unop_cos_reduced,    /**< Reduced range cos. [-pi, pi] */
   /*@}*/

   /**
    * \name Partial derivatives.
    */
   /*@{*/
   ir_unop_dFdx,
   ir_unop_dFdy,
   /*@}*/

   ir_unop_noise,

   /**
    * A sentinel marking the last of the unary operations.
    */
   ir_last_unop = ir_unop_noise,

   ir_binop_add,
   ir_binop_sub,
   ir_binop_mul,
   ir_binop_div,

   /**
    * Takes one of two combinations of arguments:
    *
    * - mod(vecN, vecN)
    * - mod(vecN, float)
    *
    * Does not take integer types.
    */
   ir_binop_mod,

   /**
    * \name Binary comparison operators which return a boolean vector.
    * The type of both operands must be equal.
    */
   /*@{*/
   ir_binop_less,
   ir_binop_greater,
   ir_binop_lequal,
   ir_binop_gequal,
   ir_binop_equal,
   ir_binop_nequal,
   /**
    * Returns single boolean for whether all components of operands[0]
    * equal the components of operands[1].
    */
   ir_binop_all_equal,
   /**
    * Returns single boolean for whether any component of operands[0]
    * is not equal to the corresponding component of operands[1].
    */
   ir_binop_any_nequal,
   /*@}*/

   /**
    * \name Bit-wise binary operations.
    */
   /*@{*/
   ir_binop_lshift,
   ir_binop_rshift,
   ir_binop_bit_and,
   ir_binop_bit_xor,
   ir_binop_bit_or,
   /*@}*/

   ir_binop_logic_and,
   ir_binop_logic_xor,
   ir_binop_logic_or,

   ir_binop_dot,
   ir_binop_min,
   ir_binop_max,

   ir_binop_pow,

   /**
    * A sentinel marking the last of the binary operations.
    */
   ir_last_binop = ir_binop_pow,

   ir_quadop_vector,

   /**
    * A sentinel marking the last of all operations.
    */
   ir_last_opcode = ir_last_binop
};

class ir_expression : public ir_rvalue {
public:
   /**
    * Constructor for unary operation expressions
    */
   ir_expression(int op, const struct glsl_type *type, ir_rvalue *);
   ir_expression(int op, ir_rvalue *);

   /**
    * Constructor for binary operation expressions
    */
   ir_expression(int op, const struct glsl_type *type,
		 ir_rvalue *, ir_rvalue *);
   ir_expression(int op, ir_rvalue *op0, ir_rvalue *op1);

   /**
    * Constructor for quad operator expressions
    */
   ir_expression(int op, const struct glsl_type *type,
		 ir_rvalue *, ir_rvalue *, ir_rvalue *, ir_rvalue *);

   virtual ir_expression *as_expression()
   {
      return this;
   }

   virtual ir_expression *clone(void *mem_ctx, struct hash_table *ht) const;

   /**
    * Attempt to constant-fold the expression
    *
    * If the expression cannot be constant folded, this method will return
    * \c NULL.
    */
   virtual ir_constant *constant_expression_value();

   /**
    * Determine the number of operands used by an expression
    */
   static unsigned int get_num_operands(ir_expression_operation);

   /**
    * Determine the number of operands used by an expression
    */
   unsigned int get_num_operands() const
   {
      return (this->operation == ir_quadop_vector)
	 ? this->type->vector_elements : get_num_operands(operation);
   }

   /**
    * Return a string representing this expression's operator.
    */
   const char *operator_string();

   /**
    * Return a string representing this expression's operator.
    */
   static const char *operator_string(ir_expression_operation);


   /**
    * Do a reverse-lookup to translate the given string into an operator.
    */
   static ir_expression_operation get_operator(const char *);

   virtual void accept(ir_visitor *v)
   {
      v->visit(this);
   }

   virtual ir_visitor_status accept(ir_hierarchical_visitor *);

   ir_expression_operation operation;
   ir_rvalue *operands[4];
};


/**
 * IR instruction representing a function call
 */
class ir_call : public ir_rvalue {
public:
   ir_call(ir_function_signature *callee, exec_list *actual_parameters)
      : ir_rvalue(callee->precision), callee(callee)
   {
      ir_type = ir_type_call;
      assert(callee->return_type != NULL);
      type = callee->return_type;
      actual_parameters->move_nodes_to(& this->actual_parameters);
   }

   virtual ir_call *clone(void *mem_ctx, struct hash_table *ht) const;

   virtual ir_constant *constant_expression_value();

   virtual ir_call *as_call()
   {
      return this;
   }

   virtual void accept(ir_visitor *v)
   {
      v->visit(this);
   }

   virtual ir_visitor_status accept(ir_hierarchical_visitor *);

   /**
    * Get a generic ir_call object when an error occurs
    *
    * Any allocation will be performed with 'ctx' as ralloc owner.
    */
   static ir_call *get_error_instruction(void *ctx);

   /**
    * Get an iterator for the set of acutal parameters
    */
   exec_list_iterator iterator()
   {
      return actual_parameters.iterator();
   }

   /**
    * Get the name of the function being called.
    */
   const char *callee_name() const
   {
      return callee->function_name();
   }

   /**
    * Get the function signature bound to this function call
    */
   ir_function_signature *get_callee()
   {
      return callee;
   }

   /**
    * Set the function call target
    */
   void set_callee(ir_function_signature *sig);

   /**
    * Generates an inline version of the function before @ir,
    * returning the return value of the function.
    */
   ir_rvalue *generate_inline(ir_instruction *ir, ir_function_signature* parent);

   /* List of ir_rvalue of paramaters passed in this call. */
   exec_list actual_parameters;

private:
   ir_call()
      : ir_rvalue(glsl_precision_undefined), callee(NULL)
   {
      this->ir_type = ir_type_call;
   }

   ir_function_signature *callee;
};


/**
 * \name Jump-like IR instructions.
 *
 * These include \c break, \c continue, \c return, and \c discard.
 */
/*@{*/
class ir_jump : public ir_instruction {
protected:
   ir_jump()
   {
      ir_type = ir_type_unset;
   }
};

class ir_return : public ir_jump {
public:
   ir_return()
      : value(NULL)
   {
      this->ir_type = ir_type_return;
   }

   ir_return(ir_rvalue *value)
      : value(value)
   {
      this->ir_type = ir_type_return;
   }

   virtual ir_return *clone(void *mem_ctx, struct hash_table *) const;

   virtual ir_return *as_return()
   {
      return this;
   }

   ir_rvalue *get_value() const
   {
      return value;
   }

   virtual void accept(ir_visitor *v)
   {
      v->visit(this);
   }

   virtual ir_visitor_status accept(ir_hierarchical_visitor *);

   ir_rvalue *value;
};


/**
 * Jump instructions used inside loops
 *
 * These include \c break and \c continue.  The \c break within a loop is
 * different from the \c break within a switch-statement.
 *
 * \sa ir_switch_jump
 */
class ir_loop_jump : public ir_jump {
public:
   enum jump_mode {
      jump_break,
      jump_continue
   };

   ir_loop_jump(jump_mode mode)
   {
      this->ir_type = ir_type_loop_jump;
      this->mode = mode;
      this->loop = loop;
   }

   virtual ir_loop_jump *clone(void *mem_ctx, struct hash_table *) const;

   virtual void accept(ir_visitor *v)
   {
      v->visit(this);
   }

   virtual ir_visitor_status accept(ir_hierarchical_visitor *);

   bool is_break() const
   {
      return mode == jump_break;
   }

   bool is_continue() const
   {
      return mode == jump_continue;
   }

   /** Mode selector for the jump instruction. */
   enum jump_mode mode;
private:
   /** Loop containing this break instruction. */
   ir_loop *loop;
};

/**
 * IR instruction representing discard statements.
 */
class ir_discard : public ir_jump {
public:
   ir_discard()
   {
      this->ir_type = ir_type_discard;
      this->condition = NULL;
   }

   ir_discard(ir_rvalue *cond)
   {
      this->ir_type = ir_type_discard;
      this->condition = cond;
   }

   virtual ir_discard *clone(void *mem_ctx, struct hash_table *ht) const;

   virtual void accept(ir_visitor *v)
   {
      v->visit(this);
   }

   virtual ir_visitor_status accept(ir_hierarchical_visitor *);

   virtual ir_discard *as_discard()
   {
      return this;
   }

   ir_rvalue *condition;
};
/*@}*/


/**
 * Texture sampling opcodes used in ir_texture
 */
enum ir_texture_opcode {
   ir_tex,		/**< Regular texture look-up */
   ir_txb,		/**< Texture look-up with LOD bias */
   ir_txl,		/**< Texture look-up with explicit LOD */
   ir_txd,		/**< Texture look-up with partial derivatvies */
   ir_txf		/**< Texel fetch with explicit LOD */
};


/**
 * IR instruction to sample a texture
 *
 * The specific form of the IR instruction depends on the \c mode value
 * selected from \c ir_texture_opcodes.  In the printed IR, these will
 * appear as:
 *
 *                                    Texel offset (0 or an expression)
 *                                    | Projection divisor
 *                                    | |  Shadow comparitor
 *                                    | |  |
 *                                    v v  v
 * (tex <type> <sampler> <coordinate> 0 1 ( ))
 * (txb <type> <sampler> <coordinate> 0 1 ( ) <bias>)
 * (txl <type> <sampler> <coordinate> 0 1 ( ) <lod>)
 * (txd <type> <sampler> <coordinate> 0 1 ( ) (dPdx dPdy))
 * (txf <type> <sampler> <coordinate> 0       <lod>)
 */
class ir_texture : public ir_rvalue {
public:
   ir_texture(enum ir_texture_opcode op)
<<<<<<< HEAD
      : ir_rvalue(glsl_precision_low), op(op), projector(NULL), shadow_comparitor(NULL)
=======
      : op(op), projector(NULL), shadow_comparitor(NULL), offset(NULL)
>>>>>>> a26121f3
   {
      this->ir_type = ir_type_texture;
   }

   virtual ir_texture *clone(void *mem_ctx, struct hash_table *) const;

   virtual ir_constant *constant_expression_value();

   virtual void accept(ir_visitor *v)
   {
      v->visit(this);
   }

   virtual ir_visitor_status accept(ir_hierarchical_visitor *);

   /**
    * Return a string representing the ir_texture_opcode.
    */
   const char *opcode_string();

   /** Set the sampler and type. */
   void set_sampler(ir_dereference *sampler, const glsl_type *type);

   /**
    * Do a reverse-lookup to translate a string into an ir_texture_opcode.
    */
   static ir_texture_opcode get_opcode(const char *);

   enum ir_texture_opcode op;

   /** Sampler to use for the texture access. */
   ir_dereference *sampler;

   /** Texture coordinate to sample */
   ir_rvalue *coordinate;

   /**
    * Value used for projective divide.
    *
    * If there is no projective divide (the common case), this will be
    * \c NULL.  Optimization passes should check for this to point to a constant
    * of 1.0 and replace that with \c NULL.
    */
   ir_rvalue *projector;

   /**
    * Coordinate used for comparison on shadow look-ups.
    *
    * If there is no shadow comparison, this will be \c NULL.  For the
    * \c ir_txf opcode, this *must* be \c NULL.
    */
   ir_rvalue *shadow_comparitor;

   /** Texel offset. */
   ir_rvalue *offset;

   union {
      ir_rvalue *lod;		/**< Floating point LOD */
      ir_rvalue *bias;		/**< Floating point LOD bias */
      struct {
	 ir_rvalue *dPdx;	/**< Partial derivative of coordinate wrt X */
	 ir_rvalue *dPdy;	/**< Partial derivative of coordinate wrt Y */
      } grad;
   } lod_info;
};


struct ir_swizzle_mask {
   unsigned x:2;
   unsigned y:2;
   unsigned z:2;
   unsigned w:2;

   /**
    * Number of components in the swizzle.
    */
   unsigned num_components:3;

   /**
    * Does the swizzle contain duplicate components?
    *
    * L-value swizzles cannot contain duplicate components.
    */
   unsigned has_duplicates:1;
};


class ir_swizzle : public ir_rvalue {
public:
   ir_swizzle(ir_rvalue *, unsigned x, unsigned y, unsigned z, unsigned w,
              unsigned count);

   ir_swizzle(ir_rvalue *val, const unsigned *components, unsigned count);

   ir_swizzle(ir_rvalue *val, ir_swizzle_mask mask);

   virtual ir_swizzle *clone(void *mem_ctx, struct hash_table *) const;

   virtual ir_constant *constant_expression_value();

   virtual ir_swizzle *as_swizzle()
   {
      return this;
   }

   /**
    * Construct an ir_swizzle from the textual representation.  Can fail.
    */
   static ir_swizzle *create(ir_rvalue *, const char *, unsigned vector_length);

   virtual void accept(ir_visitor *v)
   {
      v->visit(this);
   }

   virtual ir_visitor_status accept(ir_hierarchical_visitor *);

   bool is_lvalue()
   {
      return val->is_lvalue() && !mask.has_duplicates;
   }

   /**
    * Get the variable that is ultimately referenced by an r-value
    */
   virtual ir_variable *variable_referenced();

   ir_rvalue *val;
   ir_swizzle_mask mask;

private:
   /**
    * Initialize the mask component of a swizzle
    *
    * This is used by the \c ir_swizzle constructors.
    */
   void init_mask(const unsigned *components, unsigned count);
};


class ir_dereference : public ir_rvalue {
public:
   virtual ir_dereference *clone(void *mem_ctx, struct hash_table *) const = 0;

   virtual ir_dereference *as_dereference()
   {
      return this;
   }

   bool is_lvalue();

   /**
    * Get the variable that is ultimately referenced by an r-value
    */
   virtual ir_variable *variable_referenced() = 0;

protected:
	ir_dereference(glsl_precision precision) : ir_rvalue(precision) { }
};


class ir_dereference_variable : public ir_dereference {
public:
   ir_dereference_variable(ir_variable *var);

   virtual ir_dereference_variable *clone(void *mem_ctx,
					  struct hash_table *) const;

   virtual ir_constant *constant_expression_value();

   virtual ir_dereference_variable *as_dereference_variable()
   {
      return this;
   }

   /**
    * Get the variable that is ultimately referenced by an r-value
    */
   virtual ir_variable *variable_referenced()
   {
      return this->var;
   }

   virtual ir_variable *whole_variable_referenced()
   {
      /* ir_dereference_variable objects always dereference the entire
       * variable.  However, if this dereference is dereferenced by anything
       * else, the complete deferefernce chain is not a whole-variable
       * dereference.  This method should only be called on the top most
       * ir_rvalue in a dereference chain.
       */
      return this->var;
   }

   virtual void accept(ir_visitor *v)
   {
      v->visit(this);
   }

   virtual ir_visitor_status accept(ir_hierarchical_visitor *);

   /**
    * Object being dereferenced.
    */
   ir_variable *var;
};


class ir_dereference_array : public ir_dereference {
public:
   ir_dereference_array(ir_rvalue *value, ir_rvalue *array_index);

   ir_dereference_array(ir_variable *var, ir_rvalue *array_index);

   virtual ir_dereference_array *clone(void *mem_ctx,
				       struct hash_table *) const;

   virtual ir_constant *constant_expression_value();

   virtual ir_dereference_array *as_dereference_array()
   {
      return this;
   }

   /**
    * Get the variable that is ultimately referenced by an r-value
    */
   virtual ir_variable *variable_referenced()
   {
      return this->array->variable_referenced();
   }

   virtual void accept(ir_visitor *v)
   {
      v->visit(this);
   }

   virtual ir_visitor_status accept(ir_hierarchical_visitor *);

   ir_rvalue *array;
   ir_rvalue *array_index;

private:
   void set_array(ir_rvalue *value);
};


class ir_dereference_record : public ir_dereference {
public:
   ir_dereference_record(ir_rvalue *value, const char *field);

   ir_dereference_record(ir_variable *var, const char *field);

   virtual ir_dereference_record *clone(void *mem_ctx,
					struct hash_table *) const;

   virtual ir_constant *constant_expression_value();

   /**
    * Get the variable that is ultimately referenced by an r-value
    */
   virtual ir_variable *variable_referenced()
   {
      return this->record->variable_referenced();
   }

   virtual void accept(ir_visitor *v)
   {
      v->visit(this);
   }

   virtual ir_visitor_status accept(ir_hierarchical_visitor *);

   ir_rvalue *record;
   const char *field;
};


/**
 * Data stored in an ir_constant
 */
union ir_constant_data {
      unsigned u[16];
      int i[16];
      float f[16];
      bool b[16];
};


class ir_constant : public ir_rvalue {
public:
   ir_constant(const struct glsl_type *type, const ir_constant_data *data);
   ir_constant(bool b);
   ir_constant(unsigned int u);
   ir_constant(int i);
   ir_constant(float f);

   /**
    * Construct an ir_constant from a list of ir_constant values
    */
   ir_constant(const struct glsl_type *type, exec_list *values);

   /**
    * Construct an ir_constant from a scalar component of another ir_constant
    *
    * The new \c ir_constant inherits the type of the component from the
    * source constant.
    *
    * \note
    * In the case of a matrix constant, the new constant is a scalar, \b not
    * a vector.
    */
   ir_constant(const ir_constant *c, unsigned i);

   /**
    * Return a new ir_constant of the specified type containing all zeros.
    */
   static ir_constant *zero(void *mem_ctx, const glsl_type *type);

   virtual ir_constant *clone(void *mem_ctx, struct hash_table *) const;

   virtual ir_constant *constant_expression_value();

   virtual ir_constant *as_constant()
   {
      return this;
   }

   virtual void accept(ir_visitor *v)
   {
      v->visit(this);
   }

   virtual ir_visitor_status accept(ir_hierarchical_visitor *);

   /**
    * Get a particular component of a constant as a specific type
    *
    * This is useful, for example, to get a value from an integer constant
    * as a float or bool.  This appears frequently when constructors are
    * called with all constant parameters.
    */
   /*@{*/
   bool get_bool_component(unsigned i) const;
   float get_float_component(unsigned i) const;
   int get_int_component(unsigned i) const;
   unsigned get_uint_component(unsigned i) const;
   /*@}*/

   ir_constant *get_array_element(unsigned i) const;

   ir_constant *get_record_field(const char *name);

   /**
    * Determine whether a constant has the same value as another constant
    *
    * \sa ir_constant::is_zero, ir_constant::is_one,
    * ir_constant::is_negative_one
    */
   bool has_value(const ir_constant *) const;

   virtual bool is_zero() const;
   virtual bool is_one() const;
   virtual bool is_negative_one() const;

   /**
    * Value of the constant.
    *
    * The field used to back the values supplied by the constant is determined
    * by the type associated with the \c ir_instruction.  Constants may be
    * scalars, vectors, or matrices.
    */
   union ir_constant_data value;

   /* Array elements */
   ir_constant **array_elements;

   /* Structure fields */
   exec_list components;

private:
   /**
    * Parameterless constructor only used by the clone method
    */
   ir_constant(void);
};

/*@}*/

/**
 * Apply a visitor to each IR node in a list
 */
void
visit_exec_list(exec_list *list, ir_visitor *visitor);

/**
 * Validate invariants on each IR node in a list
 */
void validate_ir_tree(exec_list *instructions);

/**
 * Make a clone of each IR instruction in a list
 *
 * \param in   List of IR instructions that are to be cloned
 * \param out  List to hold the cloned instructions
 */
void
clone_ir_list(void *mem_ctx, exec_list *out, const exec_list *in);

extern void
_mesa_glsl_initialize_variables(exec_list *instructions,
				struct _mesa_glsl_parse_state *state);

extern void
_mesa_glsl_initialize_functions(_mesa_glsl_parse_state *state);

extern void
_mesa_glsl_release_functions(void);

extern void
reparent_ir(exec_list *list, void *mem_ctx);

struct glsl_symbol_table;

extern void
import_prototypes(const exec_list *source, exec_list *dest,
		  struct glsl_symbol_table *symbols, void *mem_ctx);

extern bool
ir_has_call(ir_instruction *ir);

extern bool
ir_has_call_skip_builtins(ir_instruction *ir);

extern void
do_set_program_inouts(exec_list *instructions, struct gl_program *prog);

extern glsl_precision
precision_from_ir (ir_instruction* ir);


extern glsl_precision higher_precision (ir_instruction* a, ir_instruction* b);
static inline glsl_precision higher_precision (glsl_precision a, glsl_precision b)
{
	return MIN2 (a, b);
}


#endif /* IR_H */<|MERGE_RESOLUTION|>--- conflicted
+++ resolved
@@ -1241,11 +1241,7 @@
 class ir_texture : public ir_rvalue {
 public:
    ir_texture(enum ir_texture_opcode op)
-<<<<<<< HEAD
-      : ir_rvalue(glsl_precision_low), op(op), projector(NULL), shadow_comparitor(NULL)
-=======
-      : op(op), projector(NULL), shadow_comparitor(NULL), offset(NULL)
->>>>>>> a26121f3
+      : ir_rvalue(glsl_precision_low), op(op), projector(NULL), shadow_comparitor(NULL), offset(NULL)
    {
       this->ir_type = ir_type_texture;
    }
