--- conflicted
+++ resolved
@@ -357,17 +357,10 @@
                snprintf(name, 32, "gl_%s_%s%i", mode_str, var_name, i);
                new_var[i] =
                   new(ctx) ir_variable(glsl_type::vec4_type, name,
-<<<<<<< HEAD
                                        this->info->mode, glsl_precision_undefined);
-               new_var[i]->location = start_location + i;
-               new_var[i]->explicit_location = true;
-               new_var[i]->explicit_index = 0;
-=======
-                                       this->info->mode);
                new_var[i]->data.location = start_location + i;
                new_var[i]->data.explicit_location = true;
                new_var[i]->data.explicit_index = 0;
->>>>>>> 99abb87c
             }
 
             ir->head->insert_before(new_var[i]);
