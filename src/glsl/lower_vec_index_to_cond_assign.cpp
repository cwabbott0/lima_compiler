--- conflicted
+++ resolved
@@ -89,25 +89,16 @@
    /* Store the index to a temporary to avoid reusing its tree. */
    index = new(base_ir) ir_variable(glsl_type::int_type,
 				    "vec_index_tmp_i",
-<<<<<<< HEAD
 				    ir_var_temporary, glsl_precision_undefined);
-   base_ir->insert_before(index);
-=======
-				    ir_var_temporary);
-   list.push_tail(index);
->>>>>>> 58c04435
+	list.push_tail(index);
    deref = new(base_ir) ir_dereference_variable(index);
    assign = new(base_ir) ir_assignment(deref, orig_deref->array_index, NULL);
    list.push_tail(assign);
 
    /* Temporary where we store whichever value we swizzle out. */
    var = new(base_ir) ir_variable(ir->type, "vec_index_tmp_v",
-<<<<<<< HEAD
 				  ir_var_temporary, precision_from_ir(ir));
-   base_ir->insert_before(var);
-=======
-				  ir_var_temporary);
-   list.push_tail(var);
+	list.push_tail(var);
 
    /* Generate a single comparison condition "mask" for all of the components
     * in the vector.
@@ -116,7 +107,6 @@
       compare_index_block(&list, index, 0,
 			  orig_deref->array->type->vector_elements,
 			  mem_ctx);
->>>>>>> 58c04435
 
    /* Generate a conditional move of each vector element to the temp. */
    for (i = 0; i < orig_deref->array->type->vector_elements; i++) {
@@ -196,26 +186,16 @@
 
    /* Store the index to a temporary to avoid reusing its tree. */
    index = new(ir) ir_variable(glsl_type::int_type, "vec_index_tmp_i",
-<<<<<<< HEAD
 			       ir_var_temporary, glsl_precision_undefined);
-   ir->insert_before(index);
-=======
-			       ir_var_temporary);
-   list.push_tail(index);
->>>>>>> 58c04435
+	list.push_tail(index);
    deref = new(ir) ir_dereference_variable(index);
    assign = new(ir) ir_assignment(deref, orig_deref->array_index, NULL);
    list.push_tail(assign);
 
    /* Store the RHS to a temporary to avoid reusing its tree. */
    var = new(ir) ir_variable(ir->rhs->type, "vec_index_tmp_v",
-<<<<<<< HEAD
 			     ir_var_temporary, precision_from_ir(ir->rhs));
-   ir->insert_before(var);
-=======
-			     ir_var_temporary);
-   list.push_tail(var);
->>>>>>> 58c04435
+	list.push_tail(var);
    deref = new(ir) ir_dereference_variable(var);
    assign = new(ir) ir_assignment(deref, ir->rhs, NULL);
    list.push_tail(assign);
