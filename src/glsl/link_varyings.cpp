--- conflicted
+++ resolved
@@ -1071,13 +1071,8 @@
 {
    const unsigned producer_base = VARYING_SLOT_VAR0;
    const unsigned consumer_base = VARYING_SLOT_VAR0;
-<<<<<<< HEAD
    varying_matches matches(!!ctx->Const.DisableVaryingPacking,
-                           consumer && consumer->Type == GL_FRAGMENT_SHADER);
-=======
-   varying_matches matches(ctx->Const.DisableVaryingPacking,
                            consumer && consumer->Stage == MESA_SHADER_FRAGMENT);
->>>>>>> 99abb87c
    hash_table *tfeedback_candidates
       = hash_table_ctor(0, hash_table_string_hash, hash_table_string_compare);
    hash_table *consumer_inputs
