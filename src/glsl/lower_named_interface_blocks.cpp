--- conflicted
+++ resolved
@@ -139,13 +139,9 @@
                new_var =
                   new(mem_ctx) ir_variable(iface_t->fields.structure[i].type,
                                            var_name,
-<<<<<<< HEAD
                                            (ir_variable_mode) var->mode,
-										   iface_t->fields.structure[i].precision);
-=======
-                                           (ir_variable_mode) var->mode);
+                       iface_t->fields.structure[i].precision);
                new_var->from_named_ifc_block_nonarray = 1;
->>>>>>> c6a3fb69
             } else {
                const glsl_type *new_array_type =
                   glsl_type::get_array_instance(
@@ -154,13 +150,9 @@
                new_var =
                   new(mem_ctx) ir_variable(new_array_type,
                                            var_name,
-<<<<<<< HEAD
                                            (ir_variable_mode) var->mode,
-										   iface_t->fields.structure[i].precision);
-=======
-                                           (ir_variable_mode) var->mode);
+                       iface_t->fields.structure[i].precision);
                new_var->from_named_ifc_block_array = 1;
->>>>>>> c6a3fb69
             }
             new_var->location = iface_t->fields.structure[i].location;
             new_var->explicit_location = (new_var->location >= 0);
