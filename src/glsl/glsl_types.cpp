/*
 * Copyright © 2009 Intel Corporation
 *
 * Permission is hereby granted, free of charge, to any person obtaining a
 * copy of this software and associated documentation files (the "Software"),
 * to deal in the Software without restriction, including without limitation
 * the rights to use, copy, modify, merge, publish, distribute, sublicense,
 * and/or sell copies of the Software, and to permit persons to whom the
 * Software is furnished to do so, subject to the following conditions:
 *
 * The above copyright notice and this permission notice (including the next
 * paragraph) shall be included in all copies or substantial portions of the
 * Software.
 *
 * THE SOFTWARE IS PROVIDED "AS IS", WITHOUT WARRANTY OF ANY KIND, EXPRESS OR
 * IMPLIED, INCLUDING BUT NOT LIMITED TO THE WARRANTIES OF MERCHANTABILITY,
 * FITNESS FOR A PARTICULAR PURPOSE AND NONINFRINGEMENT.  IN NO EVENT SHALL
 * THE AUTHORS OR COPYRIGHT HOLDERS BE LIABLE FOR ANY CLAIM, DAMAGES OR OTHER
 * LIABILITY, WHETHER IN AN ACTION OF CONTRACT, TORT OR OTHERWISE, ARISING
 * FROM, OUT OF OR IN CONNECTION WITH THE SOFTWARE OR THE USE OR OTHER
 * DEALINGS IN THE SOFTWARE.
 */

#include <stdio.h>
#include <stdlib.h>
#include "main/core.h" /* for Elements */
#include "glsl_symbol_table.h"
#include "glsl_parser_extras.h"
#include "glsl_types.h"
#include "builtin_types.h"
extern "C" {
#include "program/hash_table.h"
}

hash_table *glsl_type::array_types = NULL;
hash_table *glsl_type::record_types = NULL;
void *glsl_type::mem_ctx = NULL;

void
glsl_type::init_ralloc_type_ctx(void)
{
   if (glsl_type::mem_ctx == NULL) {
      glsl_type::mem_ctx = ralloc_autofree_context();
      assert(glsl_type::mem_ctx != NULL);
   }
}

glsl_type::glsl_type(GLenum gl_type,
		     glsl_base_type base_type, unsigned vector_elements,
		     unsigned matrix_columns, const char *name) :
   gl_type(gl_type),
   base_type(base_type),
   sampler_dimensionality(0), sampler_shadow(0), sampler_array(0),
   sampler_type(0),
   vector_elements(vector_elements), matrix_columns(matrix_columns),
   length(0)
{
   init_ralloc_type_ctx();
   this->name = ralloc_strdup(this->mem_ctx, name);
   /* Neither dimension is zero or both dimensions are zero.
    */
   assert((vector_elements == 0) == (matrix_columns == 0));
   memset(& fields, 0, sizeof(fields));
}

glsl_type::glsl_type(GLenum gl_type,
		     enum glsl_sampler_dim dim, bool shadow, bool array,
		     unsigned type, const char *name) :
   gl_type(gl_type),
   base_type(GLSL_TYPE_SAMPLER),
   sampler_dimensionality(dim), sampler_shadow(shadow),
   sampler_array(array), sampler_type(type),
   vector_elements(0), matrix_columns(0),
   length(0)
{
   init_ralloc_type_ctx();
   this->name = ralloc_strdup(this->mem_ctx, name);
   memset(& fields, 0, sizeof(fields));
}

glsl_type::glsl_type(const glsl_struct_field *fields, unsigned num_fields,
		     const char *name) :
   base_type(GLSL_TYPE_STRUCT),
   sampler_dimensionality(0), sampler_shadow(0), sampler_array(0),
   sampler_type(0),
   vector_elements(0), matrix_columns(0),
   length(num_fields)
{
   unsigned int i;

   init_ralloc_type_ctx();
   this->name = ralloc_strdup(this->mem_ctx, name);
   this->fields.structure = ralloc_array(this->mem_ctx,
					 glsl_struct_field, length);
   for (i = 0; i < length; i++) {
      this->fields.structure[i].type = fields[i].type;
      this->fields.structure[i].name = ralloc_strdup(this->fields.structure,
						     fields[i].name);
	  this->fields.structure[i].precision = fields[i].precision;
   }
}

static void
add_types_to_symbol_table(glsl_symbol_table *symtab,
			  const struct glsl_type *types,
			  unsigned num_types, bool warn)
{
   (void) warn;

   for (unsigned i = 0; i < num_types; i++) {
      symtab->add_type(types[i].name, & types[i]);
   }
}

bool
glsl_type::contains_sampler() const
{
   if (this->is_array()) {
      return this->fields.array->contains_sampler();
   } else if (this->is_record()) {
      for (unsigned int i = 0; i < this->length; i++) {
	 if (this->fields.structure[i].type->contains_sampler())
	    return true;
      }
      return false;
   } else {
      return this->is_sampler();
   }
}

gl_texture_index
glsl_type::sampler_index() const
{
   const glsl_type *const t = (this->is_array()) ? this->fields.array : this;

   assert(t->is_sampler());

   switch (t->sampler_dimensionality) {
   case GLSL_SAMPLER_DIM_1D:
      return (t->sampler_array) ? TEXTURE_1D_ARRAY_INDEX : TEXTURE_1D_INDEX;
   case GLSL_SAMPLER_DIM_2D:
      return (t->sampler_array) ? TEXTURE_2D_ARRAY_INDEX : TEXTURE_2D_INDEX;
   case GLSL_SAMPLER_DIM_3D:
      return TEXTURE_3D_INDEX;
   case GLSL_SAMPLER_DIM_CUBE:
      return TEXTURE_CUBE_INDEX;
   case GLSL_SAMPLER_DIM_RECT:
      return TEXTURE_RECT_INDEX;
   case GLSL_SAMPLER_DIM_BUF:
      return TEXTURE_BUFFER_INDEX;
   case GLSL_SAMPLER_DIM_EXTERNAL:
      return TEXTURE_EXTERNAL_INDEX;
   default:
      assert(!"Should not get here.");
      return TEXTURE_BUFFER_INDEX;
   }
}

void
glsl_type::generate_100ES_types(glsl_symbol_table *symtab)
{
   add_types_to_symbol_table(symtab, builtin_core_types,
			     Elements(builtin_core_types),
			     false);
   add_types_to_symbol_table(symtab, builtin_structure_types,
			     Elements(builtin_structure_types),
			     false);
   add_types_to_symbol_table(symtab, void_type, 1, false);
}

void
glsl_type::generate_110_types(glsl_symbol_table *symtab, bool add_deprecated)
{
   generate_100ES_types(symtab);

   add_types_to_symbol_table(symtab, builtin_110_types,
			     Elements(builtin_110_types),
			     false);
   add_types_to_symbol_table(symtab, &_sampler3D_type, 1, false);
   if (add_deprecated) {
      add_types_to_symbol_table(symtab, builtin_110_deprecated_structure_types,
				Elements(builtin_110_deprecated_structure_types),
				false);
   }
}


void
glsl_type::generate_120_types(glsl_symbol_table *symtab, bool add_deprecated)
{
   generate_110_types(symtab, add_deprecated);

   add_types_to_symbol_table(symtab, builtin_120_types,
			     Elements(builtin_120_types), false);
}


void
glsl_type::generate_130_types(glsl_symbol_table *symtab, bool add_deprecated)
{
   generate_120_types(symtab, add_deprecated);

   add_types_to_symbol_table(symtab, builtin_130_types,
			     Elements(builtin_130_types), false);
   generate_EXT_texture_array_types(symtab, false);
}


void
glsl_type::generate_140_types(glsl_symbol_table *symtab)
{
   generate_130_types(symtab, false);

   add_types_to_symbol_table(symtab, builtin_140_types,
			     Elements(builtin_140_types), false);

   add_types_to_symbol_table(symtab, builtin_EXT_texture_buffer_object_types,
			     Elements(builtin_EXT_texture_buffer_object_types),
			     false);
}


void
glsl_type::generate_ARB_texture_rectangle_types(glsl_symbol_table *symtab,
						bool warn)
{
   add_types_to_symbol_table(symtab, builtin_ARB_texture_rectangle_types,
			     Elements(builtin_ARB_texture_rectangle_types),
			     warn);
}


void
glsl_type::generate_EXT_texture_array_types(glsl_symbol_table *symtab,
					    bool warn)
{
   add_types_to_symbol_table(symtab, builtin_EXT_texture_array_types,
			     Elements(builtin_EXT_texture_array_types),
			     warn);
}


void
glsl_type::generate_OES_texture_3D_types(glsl_symbol_table *symtab, bool warn)
{
   add_types_to_symbol_table(symtab, &_sampler3D_type, 1, warn);
}


void
<<<<<<< HEAD
glsl_type::generate_EXT_shadow_samplers_types(glsl_symbol_table *symtab, bool warn)
{
   add_types_to_symbol_table(symtab, &builtin_110_types[2], 1, warn);
}



=======
glsl_type::generate_OES_EGL_image_external_types(glsl_symbol_table *symtab,
						 bool warn)
{
   add_types_to_symbol_table(symtab, builtin_OES_EGL_image_external_types,
			     Elements(builtin_OES_EGL_image_external_types),
			     warn);
}

>>>>>>> 043f6620
void
_mesa_glsl_initialize_types(struct _mesa_glsl_parse_state *state)
{
   switch (state->language_version) {
   case 100:
      assert(state->es_shader);
      glsl_type::generate_100ES_types(state->symbols);
      break;
   case 110:
      glsl_type::generate_110_types(state->symbols, true);
      break;
   case 120:
      glsl_type::generate_120_types(state->symbols, true);
      break;
   case 130:
      glsl_type::generate_130_types(state->symbols, true);
      break;
   case 140:
      glsl_type::generate_140_types(state->symbols);
      break;
   default:
      /* error */
      break;
   }

   if (state->ARB_texture_rectangle_enable ||
       state->language_version >= 140) {
      glsl_type::generate_ARB_texture_rectangle_types(state->symbols,
					   state->ARB_texture_rectangle_warn);
   }
   if (state->OES_texture_3D_enable && state->language_version == 100) {
      glsl_type::generate_OES_texture_3D_types(state->symbols,
					       state->OES_texture_3D_warn);
   }

   if (state->EXT_texture_array_enable && state->language_version < 130) {
      // These are already included in 130; don't create twice.
      glsl_type::generate_EXT_texture_array_types(state->symbols,
				       state->EXT_texture_array_warn);
   }
<<<<<<< HEAD
	
	if (state->EXT_shadow_samplers_enable && state->es_shader) {
		glsl_type::generate_EXT_shadow_samplers_types(state->symbols,
						state->EXT_shadow_samplers_warn);
	}
	
=======

   /* We cannot check for language_version == 100 here because we need the
    * types to support fixed-function program generation.  But this is fine
    * since the extension is never enabled for OpenGL contexts.
    */
   if (state->OES_EGL_image_external_enable) {
      glsl_type::generate_OES_EGL_image_external_types(state->symbols,
					       state->OES_EGL_image_external_warn);
   }
>>>>>>> 043f6620
}


const glsl_type *glsl_type::get_base_type() const
{
   switch (base_type) {
   case GLSL_TYPE_UINT:
      return uint_type;
   case GLSL_TYPE_INT:
      return int_type;
   case GLSL_TYPE_FLOAT:
      return float_type;
   case GLSL_TYPE_BOOL:
      return bool_type;
   default:
      return error_type;
   }
}


const glsl_type *glsl_type::get_scalar_type() const
{
   const glsl_type *type = this;

   /* Handle arrays */
   while (type->base_type == GLSL_TYPE_ARRAY)
      type = type->fields.array;

   /* Handle vectors and matrices */
   switch (type->base_type) {
   case GLSL_TYPE_UINT:
      return uint_type;
   case GLSL_TYPE_INT:
      return int_type;
   case GLSL_TYPE_FLOAT:
      return float_type;
   default:
      /* Handle everything else */
      return type;
   }
}


void
_mesa_glsl_release_types(void)
{
   if (glsl_type::array_types != NULL) {
      hash_table_dtor(glsl_type::array_types);
      glsl_type::array_types = NULL;
   }

   if (glsl_type::record_types != NULL) {
      hash_table_dtor(glsl_type::record_types);
      glsl_type::record_types = NULL;
   }
}


glsl_type::glsl_type(const glsl_type *array, unsigned length) :
   base_type(GLSL_TYPE_ARRAY),
   sampler_dimensionality(0), sampler_shadow(0), sampler_array(0),
   sampler_type(0),
   vector_elements(0), matrix_columns(0),
   name(NULL), length(length)
{
   this->fields.array = array;
   /* Inherit the gl type of the base. The GL type is used for
    * uniform/statevar handling in Mesa and the arrayness of the type
    * is represented by the size rather than the type.
    */
   this->gl_type = array->gl_type;

   /* Allow a maximum of 10 characters for the array size.  This is enough
    * for 32-bits of ~0.  The extra 3 are for the '[', ']', and terminating
    * NUL.
    */
   const unsigned name_length = strlen(array->name) + 10 + 3;
   char *const n = (char *) ralloc_size(this->mem_ctx, name_length);

   if (length == 0)
      snprintf(n, name_length, "%s[]", array->name);
   else
      snprintf(n, name_length, "%s[%u]", array->name, length);

   this->name = n;
}


const glsl_type *
glsl_type::get_instance(unsigned base_type, unsigned rows, unsigned columns)
{
   if (base_type == GLSL_TYPE_VOID)
      return void_type;

   if ((rows < 1) || (rows > 4) || (columns < 1) || (columns > 4))
      return error_type;

   /* Treat GLSL vectors as Nx1 matrices.
    */
   if (columns == 1) {
      switch (base_type) {
      case GLSL_TYPE_UINT:
	 return uint_type + (rows - 1);
      case GLSL_TYPE_INT:
	 return int_type + (rows - 1);
      case GLSL_TYPE_FLOAT:
	 return float_type + (rows - 1);
      case GLSL_TYPE_BOOL:
	 return bool_type + (rows - 1);
      default:
	 return error_type;
      }
   } else {
      if ((base_type != GLSL_TYPE_FLOAT) || (rows == 1))
	 return error_type;

      /* GLSL matrix types are named mat{COLUMNS}x{ROWS}.  Only the following
       * combinations are valid:
       *
       *   1 2 3 4
       * 1
       * 2   x x x
       * 3   x x x
       * 4   x x x
       */
#define IDX(c,r) (((c-1)*3) + (r-1))

      switch (IDX(columns, rows)) {
      case IDX(2,2): return mat2_type;
      case IDX(2,3): return mat2x3_type;
      case IDX(2,4): return mat2x4_type;
      case IDX(3,2): return mat3x2_type;
      case IDX(3,3): return mat3_type;
      case IDX(3,4): return mat3x4_type;
      case IDX(4,2): return mat4x2_type;
      case IDX(4,3): return mat4x3_type;
      case IDX(4,4): return mat4_type;
      default: return error_type;
      }
   }

   assert(!"Should not get here.");
   return error_type;
}


const glsl_type *
glsl_type::get_array_instance(const glsl_type *base, unsigned array_size)
{

   if (array_types == NULL) {
      array_types = hash_table_ctor(64, hash_table_string_hash,
				    hash_table_string_compare);
   }

   /* Generate a name using the base type pointer in the key.  This is
    * done because the name of the base type may not be unique across
    * shaders.  For example, two shaders may have different record types
    * named 'foo'.
    */
   char key[128];
   snprintf(key, sizeof(key), "%p[%u]", (void *) base, array_size);

   const glsl_type *t = (glsl_type *) hash_table_find(array_types, key);
   if (t == NULL) {
      t = new glsl_type(base, array_size);

      hash_table_insert(array_types, (void *) t, ralloc_strdup(mem_ctx, key));
   }

   assert(t->base_type == GLSL_TYPE_ARRAY);
   assert(t->length == array_size);
   assert(t->fields.array == base);

   return t;
}


int
glsl_type::record_key_compare(const void *a, const void *b)
{
   const glsl_type *const key1 = (glsl_type *) a;
   const glsl_type *const key2 = (glsl_type *) b;

   /* Return zero is the types match (there is zero difference) or non-zero
    * otherwise.
    */
   if (strcmp(key1->name, key2->name) != 0)
      return 1;

   if (key1->length != key2->length)
      return 1;

   for (unsigned i = 0; i < key1->length; i++) {
      if (key1->fields.structure[i].type != key2->fields.structure[i].type)
	 return 1;
      if (key1->fields.structure[i].precision != key2->fields.structure[i].precision)
	 return 1;
      if (strcmp(key1->fields.structure[i].name,
		 key2->fields.structure[i].name) != 0)
	 return 1;
   }

   return 0;
}


unsigned
glsl_type::record_key_hash(const void *a)
{
   const glsl_type *const key = (glsl_type *) a;
   char hash_key[128];
   unsigned size = 0;

   size = snprintf(hash_key, sizeof(hash_key), "%08x", key->length);

   for (unsigned i = 0; i < key->length; i++) {
      if (size >= sizeof(hash_key))
	 break;

      size += snprintf(& hash_key[size], sizeof(hash_key) - size,
		       "%p", (void *) key->fields.structure[i].type);
   }

   return hash_table_string_hash(& hash_key);
}


const glsl_type *
glsl_type::get_record_instance(const glsl_struct_field *fields,
			       unsigned num_fields,
			       const char *name)
{
   const glsl_type key(fields, num_fields, name);

   if (record_types == NULL) {
      record_types = hash_table_ctor(64, record_key_hash, record_key_compare);
   }

   const glsl_type *t = (glsl_type *) hash_table_find(record_types, & key);
   if (t == NULL) {
      t = new glsl_type(fields, num_fields, name);

      hash_table_insert(record_types, (void *) t, t);
   }

   assert(t->base_type == GLSL_TYPE_STRUCT);
   assert(t->length == num_fields);
   assert(strcmp(t->name, name) == 0);

   return t;
}


const glsl_type *
glsl_type::field_type(const char *name) const
{
   if (this->base_type != GLSL_TYPE_STRUCT)
      return error_type;

   for (unsigned i = 0; i < this->length; i++) {
      if (strcmp(name, this->fields.structure[i].name) == 0)
	 return this->fields.structure[i].type;
   }

   return error_type;
}

const glsl_precision
glsl_type::field_precision(const char *name) const
{
   if (this->base_type != GLSL_TYPE_STRUCT)
      return glsl_precision_undefined;

   for (unsigned i = 0; i < this->length; i++) {
      if (strcmp(name, this->fields.structure[i].name) == 0)
	 return this->fields.structure[i].precision;
   }

   return glsl_precision_undefined;
}


int
glsl_type::field_index(const char *name) const
{
   if (this->base_type != GLSL_TYPE_STRUCT)
      return -1;

   for (unsigned i = 0; i < this->length; i++) {
      if (strcmp(name, this->fields.structure[i].name) == 0)
	 return i;
   }

   return -1;
}


unsigned
glsl_type::component_slots() const
{
   switch (this->base_type) {
   case GLSL_TYPE_UINT:
   case GLSL_TYPE_INT:
   case GLSL_TYPE_FLOAT:
   case GLSL_TYPE_BOOL:
      return this->components();

   case GLSL_TYPE_STRUCT: {
      unsigned size = 0;

      for (unsigned i = 0; i < this->length; i++)
	 size += this->fields.structure[i].type->component_slots();

      return size;
   }

   case GLSL_TYPE_ARRAY:
      return this->length * this->fields.array->component_slots();

   default:
      return 0;
   }
}

bool
glsl_type::can_implicitly_convert_to(const glsl_type *desired) const
{
   if (this == desired)
      return true;

   /* There is no conversion among matrix types. */
   if (this->matrix_columns > 1 || desired->matrix_columns > 1)
      return false;

   /* int and uint can be converted to float. */
   return desired->is_float()
          && this->is_integer()
          && this->vector_elements == desired->vector_elements;
}

unsigned
glsl_type::std140_base_alignment(bool row_major) const
{
   /* (1) If the member is a scalar consuming <N> basic machine units, the
    *     base alignment is <N>.
    *
    * (2) If the member is a two- or four-component vector with components
    *     consuming <N> basic machine units, the base alignment is 2<N> or
    *     4<N>, respectively.
    *
    * (3) If the member is a three-component vector with components consuming
    *     <N> basic machine units, the base alignment is 4<N>.
    */
   if (this->is_scalar() || this->is_vector()) {
      switch (this->vector_elements) {
      case 1:
	 return 4;
      case 2:
	 return 8;
      case 3:
      case 4:
	 return 16;
      }
   }

   /* (4) If the member is an array of scalars or vectors, the base alignment
    *     and array stride are set to match the base alignment of a single
    *     array element, according to rules (1), (2), and (3), and rounded up
    *     to the base alignment of a vec4. The array may have padding at the
    *     end; the base offset of the member following the array is rounded up
    *     to the next multiple of the base alignment.
    *
    * (6) If the member is an array of <S> column-major matrices with <C>
    *     columns and <R> rows, the matrix is stored identically to a row of
    *     <S>*<C> column vectors with <R> components each, according to rule
    *     (4).
    *
    * (8) If the member is an array of <S> row-major matrices with <C> columns
    *     and <R> rows, the matrix is stored identically to a row of <S>*<R>
    *     row vectors with <C> components each, according to rule (4).
    *
    * (10) If the member is an array of <S> structures, the <S> elements of
    *      the array are laid out in order, according to rule (9).
    */
   if (this->is_array()) {
      if (this->fields.array->is_scalar() ||
	  this->fields.array->is_vector() ||
	  this->fields.array->is_matrix()) {
	 return MAX2(this->fields.array->std140_base_alignment(row_major), 16);
      } else {
	 assert(this->fields.array->is_record());
	 return this->fields.array->std140_base_alignment(row_major);
      }
   }

   /* (5) If the member is a column-major matrix with <C> columns and
    *     <R> rows, the matrix is stored identically to an array of
    *     <C> column vectors with <R> components each, according to
    *     rule (4).
    *
    * (7) If the member is a row-major matrix with <C> columns and <R>
    *     rows, the matrix is stored identically to an array of <R>
    *     row vectors with <C> components each, according to rule (4).
    */
   if (this->is_matrix()) {
      const struct glsl_type *vec_type, *array_type;
      int c = this->matrix_columns;
      int r = this->vector_elements;

      if (row_major) {
	 vec_type = get_instance(GLSL_TYPE_FLOAT, c, 1);
	 array_type = glsl_type::get_array_instance(vec_type, r);
      } else {
	 vec_type = get_instance(GLSL_TYPE_FLOAT, r, 1);
	 array_type = glsl_type::get_array_instance(vec_type, c);
      }

      return array_type->std140_base_alignment(false);
   }

   /* (9) If the member is a structure, the base alignment of the
    *     structure is <N>, where <N> is the largest base alignment
    *     value of any of its members, and rounded up to the base
    *     alignment of a vec4. The individual members of this
    *     sub-structure are then assigned offsets by applying this set
    *     of rules recursively, where the base offset of the first
    *     member of the sub-structure is equal to the aligned offset
    *     of the structure. The structure may have padding at the end;
    *     the base offset of the member following the sub-structure is
    *     rounded up to the next multiple of the base alignment of the
    *     structure.
    */
   if (this->is_record()) {
      unsigned base_alignment = 16;
      for (unsigned i = 0; i < this->length; i++) {
	 const struct glsl_type *field_type = this->fields.structure[i].type;
	 base_alignment = MAX2(base_alignment,
			       field_type->std140_base_alignment(row_major));
      }
      return base_alignment;
   }

   assert(!"not reached");
   return -1;
}

static unsigned
align(unsigned val, unsigned align)
{
   return (val + align - 1) / align * align;
}

unsigned
glsl_type::std140_size(bool row_major) const
{
   /* (1) If the member is a scalar consuming <N> basic machine units, the
    *     base alignment is <N>.
    *
    * (2) If the member is a two- or four-component vector with components
    *     consuming <N> basic machine units, the base alignment is 2<N> or
    *     4<N>, respectively.
    *
    * (3) If the member is a three-component vector with components consuming
    *     <N> basic machine units, the base alignment is 4<N>.
    */
   if (this->is_scalar() || this->is_vector()) {
      return this->vector_elements * 4;
   }

   /* (5) If the member is a column-major matrix with <C> columns and
    *     <R> rows, the matrix is stored identically to an array of
    *     <C> column vectors with <R> components each, according to
    *     rule (4).
    *
    * (6) If the member is an array of <S> column-major matrices with <C>
    *     columns and <R> rows, the matrix is stored identically to a row of
    *     <S>*<C> column vectors with <R> components each, according to rule
    *     (4).
    *
    * (7) If the member is a row-major matrix with <C> columns and <R>
    *     rows, the matrix is stored identically to an array of <R>
    *     row vectors with <C> components each, according to rule (4).
    *
    * (8) If the member is an array of <S> row-major matrices with <C> columns
    *     and <R> rows, the matrix is stored identically to a row of <S>*<R>
    *     row vectors with <C> components each, according to rule (4).
    */
   if (this->is_matrix() || (this->is_array() &&
			     this->fields.array->is_matrix())) {
      const struct glsl_type *element_type;
      const struct glsl_type *vec_type;
      unsigned int array_len;

      if (this->is_array()) {
	 element_type = this->fields.array;
	 array_len = this->length;
      } else {
	 element_type = this;
	 array_len = 1;
      }

      if (row_major) {
	 vec_type = get_instance(GLSL_TYPE_FLOAT,
				 element_type->matrix_columns, 1);
	 array_len *= element_type->vector_elements;
      } else {
	 vec_type = get_instance(GLSL_TYPE_FLOAT,
				 element_type->vector_elements, 1);
	 array_len *= element_type->matrix_columns;
      }
      const glsl_type *array_type = glsl_type::get_array_instance(vec_type,
								  array_len);

      return array_type->std140_size(false);
   }

   /* (4) If the member is an array of scalars or vectors, the base alignment
    *     and array stride are set to match the base alignment of a single
    *     array element, according to rules (1), (2), and (3), and rounded up
    *     to the base alignment of a vec4. The array may have padding at the
    *     end; the base offset of the member following the array is rounded up
    *     to the next multiple of the base alignment.
    *
    * (10) If the member is an array of <S> structures, the <S> elements of
    *      the array are laid out in order, according to rule (9).
    */
   if (this->is_array()) {
      if (this->fields.array->is_record()) {
	 return this->length * this->fields.array->std140_size(row_major);
      } else {
	 unsigned element_base_align =
	    this->fields.array->std140_base_alignment(row_major);
	 return this->length * MAX2(element_base_align, 16);
      }
   }

   /* (9) If the member is a structure, the base alignment of the
    *     structure is <N>, where <N> is the largest base alignment
    *     value of any of its members, and rounded up to the base
    *     alignment of a vec4. The individual members of this
    *     sub-structure are then assigned offsets by applying this set
    *     of rules recursively, where the base offset of the first
    *     member of the sub-structure is equal to the aligned offset
    *     of the structure. The structure may have padding at the end;
    *     the base offset of the member following the sub-structure is
    *     rounded up to the next multiple of the base alignment of the
    *     structure.
    */
   if (this->is_record()) {
      unsigned size = 0;
      for (unsigned i = 0; i < this->length; i++) {
	 const struct glsl_type *field_type = this->fields.structure[i].type;
	 unsigned align = field_type->std140_base_alignment(row_major);
	 size = (size + align - 1) / align * align;
	 size += field_type->std140_size(row_major);
      }
      size = align(size,
		   this->fields.structure[0].type->std140_base_alignment(row_major));
      return size;
   }

   assert(!"not reached");
   return -1;
}<|MERGE_RESOLUTION|>--- conflicted
+++ resolved
@@ -248,7 +248,6 @@
 
 
 void
-<<<<<<< HEAD
 glsl_type::generate_EXT_shadow_samplers_types(glsl_symbol_table *symtab, bool warn)
 {
    add_types_to_symbol_table(symtab, &builtin_110_types[2], 1, warn);
@@ -256,7 +255,7 @@
 
 
 
-=======
+void
 glsl_type::generate_OES_EGL_image_external_types(glsl_symbol_table *symtab,
 						 bool warn)
 {
@@ -265,7 +264,6 @@
 			     warn);
 }
 
->>>>>>> 043f6620
 void
 _mesa_glsl_initialize_types(struct _mesa_glsl_parse_state *state)
 {
@@ -306,15 +304,12 @@
       glsl_type::generate_EXT_texture_array_types(state->symbols,
 				       state->EXT_texture_array_warn);
    }
-<<<<<<< HEAD
 	
 	if (state->EXT_shadow_samplers_enable && state->es_shader) {
 		glsl_type::generate_EXT_shadow_samplers_types(state->symbols,
 						state->EXT_shadow_samplers_warn);
 	}
 	
-=======
-
    /* We cannot check for language_version == 100 here because we need the
     * types to support fixed-function program generation.  But this is fine
     * since the extension is never enabled for OpenGL contexts.
@@ -323,7 +318,6 @@
       glsl_type::generate_OES_EGL_image_external_types(state->symbols,
 					       state->OES_EGL_image_external_warn);
    }
->>>>>>> 043f6620
 }
 
 
