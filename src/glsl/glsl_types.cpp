/*
 * Copyright © 2009 Intel Corporation
 *
 * Permission is hereby granted, free of charge, to any person obtaining a
 * copy of this software and associated documentation files (the "Software"),
 * to deal in the Software without restriction, including without limitation
 * the rights to use, copy, modify, merge, publish, distribute, sublicense,
 * and/or sell copies of the Software, and to permit persons to whom the
 * Software is furnished to do so, subject to the following conditions:
 *
 * The above copyright notice and this permission notice (including the next
 * paragraph) shall be included in all copies or substantial portions of the
 * Software.
 *
 * THE SOFTWARE IS PROVIDED "AS IS", WITHOUT WARRANTY OF ANY KIND, EXPRESS OR
 * IMPLIED, INCLUDING BUT NOT LIMITED TO THE WARRANTIES OF MERCHANTABILITY,
 * FITNESS FOR A PARTICULAR PURPOSE AND NONINFRINGEMENT.  IN NO EVENT SHALL
 * THE AUTHORS OR COPYRIGHT HOLDERS BE LIABLE FOR ANY CLAIM, DAMAGES OR OTHER
 * LIABILITY, WHETHER IN AN ACTION OF CONTRACT, TORT OR OTHERWISE, ARISING
 * FROM, OUT OF OR IN CONNECTION WITH THE SOFTWARE OR THE USE OR OTHER
 * DEALINGS IN THE SOFTWARE.
 */

#include <stdio.h>
#include <stdlib.h>
#include "main/core.h" /* for Elements */
#include "glsl_symbol_table.h"
#include "glsl_parser_extras.h"
#include "glsl_types.h"
#include "main/glminimal.h"
extern "C" {
#include "program/hash_table.h"
}

hash_table *glsl_type::array_types = NULL;
hash_table *glsl_type::record_types = NULL;
hash_table *glsl_type::interface_types = NULL;
void *glsl_type::mem_ctx = NULL;

void
glsl_type::init_ralloc_type_ctx(void)
{
   if (glsl_type::mem_ctx == NULL) {
      glsl_type::mem_ctx = ralloc_autofree_context();
      assert(glsl_type::mem_ctx != NULL);
   }
}

glsl_type::glsl_type(GLenum gl_type,
		     glsl_base_type base_type, unsigned vector_elements,
		     unsigned matrix_columns, const char *name) :
   gl_type(gl_type),
   base_type(base_type),
   sampler_dimensionality(0), sampler_shadow(0), sampler_array(0),
   sampler_type(0), interface_packing(0),
   vector_elements(vector_elements), matrix_columns(matrix_columns),
   length(0)
{
   init_ralloc_type_ctx();
   assert(name != NULL);
   this->name = ralloc_strdup(this->mem_ctx, name);
   /* Neither dimension is zero or both dimensions are zero.
    */
   assert((vector_elements == 0) == (matrix_columns == 0));
   memset(& fields, 0, sizeof(fields));
}

glsl_type::glsl_type(GLenum gl_type,
		     enum glsl_sampler_dim dim, bool shadow, bool array,
		     unsigned type, const char *name) :
   gl_type(gl_type),
   base_type(GLSL_TYPE_SAMPLER),
   sampler_dimensionality(dim), sampler_shadow(shadow),
   sampler_array(array), sampler_type(type), interface_packing(0),
   vector_elements(0), matrix_columns(0),
   length(0)
{
   init_ralloc_type_ctx();
   assert(name != NULL);
   this->name = ralloc_strdup(this->mem_ctx, name);
   memset(& fields, 0, sizeof(fields));
}

glsl_type::glsl_type(const glsl_struct_field *fields, unsigned num_fields,
		     const char *name) :
   gl_type(0),
   base_type(GLSL_TYPE_STRUCT),
   sampler_dimensionality(0), sampler_shadow(0), sampler_array(0),
   sampler_type(0), interface_packing(0),
   vector_elements(0), matrix_columns(0),
   length(num_fields)
{
   unsigned int i;

   init_ralloc_type_ctx();
   assert(name != NULL);
   this->name = ralloc_strdup(this->mem_ctx, name);
   this->fields.structure = ralloc_array(this->mem_ctx,
					 glsl_struct_field, length);
   for (i = 0; i < length; i++) {
      this->fields.structure[i].type = fields[i].type;
      this->fields.structure[i].name = ralloc_strdup(this->fields.structure,
						     fields[i].name);
<<<<<<< HEAD
      this->fields.structure[i].precision = fields[i].precision;
=======
      this->fields.structure[i].location = fields[i].location;
      this->fields.structure[i].interpolation = fields[i].interpolation;
      this->fields.structure[i].centroid = fields[i].centroid;
>>>>>>> c6a3fb69
      this->fields.structure[i].row_major = fields[i].row_major;
   }
}

glsl_type::glsl_type(const glsl_struct_field *fields, unsigned num_fields,
		     enum glsl_interface_packing packing, const char *name) :
   gl_type(0),
   base_type(GLSL_TYPE_INTERFACE),
   sampler_dimensionality(0), sampler_shadow(0), sampler_array(0),
   sampler_type(0), interface_packing((unsigned) packing),
   vector_elements(0), matrix_columns(0),
   length(num_fields)
{
   unsigned int i;

   init_ralloc_type_ctx();
   assert(name != NULL);
   this->name = ralloc_strdup(this->mem_ctx, name);
   this->fields.structure = ralloc_array(this->mem_ctx,
					 glsl_struct_field, length);
   for (i = 0; i < length; i++) {
      this->fields.structure[i].type = fields[i].type;
      this->fields.structure[i].name = ralloc_strdup(this->fields.structure,
						     fields[i].name);
<<<<<<< HEAD
      this->fields.structure[i].precision = fields[i].precision;
=======
      this->fields.structure[i].location = fields[i].location;
      this->fields.structure[i].interpolation = fields[i].interpolation;
      this->fields.structure[i].centroid = fields[i].centroid;
>>>>>>> c6a3fb69
      this->fields.structure[i].row_major = fields[i].row_major;
   }
}


bool
glsl_type::contains_sampler() const
{
   if (this->is_array()) {
      return this->fields.array->contains_sampler();
   } else if (this->is_record()) {
      for (unsigned int i = 0; i < this->length; i++) {
	 if (this->fields.structure[i].type->contains_sampler())
	    return true;
      }
      return false;
   } else {
      return this->is_sampler();
   }
}


bool
glsl_type::contains_integer() const
{
   if (this->is_array()) {
      return this->fields.array->contains_integer();
   } else if (this->is_record()) {
      for (unsigned int i = 0; i < this->length; i++) {
	 if (this->fields.structure[i].type->contains_integer())
	    return true;
      }
      return false;
   } else {
      return this->is_integer();
   }
}

bool
glsl_type::contains_opaque() const {
   switch (base_type) {
   case GLSL_TYPE_SAMPLER:
   case GLSL_TYPE_ATOMIC_UINT:
      return true;
   case GLSL_TYPE_ARRAY:
      return element_type()->contains_opaque();
   case GLSL_TYPE_STRUCT:
      for (unsigned int i = 0; i < length; i++) {
         if (fields.structure[i].type->contains_opaque())
            return true;
      }
      return false;
   default:
      return false;
   }
}

gl_texture_index
glsl_type::sampler_index() const
{
   const glsl_type *const t = (this->is_array()) ? this->fields.array : this;

   assert(t->is_sampler());

   switch (t->sampler_dimensionality) {
   case GLSL_SAMPLER_DIM_1D:
      return (t->sampler_array) ? TEXTURE_1D_ARRAY_INDEX : TEXTURE_1D_INDEX;
   case GLSL_SAMPLER_DIM_2D:
      return (t->sampler_array) ? TEXTURE_2D_ARRAY_INDEX : TEXTURE_2D_INDEX;
   case GLSL_SAMPLER_DIM_3D:
      return TEXTURE_3D_INDEX;
   case GLSL_SAMPLER_DIM_CUBE:
      return (t->sampler_array) ? TEXTURE_CUBE_ARRAY_INDEX : TEXTURE_CUBE_INDEX;
   case GLSL_SAMPLER_DIM_RECT:
      return TEXTURE_RECT_INDEX;
   case GLSL_SAMPLER_DIM_BUF:
      return TEXTURE_BUFFER_INDEX;
   case GLSL_SAMPLER_DIM_EXTERNAL:
      return TEXTURE_EXTERNAL_INDEX;
   case GLSL_SAMPLER_DIM_MS:
      return (t->sampler_array) ? TEXTURE_2D_MULTISAMPLE_ARRAY_INDEX : TEXTURE_2D_MULTISAMPLE_INDEX;
   default:
      assert(!"Should not get here.");
      return TEXTURE_BUFFER_INDEX;
   }
}

/*
void
glsl_type::generate_EXT_shadow_samplers_types(glsl_symbol_table *symtab, bool warn)
{
   bool skip_1d = false;
   add_types_to_symbol_table(symtab, &builtin_110_types[2], 1, warn, skip_1d);
}
*/


const glsl_type *glsl_type::get_base_type() const
{
   switch (base_type) {
   case GLSL_TYPE_UINT:
      return uint_type;
   case GLSL_TYPE_INT:
      return int_type;
   case GLSL_TYPE_FLOAT:
      return float_type;
   case GLSL_TYPE_BOOL:
      return bool_type;
   default:
      return error_type;
   }
}


const glsl_type *glsl_type::get_scalar_type() const
{
   const glsl_type *type = this;

   /* Handle arrays */
   while (type->base_type == GLSL_TYPE_ARRAY)
      type = type->fields.array;

   /* Handle vectors and matrices */
   switch (type->base_type) {
   case GLSL_TYPE_UINT:
      return uint_type;
   case GLSL_TYPE_INT:
      return int_type;
   case GLSL_TYPE_FLOAT:
      return float_type;
   case GLSL_TYPE_BOOL:
      return bool_type;
   default:
      /* Handle everything else */
      return type;
   }
}


void
_mesa_glsl_release_types(void)
{
   if (glsl_type::array_types != NULL) {
      hash_table_dtor(glsl_type::array_types);
      glsl_type::array_types = NULL;
   }

   if (glsl_type::record_types != NULL) {
      hash_table_dtor(glsl_type::record_types);
      glsl_type::record_types = NULL;
   }
}


glsl_type::glsl_type(const glsl_type *array, unsigned length) :
   base_type(GLSL_TYPE_ARRAY),
   sampler_dimensionality(0), sampler_shadow(0), sampler_array(0),
   sampler_type(0), interface_packing(0),
   vector_elements(0), matrix_columns(0),
   name(NULL), length(length)
{
   this->fields.array = array;
   /* Inherit the gl type of the base. The GL type is used for
    * uniform/statevar handling in Mesa and the arrayness of the type
    * is represented by the size rather than the type.
    */
   this->gl_type = array->gl_type;

   /* Allow a maximum of 10 characters for the array size.  This is enough
    * for 32-bits of ~0.  The extra 3 are for the '[', ']', and terminating
    * NUL.
    */
   const unsigned name_length = (unsigned)strlen(array->name) + 10 + 3;
   char *const n = (char *) ralloc_size(this->mem_ctx, name_length);

   if (length == 0)
      snprintf(n, name_length, "%s[]", array->name);
   else
      snprintf(n, name_length, "%s[%u]", array->name, length);

   this->name = n;
}


const glsl_type *
glsl_type::vec(unsigned components)
{
   if (components == 0 || components > 4)
      return error_type;

   static const glsl_type *const ts[] = {
      float_type, vec2_type, vec3_type, vec4_type
   };
   return ts[components - 1];
}


const glsl_type *
glsl_type::ivec(unsigned components)
{
   if (components == 0 || components > 4)
      return error_type;

   static const glsl_type *const ts[] = {
      int_type, ivec2_type, ivec3_type, ivec4_type
   };
   return ts[components - 1];
}


const glsl_type *
glsl_type::uvec(unsigned components)
{
   if (components == 0 || components > 4)
      return error_type;

   static const glsl_type *const ts[] = {
      uint_type, uvec2_type, uvec3_type, uvec4_type
   };
   return ts[components - 1];
}


const glsl_type *
glsl_type::bvec(unsigned components)
{
   if (components == 0 || components > 4)
      return error_type;

   static const glsl_type *const ts[] = {
      bool_type, bvec2_type, bvec3_type, bvec4_type
   };
   return ts[components - 1];
}


const glsl_type *
glsl_type::get_instance(unsigned base_type, unsigned rows, unsigned columns)
{
   if (base_type == GLSL_TYPE_VOID)
      return void_type;

   if ((rows < 1) || (rows > 4) || (columns < 1) || (columns > 4))
      return error_type;

   /* Treat GLSL vectors as Nx1 matrices.
    */
   if (columns == 1) {
      switch (base_type) {
      case GLSL_TYPE_UINT:
	 return uvec(rows);
      case GLSL_TYPE_INT:
	 return ivec(rows);
      case GLSL_TYPE_FLOAT:
	 return vec(rows);
      case GLSL_TYPE_BOOL:
	 return bvec(rows);
      default:
	 return error_type;
      }
   } else {
      if ((base_type != GLSL_TYPE_FLOAT) || (rows == 1))
	 return error_type;

      /* GLSL matrix types are named mat{COLUMNS}x{ROWS}.  Only the following
       * combinations are valid:
       *
       *   1 2 3 4
       * 1
       * 2   x x x
       * 3   x x x
       * 4   x x x
       */
#define IDX(c,r) (((c-1)*3) + (r-1))

      switch (IDX(columns, rows)) {
      case IDX(2,2): return mat2_type;
      case IDX(2,3): return mat2x3_type;
      case IDX(2,4): return mat2x4_type;
      case IDX(3,2): return mat3x2_type;
      case IDX(3,3): return mat3_type;
      case IDX(3,4): return mat3x4_type;
      case IDX(4,2): return mat4x2_type;
      case IDX(4,3): return mat4x3_type;
      case IDX(4,4): return mat4_type;
      default: return error_type;
      }
   }

   assert(!"Should not get here.");
   return error_type;
}


const glsl_type *
glsl_type::get_array_instance(const glsl_type *base, unsigned array_size)
{

   if (array_types == NULL) {
      array_types = hash_table_ctor(64, hash_table_string_hash,
				    hash_table_string_compare);
   }

   /* Generate a name using the base type pointer in the key.  This is
    * done because the name of the base type may not be unique across
    * shaders.  For example, two shaders may have different record types
    * named 'foo'.
    */
   char key[128];
   snprintf(key, sizeof(key), "%p[%u]", (void *) base, array_size);

   const glsl_type *t = (glsl_type *) hash_table_find(array_types, key);
   if (t == NULL) {
      t = new glsl_type(base, array_size);

      hash_table_insert(array_types, (void *) t, ralloc_strdup(mem_ctx, key));
   }

   assert(t->base_type == GLSL_TYPE_ARRAY);
   assert(t->length == array_size);
   assert(t->fields.array == base);

   return t;
}


int
glsl_type::record_key_compare(const void *a, const void *b)
{
   const glsl_type *const key1 = (glsl_type *) a;
   const glsl_type *const key2 = (glsl_type *) b;

   /* Return zero is the types match (there is zero difference) or non-zero
    * otherwise.
    */
   if (strcmp(key1->name, key2->name) != 0)
      return 1;

   if (key1->length != key2->length)
      return 1;

   if (key1->interface_packing != key2->interface_packing)
      return 1;

   for (unsigned i = 0; i < key1->length; i++) {
      if (key1->fields.structure[i].type != key2->fields.structure[i].type)
	 return 1;
      if (key1->fields.structure[i].precision != key2->fields.structure[i].precision)
	 return 1;
      if (strcmp(key1->fields.structure[i].name,
		 key2->fields.structure[i].name) != 0)
	 return 1;
      if (key1->fields.structure[i].row_major
         != key2->fields.structure[i].row_major)
        return 1;
      if (key1->fields.structure[i].location
          != key2->fields.structure[i].location)
         return 1;
      if (key1->fields.structure[i].interpolation
          != key2->fields.structure[i].interpolation)
         return 1;
      if (key1->fields.structure[i].centroid
          != key2->fields.structure[i].centroid)
         return 1;
   }

   return 0;
}


unsigned
glsl_type::record_key_hash(const void *a)
{
   const glsl_type *const key = (glsl_type *) a;
   char hash_key[128];
   unsigned size = 0;

   size = snprintf(hash_key, sizeof(hash_key), "%08x", key->length);

   for (unsigned i = 0; i < key->length; i++) {
      if (size >= sizeof(hash_key))
	 break;

      size += snprintf(& hash_key[size], sizeof(hash_key) - size,
		       "%p", (void *) key->fields.structure[i].type);
   }

   return hash_table_string_hash(& hash_key);
}


const glsl_type *
glsl_type::get_record_instance(const glsl_struct_field *fields,
			       unsigned num_fields,
			       const char *name)
{
   const glsl_type key(fields, num_fields, name);

   if (record_types == NULL) {
      record_types = hash_table_ctor(64, record_key_hash, record_key_compare);
   }

   const glsl_type *t = (glsl_type *) hash_table_find(record_types, & key);
   if (t == NULL) {
      t = new glsl_type(fields, num_fields, name);

      hash_table_insert(record_types, (void *) t, t);
   }

   assert(t->base_type == GLSL_TYPE_STRUCT);
   assert(t->length == num_fields);
   assert(strcmp(t->name, name) == 0);

   return t;
}


const glsl_type *
glsl_type::get_interface_instance(const glsl_struct_field *fields,
				  unsigned num_fields,
				  enum glsl_interface_packing packing,
				  const char *block_name)
{
   const glsl_type key(fields, num_fields, packing, block_name);

   if (interface_types == NULL) {
      interface_types = hash_table_ctor(64, record_key_hash, record_key_compare);
   }

   const glsl_type *t = (glsl_type *) hash_table_find(interface_types, & key);
   if (t == NULL) {
      t = new glsl_type(fields, num_fields, packing, block_name);

      hash_table_insert(interface_types, (void *) t, t);
   }

   assert(t->base_type == GLSL_TYPE_INTERFACE);
   assert(t->length == num_fields);
   assert(strcmp(t->name, block_name) == 0);

   return t;
}


const glsl_type *
glsl_type::field_type(const char *name) const
{
   if (this->base_type != GLSL_TYPE_STRUCT
       && this->base_type != GLSL_TYPE_INTERFACE)
      return error_type;

   for (unsigned i = 0; i < this->length; i++) {
      if (strcmp(name, this->fields.structure[i].name) == 0)
	 return this->fields.structure[i].type;
   }

   return error_type;
}

const glsl_precision
glsl_type::field_precision(const char *name) const
{
   if (this->base_type != GLSL_TYPE_STRUCT)
      return glsl_precision_undefined;

   for (unsigned i = 0; i < this->length; i++) {
      if (strcmp(name, this->fields.structure[i].name) == 0)
	 return this->fields.structure[i].precision;
   }

   return glsl_precision_undefined;
}


int
glsl_type::field_index(const char *name) const
{
   if (this->base_type != GLSL_TYPE_STRUCT
       && this->base_type != GLSL_TYPE_INTERFACE)
      return -1;

   for (unsigned i = 0; i < this->length; i++) {
      if (strcmp(name, this->fields.structure[i].name) == 0)
	 return i;
   }

   return -1;
}


unsigned
glsl_type::component_slots() const
{
   switch (this->base_type) {
   case GLSL_TYPE_UINT:
   case GLSL_TYPE_INT:
   case GLSL_TYPE_FLOAT:
   case GLSL_TYPE_BOOL:
      return this->components();

   case GLSL_TYPE_STRUCT:
   case GLSL_TYPE_INTERFACE: {
      unsigned size = 0;

      for (unsigned i = 0; i < this->length; i++)
	 size += this->fields.structure[i].type->component_slots();

      return size;
   }

   case GLSL_TYPE_ARRAY:
      return this->length * this->fields.array->component_slots();

   case GLSL_TYPE_SAMPLER:
   case GLSL_TYPE_ATOMIC_UINT:
   case GLSL_TYPE_VOID:
   case GLSL_TYPE_ERROR:
      break;
   }

   return 0;
}

bool
glsl_type::can_implicitly_convert_to(const glsl_type *desired) const
{
   if (this == desired)
      return true;

   /* There is no conversion among matrix types. */
   if (this->matrix_columns > 1 || desired->matrix_columns > 1)
      return false;

   /* int and uint can be converted to float. */
   return desired->is_float()
          && this->is_integer()
          && this->vector_elements == desired->vector_elements;
}

unsigned
glsl_type::std140_base_alignment(bool row_major) const
{
   /* (1) If the member is a scalar consuming <N> basic machine units, the
    *     base alignment is <N>.
    *
    * (2) If the member is a two- or four-component vector with components
    *     consuming <N> basic machine units, the base alignment is 2<N> or
    *     4<N>, respectively.
    *
    * (3) If the member is a three-component vector with components consuming
    *     <N> basic machine units, the base alignment is 4<N>.
    */
   if (this->is_scalar() || this->is_vector()) {
      switch (this->vector_elements) {
      case 1:
	 return 4;
      case 2:
	 return 8;
      case 3:
      case 4:
	 return 16;
      }
   }

   /* (4) If the member is an array of scalars or vectors, the base alignment
    *     and array stride are set to match the base alignment of a single
    *     array element, according to rules (1), (2), and (3), and rounded up
    *     to the base alignment of a vec4. The array may have padding at the
    *     end; the base offset of the member following the array is rounded up
    *     to the next multiple of the base alignment.
    *
    * (6) If the member is an array of <S> column-major matrices with <C>
    *     columns and <R> rows, the matrix is stored identically to a row of
    *     <S>*<C> column vectors with <R> components each, according to rule
    *     (4).
    *
    * (8) If the member is an array of <S> row-major matrices with <C> columns
    *     and <R> rows, the matrix is stored identically to a row of <S>*<R>
    *     row vectors with <C> components each, according to rule (4).
    *
    * (10) If the member is an array of <S> structures, the <S> elements of
    *      the array are laid out in order, according to rule (9).
    */
   if (this->is_array()) {
      if (this->fields.array->is_scalar() ||
	  this->fields.array->is_vector() ||
	  this->fields.array->is_matrix()) {
	 return MAX2(this->fields.array->std140_base_alignment(row_major), 16);
      } else {
	 assert(this->fields.array->is_record());
	 return this->fields.array->std140_base_alignment(row_major);
      }
   }

   /* (5) If the member is a column-major matrix with <C> columns and
    *     <R> rows, the matrix is stored identically to an array of
    *     <C> column vectors with <R> components each, according to
    *     rule (4).
    *
    * (7) If the member is a row-major matrix with <C> columns and <R>
    *     rows, the matrix is stored identically to an array of <R>
    *     row vectors with <C> components each, according to rule (4).
    */
   if (this->is_matrix()) {
      const struct glsl_type *vec_type, *array_type;
      int c = this->matrix_columns;
      int r = this->vector_elements;

      if (row_major) {
	 vec_type = get_instance(GLSL_TYPE_FLOAT, c, 1);
	 array_type = glsl_type::get_array_instance(vec_type, r);
      } else {
	 vec_type = get_instance(GLSL_TYPE_FLOAT, r, 1);
	 array_type = glsl_type::get_array_instance(vec_type, c);
      }

      return array_type->std140_base_alignment(false);
   }

   /* (9) If the member is a structure, the base alignment of the
    *     structure is <N>, where <N> is the largest base alignment
    *     value of any of its members, and rounded up to the base
    *     alignment of a vec4. The individual members of this
    *     sub-structure are then assigned offsets by applying this set
    *     of rules recursively, where the base offset of the first
    *     member of the sub-structure is equal to the aligned offset
    *     of the structure. The structure may have padding at the end;
    *     the base offset of the member following the sub-structure is
    *     rounded up to the next multiple of the base alignment of the
    *     structure.
    */
   if (this->is_record()) {
      unsigned base_alignment = 16;
      for (unsigned i = 0; i < this->length; i++) {
	 const struct glsl_type *field_type = this->fields.structure[i].type;
	 base_alignment = MAX2(base_alignment,
			       field_type->std140_base_alignment(row_major));
      }
      return base_alignment;
   }

   assert(!"not reached");
   return -1;
}

unsigned
glsl_type::std140_size(bool row_major) const
{
   /* (1) If the member is a scalar consuming <N> basic machine units, the
    *     base alignment is <N>.
    *
    * (2) If the member is a two- or four-component vector with components
    *     consuming <N> basic machine units, the base alignment is 2<N> or
    *     4<N>, respectively.
    *
    * (3) If the member is a three-component vector with components consuming
    *     <N> basic machine units, the base alignment is 4<N>.
    */
   if (this->is_scalar() || this->is_vector()) {
      return this->vector_elements * 4;
   }

   /* (5) If the member is a column-major matrix with <C> columns and
    *     <R> rows, the matrix is stored identically to an array of
    *     <C> column vectors with <R> components each, according to
    *     rule (4).
    *
    * (6) If the member is an array of <S> column-major matrices with <C>
    *     columns and <R> rows, the matrix is stored identically to a row of
    *     <S>*<C> column vectors with <R> components each, according to rule
    *     (4).
    *
    * (7) If the member is a row-major matrix with <C> columns and <R>
    *     rows, the matrix is stored identically to an array of <R>
    *     row vectors with <C> components each, according to rule (4).
    *
    * (8) If the member is an array of <S> row-major matrices with <C> columns
    *     and <R> rows, the matrix is stored identically to a row of <S>*<R>
    *     row vectors with <C> components each, according to rule (4).
    */
   if (this->is_matrix() || (this->is_array() &&
			     this->fields.array->is_matrix())) {
      const struct glsl_type *element_type;
      const struct glsl_type *vec_type;
      unsigned int array_len;

      if (this->is_array()) {
	 element_type = this->fields.array;
	 array_len = this->length;
      } else {
	 element_type = this;
	 array_len = 1;
      }

      if (row_major) {
	 vec_type = get_instance(GLSL_TYPE_FLOAT,
				 element_type->matrix_columns, 1);
	 array_len *= element_type->vector_elements;
      } else {
	 vec_type = get_instance(GLSL_TYPE_FLOAT,
				 element_type->vector_elements, 1);
	 array_len *= element_type->matrix_columns;
      }
      const glsl_type *array_type = glsl_type::get_array_instance(vec_type,
								  array_len);

      return array_type->std140_size(false);
   }

   /* (4) If the member is an array of scalars or vectors, the base alignment
    *     and array stride are set to match the base alignment of a single
    *     array element, according to rules (1), (2), and (3), and rounded up
    *     to the base alignment of a vec4. The array may have padding at the
    *     end; the base offset of the member following the array is rounded up
    *     to the next multiple of the base alignment.
    *
    * (10) If the member is an array of <S> structures, the <S> elements of
    *      the array are laid out in order, according to rule (9).
    */
   if (this->is_array()) {
      if (this->fields.array->is_record()) {
	 return this->length * this->fields.array->std140_size(row_major);
      } else {
	 unsigned element_base_align =
	    this->fields.array->std140_base_alignment(row_major);
	 return this->length * MAX2(element_base_align, 16);
      }
   }

   /* (9) If the member is a structure, the base alignment of the
    *     structure is <N>, where <N> is the largest base alignment
    *     value of any of its members, and rounded up to the base
    *     alignment of a vec4. The individual members of this
    *     sub-structure are then assigned offsets by applying this set
    *     of rules recursively, where the base offset of the first
    *     member of the sub-structure is equal to the aligned offset
    *     of the structure. The structure may have padding at the end;
    *     the base offset of the member following the sub-structure is
    *     rounded up to the next multiple of the base alignment of the
    *     structure.
    */
   if (this->is_record()) {
      unsigned size = 0;
      for (unsigned i = 0; i < this->length; i++) {
	 const struct glsl_type *field_type = this->fields.structure[i].type;
	 unsigned align = field_type->std140_base_alignment(row_major);
	 size = glsl_align(size, align);
	 size += field_type->std140_size(row_major);
      }
      size = glsl_align(size,
			this->fields.structure[0].type->std140_base_alignment(row_major));
      return size;
   }

   assert(!"not reached");
   return -1;
}


unsigned
glsl_type::count_attribute_slots() const
{
   /* From page 31 (page 37 of the PDF) of the GLSL 1.50 spec:
    *
    *     "A scalar input counts the same amount against this limit as a vec4,
    *     so applications may want to consider packing groups of four
    *     unrelated float inputs together into a vector to better utilize the
    *     capabilities of the underlying hardware. A matrix input will use up
    *     multiple locations.  The number of locations used will equal the
    *     number of columns in the matrix."
    *
    * The spec does not explicitly say how arrays are counted.  However, it
    * should be safe to assume the total number of slots consumed by an array
    * is the number of entries in the array multiplied by the number of slots
    * consumed by a single element of the array.
    *
    * The spec says nothing about how structs are counted, because vertex
    * attributes are not allowed to be (or contain) structs.  However, Mesa
    * allows varying structs, the number of varying slots taken up by a
    * varying struct is simply equal to the sum of the number of slots taken
    * up by each element.
    */
   switch (this->base_type) {
   case GLSL_TYPE_UINT:
   case GLSL_TYPE_INT:
   case GLSL_TYPE_FLOAT:
   case GLSL_TYPE_BOOL:
      return this->matrix_columns;

   case GLSL_TYPE_STRUCT:
   case GLSL_TYPE_INTERFACE: {
      unsigned size = 0;

      for (unsigned i = 0; i < this->length; i++)
         size += this->fields.structure[i].type->count_attribute_slots();

      return size;
   }

   case GLSL_TYPE_ARRAY:
      return this->length * this->fields.array->count_attribute_slots();

   case GLSL_TYPE_SAMPLER:
   case GLSL_TYPE_ATOMIC_UINT:
   case GLSL_TYPE_VOID:
   case GLSL_TYPE_ERROR:
      break;
   }

   assert(!"Unexpected type in count_attribute_slots()");

   return 0;
}

int
glsl_type::sampler_coordinate_components() const
{
   assert(is_sampler());

   int size;

   switch (sampler_dimensionality) {
   case GLSL_SAMPLER_DIM_1D:
   case GLSL_SAMPLER_DIM_BUF:
      size = 1;
      break;
   case GLSL_SAMPLER_DIM_2D:
   case GLSL_SAMPLER_DIM_RECT:
   case GLSL_SAMPLER_DIM_MS:
   case GLSL_SAMPLER_DIM_EXTERNAL:
      size = 2;
      break;
   case GLSL_SAMPLER_DIM_3D:
   case GLSL_SAMPLER_DIM_CUBE:
      size = 3;
      break;
   default:
      assert(!"Should not get here.");
      size = 1;
      break;
   }

   /* Array textures need an additional component for the array index. */
   if (sampler_array)
      size += 1;

   return size;
}<|MERGE_RESOLUTION|>--- conflicted
+++ resolved
@@ -101,13 +101,10 @@
       this->fields.structure[i].type = fields[i].type;
       this->fields.structure[i].name = ralloc_strdup(this->fields.structure,
 						     fields[i].name);
-<<<<<<< HEAD
       this->fields.structure[i].precision = fields[i].precision;
-=======
       this->fields.structure[i].location = fields[i].location;
       this->fields.structure[i].interpolation = fields[i].interpolation;
       this->fields.structure[i].centroid = fields[i].centroid;
->>>>>>> c6a3fb69
       this->fields.structure[i].row_major = fields[i].row_major;
    }
 }
@@ -132,13 +129,10 @@
       this->fields.structure[i].type = fields[i].type;
       this->fields.structure[i].name = ralloc_strdup(this->fields.structure,
 						     fields[i].name);
-<<<<<<< HEAD
       this->fields.structure[i].precision = fields[i].precision;
-=======
       this->fields.structure[i].location = fields[i].location;
       this->fields.structure[i].interpolation = fields[i].interpolation;
       this->fields.structure[i].centroid = fields[i].centroid;
->>>>>>> c6a3fb69
       this->fields.structure[i].row_major = fields[i].row_major;
    }
 }
@@ -226,15 +220,6 @@
    }
 }
 
-/*
-void
-glsl_type::generate_EXT_shadow_samplers_types(glsl_symbol_table *symtab, bool warn)
-{
-   bool skip_1d = false;
-   add_types_to_symbol_table(symtab, &builtin_110_types[2], 1, warn, skip_1d);
-}
-*/
-
 
 const glsl_type *glsl_type::get_base_type() const
 {
