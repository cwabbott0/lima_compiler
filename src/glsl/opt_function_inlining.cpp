--- conflicted
+++ resolved
@@ -109,13 +109,8 @@
    }
 }
 
-<<<<<<< HEAD
-ir_rvalue *
-ir_call::generate_inline(ir_instruction *next_ir, ir_function_signature* parent)
-=======
 void
 ir_call::generate_inline(ir_instruction *next_ir)
->>>>>>> 043f6620
 {
    void *ctx = ralloc_parent(this);
    ir_variable **parameters;
@@ -131,16 +126,6 @@
 
    parameters = new ir_variable *[num_parameters];
 
-<<<<<<< HEAD
-   /* Generate storage for the return value. */
-   if (!this->callee->return_type->is_void()) {
-      retval = new(ctx) ir_variable(this->callee->return_type, "_ret_val",
-				    ir_var_temporary, this->callee->precision);
-      next_ir->insert_before(retval);
-   }
-
-=======
->>>>>>> 043f6620
    /* Generate the declarations for the parameters to our inlined code,
     * and set up the mapping of real function body variables to ours.
     */
@@ -293,17 +278,7 @@
 ir_function_inlining_visitor::visit_enter(ir_call *ir)
 {
    if (can_inline(ir)) {
-<<<<<<< HEAD
-      /* If the call was part of some tree, then it should have been
-       * flattened out or we shouldn't have seen it because of a
-       * visit_continue_with_parent in this visitor.
-       */
-      assert(ir == base_ir);
-
-      (void) ir->generate_inline(ir, this->current_function);
-=======
       ir->generate_inline(ir);
->>>>>>> 043f6620
       ir->remove();
       this->progress = true;
    }
@@ -312,38 +287,6 @@
 }
 
 
-<<<<<<< HEAD
-ir_visitor_status
-ir_function_inlining_visitor::visit_enter(ir_assignment *ir)
-{
-   ir_call *call = ir->rhs->as_call();
-   if (!call || !can_inline(call))
-      return visit_continue;
-
-   /* generates the parameter setup, function body, and returns the return
-    * value of the function
-    */
-   ir_rvalue *rhs = call->generate_inline(ir, this->current_function);
-   assert(rhs);
-
-	// if function's return type had no precision specified, assign
-	// precision from lhs
-	if (rhs && rhs->get_precision() == glsl_precision_undefined) {
-		rhs->set_precision (ir->lhs->get_precision());
-		ir_dereference_variable* deref = rhs->as_dereference_variable();
-		if (deref)
-			deref->variable_referenced()->precision = ir->lhs->get_precision();
-	}
-	
-
-   ir->rhs = rhs;
-   this->progress = true;
-
-   return visit_continue;
-}
-
-=======
->>>>>>> 043f6620
 /**
  * Replaces references to the "sampler" variable with a clone of "deref."
  *
