/*
 * Copyright © 2010 Intel Corporation
 *
 * Permission is hereby granted, free of charge, to any person obtaining a
 * copy of this software and associated documentation files (the "Software"),
 * to deal in the Software without restriction, including without limitation
 * the rights to use, copy, modify, merge, publish, distribute, sublicense,
 * and/or sell copies of the Software, and to permit persons to whom the
 * Software is furnished to do so, subject to the following conditions:
 *
 * The above copyright notice and this permission notice (including the next
 * paragraph) shall be included in all copies or substantial portions of the
 * Software.
 *
 * THE SOFTWARE IS PROVIDED "AS IS", WITHOUT WARRANTY OF ANY KIND, EXPRESS OR
 * IMPLIED, INCLUDING BUT NOT LIMITED TO THE WARRANTIES OF MERCHANTABILITY,
 * FITNESS FOR A PARTICULAR PURPOSE AND NONINFRINGEMENT.  IN NO EVENT SHALL
 * THE AUTHORS OR COPYRIGHT HOLDERS BE LIABLE FOR ANY CLAIM, DAMAGES OR OTHER
 * LIABILITY, WHETHER IN AN ACTION OF CONTRACT, TORT OR OTHERWISE, ARISING
 * FROM, OUT OF OR IN CONNECTION WITH THE SOFTWARE OR THE USE OR OTHER
 * DEALINGS IN THE SOFTWARE.
 */

#include "ir.h"
#include "glsl_parser_extras.h"
#include "glsl_symbol_table.h"
#include "main/core.h"
#include "program/prog_parameter.h"
#include "program/prog_statevars.h"
#include "program/prog_instruction.h"

<<<<<<< HEAD
struct gl_builtin_uniform_element {
	const char *field;
	int tokens[STATE_LENGTH];
	int swizzle;
};

struct gl_builtin_uniform_desc {
	const char *name;
	struct gl_builtin_uniform_element *elements;
	unsigned int num_elements;
};



static void generate_ARB_draw_buffers_variables(exec_list *,
						struct _mesa_glsl_parse_state *,
						bool, _mesa_glsl_parser_targets);

static void
generate_ARB_draw_instanced_variables(exec_list *,
                                      struct _mesa_glsl_parse_state *,
                                      bool, _mesa_glsl_parser_targets);

struct builtin_variable {
   enum ir_variable_mode mode;
   int slot;
   const char *type;
   const char *name;
   glsl_precision prec;
};

static const builtin_variable builtin_core_vs_variables[] = {
   { ir_var_shader_out, VARYING_SLOT_POS,  "vec4",  "gl_Position", glsl_precision_high },
   { ir_var_shader_out, VARYING_SLOT_PSIZ, "float", "gl_PointSize", glsl_precision_medium },
};

static const builtin_variable builtin_core_fs_variables[] = {
   { ir_var_shader_in,  VARYING_SLOT_POS,  "vec4",  "gl_FragCoord", glsl_precision_high },
   { ir_var_shader_in,  VARYING_SLOT_FACE, "bool",  "gl_FrontFacing", glsl_precision_low },
   { ir_var_shader_out, FRAG_RESULT_COLOR, "vec4",  "gl_FragColor", glsl_precision_medium },
};

static const builtin_variable builtin_100ES_fs_variables[] = {
   { ir_var_shader_in,  VARYING_SLOT_PNTC,   "vec2",   "gl_PointCoord", glsl_precision_medium },
};

static const builtin_variable builtin_300ES_vs_variables[] = {
   { ir_var_system_value,  SYSTEM_VALUE_VERTEX_ID, "int",   "gl_VertexID", glsl_precision_high },
};

static const builtin_variable builtin_300ES_fs_variables[] = {
   { ir_var_shader_in,  VARYING_SLOT_POS,  "vec4",  "gl_FragCoord", glsl_precision_high },
   { ir_var_shader_in,  VARYING_SLOT_FACE, "bool",  "gl_FrontFacing", glsl_precision_low },
   { ir_var_shader_out, FRAG_RESULT_DEPTH, "float", "gl_FragDepth", glsl_precision_high },
   { ir_var_shader_in,  VARYING_SLOT_PNTC, "vec2",  "gl_PointCoord", glsl_precision_medium },
};

static const builtin_variable builtin_110_fs_variables[] = {
   { ir_var_shader_out, FRAG_RESULT_DEPTH, "float", "gl_FragDepth", glsl_precision_high },
};

static const builtin_variable builtin_110_deprecated_fs_variables[] = {
   { ir_var_shader_in,  VARYING_SLOT_COL0,  "vec4",  "gl_Color", glsl_precision_medium },
   { ir_var_shader_in,  VARYING_SLOT_COL1,  "vec4",  "gl_SecondaryColor", glsl_precision_medium },
   { ir_var_shader_in,  VARYING_SLOT_FOGC,  "float", "gl_FogFragCoord", glsl_precision_medium },
};

static const builtin_variable builtin_110_deprecated_vs_variables[] = {
   { ir_var_shader_in,  VERT_ATTRIB_POS,         "vec4",  "gl_Vertex", glsl_precision_high },
   { ir_var_shader_in,  VERT_ATTRIB_NORMAL,      "vec3",  "gl_Normal", glsl_precision_medium },
   { ir_var_shader_in,  VERT_ATTRIB_COLOR0,      "vec4",  "gl_Color", glsl_precision_medium },
   { ir_var_shader_in,  VERT_ATTRIB_COLOR1,      "vec4",  "gl_SecondaryColor", glsl_precision_medium },
   { ir_var_shader_in,  VERT_ATTRIB_TEX0,        "vec4",  "gl_MultiTexCoord0", glsl_precision_high },
   { ir_var_shader_in,  VERT_ATTRIB_TEX1,        "vec4",  "gl_MultiTexCoord1", glsl_precision_high },
   { ir_var_shader_in,  VERT_ATTRIB_TEX2,        "vec4",  "gl_MultiTexCoord2", glsl_precision_high },
   { ir_var_shader_in,  VERT_ATTRIB_TEX3,        "vec4",  "gl_MultiTexCoord3", glsl_precision_high },
   { ir_var_shader_in,  VERT_ATTRIB_TEX4,        "vec4",  "gl_MultiTexCoord4", glsl_precision_high },
   { ir_var_shader_in,  VERT_ATTRIB_TEX5,        "vec4",  "gl_MultiTexCoord5", glsl_precision_high },
   { ir_var_shader_in,  VERT_ATTRIB_TEX6,        "vec4",  "gl_MultiTexCoord6", glsl_precision_high },
   { ir_var_shader_in,  VERT_ATTRIB_TEX7,        "vec4",  "gl_MultiTexCoord7", glsl_precision_high },
   { ir_var_shader_in,  VERT_ATTRIB_FOG,         "float", "gl_FogCoord", glsl_precision_high },
   { ir_var_shader_out, VARYING_SLOT_CLIP_VERTEX, "vec4",  "gl_ClipVertex", glsl_precision_high },
   { ir_var_shader_out, VARYING_SLOT_COL0,        "vec4",  "gl_FrontColor", glsl_precision_medium },
   { ir_var_shader_out, VARYING_SLOT_BFC0,        "vec4",  "gl_BackColor", glsl_precision_medium },
   { ir_var_shader_out, VARYING_SLOT_COL1,        "vec4",  "gl_FrontSecondaryColor", glsl_precision_medium },
   { ir_var_shader_out, VARYING_SLOT_BFC1,        "vec4",  "gl_BackSecondaryColor", glsl_precision_medium },
   { ir_var_shader_out, VARYING_SLOT_FOGC,        "float", "gl_FogFragCoord", glsl_precision_medium },
};

static const builtin_variable builtin_120_fs_variables[] = {
   { ir_var_shader_in,  VARYING_SLOT_PNTC,   "vec2",   "gl_PointCoord", glsl_precision_medium },
};

static const builtin_variable builtin_130_vs_variables[] = {
   { ir_var_system_value,  SYSTEM_VALUE_VERTEX_ID, "int",   "gl_VertexID", glsl_precision_high },
};

static const builtin_variable builtin_110_deprecated_uniforms[] = {
   { ir_var_uniform, -1, "mat4", "gl_ModelViewMatrix", glsl_precision_undefined },
   { ir_var_uniform, -1, "mat4", "gl_ProjectionMatrix", glsl_precision_undefined },
   { ir_var_uniform, -1, "mat4", "gl_ModelViewProjectionMatrix", glsl_precision_undefined },
   { ir_var_uniform, -1, "mat3", "gl_NormalMatrix", glsl_precision_undefined },
   { ir_var_uniform, -1, "mat4", "gl_ModelViewMatrixInverse", glsl_precision_undefined },
   { ir_var_uniform, -1, "mat4", "gl_ProjectionMatrixInverse", glsl_precision_undefined },
   { ir_var_uniform, -1, "mat4", "gl_ModelViewProjectionMatrixInverse", glsl_precision_undefined },
   { ir_var_uniform, -1, "mat4", "gl_ModelViewMatrixTranspose", glsl_precision_undefined },
   { ir_var_uniform, -1, "mat4", "gl_ProjectionMatrixTranspose", glsl_precision_undefined },
   { ir_var_uniform, -1, "mat4", "gl_ModelViewProjectionMatrixTranspose", glsl_precision_undefined },
   { ir_var_uniform, -1, "mat4", "gl_ModelViewMatrixInverseTranspose", glsl_precision_undefined },
   { ir_var_uniform, -1, "mat4", "gl_ProjectionMatrixInverseTranspose", glsl_precision_undefined },
   { ir_var_uniform, -1, "mat4", "gl_ModelViewProjectionMatrixInverseTranspose", glsl_precision_undefined },
   { ir_var_uniform, -1, "float", "gl_NormalScale", glsl_precision_undefined },
   { ir_var_uniform, -1, "gl_LightModelParameters", "gl_LightModel", glsl_precision_undefined},

   /* Mesa-internal ATI_envmap_bumpmap state. */
   { ir_var_uniform, -1, "vec2", "gl_BumpRotMatrix0MESA", glsl_precision_undefined},
   { ir_var_uniform, -1, "vec2", "gl_BumpRotMatrix1MESA", glsl_precision_undefined},
   { ir_var_uniform, -1, "vec4", "gl_FogParamsOptimizedMESA", glsl_precision_undefined},
};
=======
>>>>>>> 74be77a9

static struct gl_builtin_uniform_element gl_DepthRange_elements[] = {
   {"near", {STATE_DEPTH_RANGE, 0, 0}, SWIZZLE_XXXX},
   {"far", {STATE_DEPTH_RANGE, 0, 0}, SWIZZLE_YYYY},
   {"diff", {STATE_DEPTH_RANGE, 0, 0}, SWIZZLE_ZZZZ},
};

static struct gl_builtin_uniform_element gl_ClipPlane_elements[] = {
   {NULL, {STATE_CLIPPLANE, 0, 0}, SWIZZLE_XYZW}
};

static struct gl_builtin_uniform_element gl_Point_elements[] = {
   {"size", {STATE_POINT_SIZE}, SWIZZLE_XXXX},
   {"sizeMin", {STATE_POINT_SIZE}, SWIZZLE_YYYY},
   {"sizeMax", {STATE_POINT_SIZE}, SWIZZLE_ZZZZ},
   {"fadeThresholdSize", {STATE_POINT_SIZE}, SWIZZLE_WWWW},
   {"distanceConstantAttenuation", {STATE_POINT_ATTENUATION}, SWIZZLE_XXXX},
   {"distanceLinearAttenuation", {STATE_POINT_ATTENUATION}, SWIZZLE_YYYY},
   {"distanceQuadraticAttenuation", {STATE_POINT_ATTENUATION}, SWIZZLE_ZZZZ},
};

static struct gl_builtin_uniform_element gl_FrontMaterial_elements[] = {
   {"emission", {STATE_MATERIAL, 0, STATE_EMISSION}, SWIZZLE_XYZW},
   {"ambient", {STATE_MATERIAL, 0, STATE_AMBIENT}, SWIZZLE_XYZW},
   {"diffuse", {STATE_MATERIAL, 0, STATE_DIFFUSE}, SWIZZLE_XYZW},
   {"specular", {STATE_MATERIAL, 0, STATE_SPECULAR}, SWIZZLE_XYZW},
   {"shininess", {STATE_MATERIAL, 0, STATE_SHININESS}, SWIZZLE_XXXX},
};

static struct gl_builtin_uniform_element gl_BackMaterial_elements[] = {
   {"emission", {STATE_MATERIAL, 1, STATE_EMISSION}, SWIZZLE_XYZW},
   {"ambient", {STATE_MATERIAL, 1, STATE_AMBIENT}, SWIZZLE_XYZW},
   {"diffuse", {STATE_MATERIAL, 1, STATE_DIFFUSE}, SWIZZLE_XYZW},
   {"specular", {STATE_MATERIAL, 1, STATE_SPECULAR}, SWIZZLE_XYZW},
   {"shininess", {STATE_MATERIAL, 1, STATE_SHININESS}, SWIZZLE_XXXX},
};

static struct gl_builtin_uniform_element gl_LightSource_elements[] = {
   {"ambient", {STATE_LIGHT, 0, STATE_AMBIENT}, SWIZZLE_XYZW},
   {"diffuse", {STATE_LIGHT, 0, STATE_DIFFUSE}, SWIZZLE_XYZW},
   {"specular", {STATE_LIGHT, 0, STATE_SPECULAR}, SWIZZLE_XYZW},
   {"position", {STATE_LIGHT, 0, STATE_POSITION}, SWIZZLE_XYZW},
   {"halfVector", {STATE_LIGHT, 0, STATE_HALF_VECTOR}, SWIZZLE_XYZW},
   {"spotDirection", {STATE_LIGHT, 0, STATE_SPOT_DIRECTION},
    MAKE_SWIZZLE4(SWIZZLE_X,
		  SWIZZLE_Y,
		  SWIZZLE_Z,
		  SWIZZLE_Z)},
   {"spotCosCutoff", {STATE_LIGHT, 0, STATE_SPOT_DIRECTION}, SWIZZLE_WWWW},
   {"spotCutoff", {STATE_LIGHT, 0, STATE_SPOT_CUTOFF}, SWIZZLE_XXXX},
   {"spotExponent", {STATE_LIGHT, 0, STATE_ATTENUATION}, SWIZZLE_WWWW},
   {"constantAttenuation", {STATE_LIGHT, 0, STATE_ATTENUATION}, SWIZZLE_XXXX},
   {"linearAttenuation", {STATE_LIGHT, 0, STATE_ATTENUATION}, SWIZZLE_YYYY},
   {"quadraticAttenuation", {STATE_LIGHT, 0, STATE_ATTENUATION}, SWIZZLE_ZZZZ},
};

static struct gl_builtin_uniform_element gl_LightModel_elements[] = {
   {"ambient", {STATE_LIGHTMODEL_AMBIENT, 0}, SWIZZLE_XYZW},
};

static struct gl_builtin_uniform_element gl_FrontLightModelProduct_elements[] = {
   {"sceneColor", {STATE_LIGHTMODEL_SCENECOLOR, 0}, SWIZZLE_XYZW},
};

static struct gl_builtin_uniform_element gl_BackLightModelProduct_elements[] = {
   {"sceneColor", {STATE_LIGHTMODEL_SCENECOLOR, 1}, SWIZZLE_XYZW},
};

static struct gl_builtin_uniform_element gl_FrontLightProduct_elements[] = {
   {"ambient", {STATE_LIGHTPROD, 0, 0, STATE_AMBIENT}, SWIZZLE_XYZW},
   {"diffuse", {STATE_LIGHTPROD, 0, 0, STATE_DIFFUSE}, SWIZZLE_XYZW},
   {"specular", {STATE_LIGHTPROD, 0, 0, STATE_SPECULAR}, SWIZZLE_XYZW},
};

static struct gl_builtin_uniform_element gl_BackLightProduct_elements[] = {
   {"ambient", {STATE_LIGHTPROD, 0, 1, STATE_AMBIENT}, SWIZZLE_XYZW},
   {"diffuse", {STATE_LIGHTPROD, 0, 1, STATE_DIFFUSE}, SWIZZLE_XYZW},
   {"specular", {STATE_LIGHTPROD, 0, 1, STATE_SPECULAR}, SWIZZLE_XYZW},
};

static struct gl_builtin_uniform_element gl_TextureEnvColor_elements[] = {
   {NULL, {STATE_TEXENV_COLOR, 0}, SWIZZLE_XYZW},
};

static struct gl_builtin_uniform_element gl_EyePlaneS_elements[] = {
   {NULL, {STATE_TEXGEN, 0, STATE_TEXGEN_EYE_S}, SWIZZLE_XYZW},
};

static struct gl_builtin_uniform_element gl_EyePlaneT_elements[] = {
   {NULL, {STATE_TEXGEN, 0, STATE_TEXGEN_EYE_T}, SWIZZLE_XYZW},
};

static struct gl_builtin_uniform_element gl_EyePlaneR_elements[] = {
   {NULL, {STATE_TEXGEN, 0, STATE_TEXGEN_EYE_R}, SWIZZLE_XYZW},
};

static struct gl_builtin_uniform_element gl_EyePlaneQ_elements[] = {
   {NULL, {STATE_TEXGEN, 0, STATE_TEXGEN_EYE_Q}, SWIZZLE_XYZW},
};

static struct gl_builtin_uniform_element gl_ObjectPlaneS_elements[] = {
   {NULL, {STATE_TEXGEN, 0, STATE_TEXGEN_OBJECT_S}, SWIZZLE_XYZW},
};

static struct gl_builtin_uniform_element gl_ObjectPlaneT_elements[] = {
   {NULL, {STATE_TEXGEN, 0, STATE_TEXGEN_OBJECT_T}, SWIZZLE_XYZW},
};

static struct gl_builtin_uniform_element gl_ObjectPlaneR_elements[] = {
   {NULL, {STATE_TEXGEN, 0, STATE_TEXGEN_OBJECT_R}, SWIZZLE_XYZW},
};

static struct gl_builtin_uniform_element gl_ObjectPlaneQ_elements[] = {
   {NULL, {STATE_TEXGEN, 0, STATE_TEXGEN_OBJECT_Q}, SWIZZLE_XYZW},
};

static struct gl_builtin_uniform_element gl_Fog_elements[] = {
   {"color", {STATE_FOG_COLOR}, SWIZZLE_XYZW},
   {"density", {STATE_FOG_PARAMS}, SWIZZLE_XXXX},
   {"start", {STATE_FOG_PARAMS}, SWIZZLE_YYYY},
   {"end", {STATE_FOG_PARAMS}, SWIZZLE_ZZZZ},
   {"scale", {STATE_FOG_PARAMS}, SWIZZLE_WWWW},
};

static struct gl_builtin_uniform_element gl_NormalScale_elements[] = {
   {NULL, {STATE_NORMAL_SCALE}, SWIZZLE_XXXX},
};

static struct gl_builtin_uniform_element gl_BumpRotMatrix0MESA_elements[] = {
   {NULL, {STATE_INTERNAL, STATE_ROT_MATRIX_0}, SWIZZLE_XYZW},
};

static struct gl_builtin_uniform_element gl_BumpRotMatrix1MESA_elements[] = {
   {NULL, {STATE_INTERNAL, STATE_ROT_MATRIX_1}, SWIZZLE_XYZW},
};

static struct gl_builtin_uniform_element gl_FogParamsOptimizedMESA_elements[] = {
   {NULL, {STATE_INTERNAL, STATE_FOG_PARAMS_OPTIMIZED}, SWIZZLE_XYZW},
};

static struct gl_builtin_uniform_element gl_CurrentAttribVertMESA_elements[] = {
   {NULL, {STATE_INTERNAL, STATE_CURRENT_ATTRIB, 0}, SWIZZLE_XYZW},
};

static struct gl_builtin_uniform_element gl_CurrentAttribFragMESA_elements[] = {
   {NULL, {STATE_INTERNAL, STATE_CURRENT_ATTRIB_MAYBE_VP_CLAMPED, 0}, SWIZZLE_XYZW},
};

#define MATRIX(name, statevar, modifier)				\
   static struct gl_builtin_uniform_element name ## _elements[] = {	\
      { NULL, { statevar, 0, 0, 0, modifier}, SWIZZLE_XYZW },		\
      { NULL, { statevar, 0, 1, 1, modifier}, SWIZZLE_XYZW },		\
      { NULL, { statevar, 0, 2, 2, modifier}, SWIZZLE_XYZW },		\
      { NULL, { statevar, 0, 3, 3, modifier}, SWIZZLE_XYZW },		\
   }

MATRIX(gl_ModelViewMatrix,
       STATE_MODELVIEW_MATRIX, STATE_MATRIX_TRANSPOSE);
MATRIX(gl_ModelViewMatrixInverse,
       STATE_MODELVIEW_MATRIX, STATE_MATRIX_INVTRANS);
MATRIX(gl_ModelViewMatrixTranspose,
       STATE_MODELVIEW_MATRIX, 0);
MATRIX(gl_ModelViewMatrixInverseTranspose,
       STATE_MODELVIEW_MATRIX, STATE_MATRIX_INVERSE);

MATRIX(gl_ProjectionMatrix,
       STATE_PROJECTION_MATRIX, STATE_MATRIX_TRANSPOSE);
MATRIX(gl_ProjectionMatrixInverse,
       STATE_PROJECTION_MATRIX, STATE_MATRIX_INVTRANS);
MATRIX(gl_ProjectionMatrixTranspose,
       STATE_PROJECTION_MATRIX, 0);
MATRIX(gl_ProjectionMatrixInverseTranspose,
       STATE_PROJECTION_MATRIX, STATE_MATRIX_INVERSE);

MATRIX(gl_ModelViewProjectionMatrix,
       STATE_MVP_MATRIX, STATE_MATRIX_TRANSPOSE);
MATRIX(gl_ModelViewProjectionMatrixInverse,
       STATE_MVP_MATRIX, STATE_MATRIX_INVTRANS);
MATRIX(gl_ModelViewProjectionMatrixTranspose,
       STATE_MVP_MATRIX, 0);
MATRIX(gl_ModelViewProjectionMatrixInverseTranspose,
       STATE_MVP_MATRIX, STATE_MATRIX_INVERSE);

MATRIX(gl_TextureMatrix,
       STATE_TEXTURE_MATRIX, STATE_MATRIX_TRANSPOSE);
MATRIX(gl_TextureMatrixInverse,
       STATE_TEXTURE_MATRIX, STATE_MATRIX_INVTRANS);
MATRIX(gl_TextureMatrixTranspose,
       STATE_TEXTURE_MATRIX, 0);
MATRIX(gl_TextureMatrixInverseTranspose,
       STATE_TEXTURE_MATRIX, STATE_MATRIX_INVERSE);

static struct gl_builtin_uniform_element gl_NormalMatrix_elements[] = {
   { NULL, { STATE_MODELVIEW_MATRIX, 0, 0, 0, STATE_MATRIX_INVERSE},
     MAKE_SWIZZLE4(SWIZZLE_X, SWIZZLE_Y, SWIZZLE_Z, SWIZZLE_Z) },
   { NULL, { STATE_MODELVIEW_MATRIX, 0, 1, 1, STATE_MATRIX_INVERSE},
     MAKE_SWIZZLE4(SWIZZLE_X, SWIZZLE_Y, SWIZZLE_Z, SWIZZLE_Z) },
   { NULL, { STATE_MODELVIEW_MATRIX, 0, 2, 2, STATE_MATRIX_INVERSE},
     MAKE_SWIZZLE4(SWIZZLE_X, SWIZZLE_Y, SWIZZLE_Z, SWIZZLE_Z) },
};

#undef MATRIX

#define STATEVAR(name) {#name, name ## _elements, Elements(name ## _elements)}

static const struct gl_builtin_uniform_desc _mesa_builtin_uniform_desc[] = {
   STATEVAR(gl_DepthRange),
   STATEVAR(gl_ClipPlane),
   STATEVAR(gl_Point),
   STATEVAR(gl_FrontMaterial),
   STATEVAR(gl_BackMaterial),
   STATEVAR(gl_LightSource),
   STATEVAR(gl_LightModel),
   STATEVAR(gl_FrontLightModelProduct),
   STATEVAR(gl_BackLightModelProduct),
   STATEVAR(gl_FrontLightProduct),
   STATEVAR(gl_BackLightProduct),
   STATEVAR(gl_TextureEnvColor),
   STATEVAR(gl_EyePlaneS),
   STATEVAR(gl_EyePlaneT),
   STATEVAR(gl_EyePlaneR),
   STATEVAR(gl_EyePlaneQ),
   STATEVAR(gl_ObjectPlaneS),
   STATEVAR(gl_ObjectPlaneT),
   STATEVAR(gl_ObjectPlaneR),
   STATEVAR(gl_ObjectPlaneQ),
   STATEVAR(gl_Fog),

   STATEVAR(gl_ModelViewMatrix),
   STATEVAR(gl_ModelViewMatrixInverse),
   STATEVAR(gl_ModelViewMatrixTranspose),
   STATEVAR(gl_ModelViewMatrixInverseTranspose),

   STATEVAR(gl_ProjectionMatrix),
   STATEVAR(gl_ProjectionMatrixInverse),
   STATEVAR(gl_ProjectionMatrixTranspose),
   STATEVAR(gl_ProjectionMatrixInverseTranspose),

   STATEVAR(gl_ModelViewProjectionMatrix),
   STATEVAR(gl_ModelViewProjectionMatrixInverse),
   STATEVAR(gl_ModelViewProjectionMatrixTranspose),
   STATEVAR(gl_ModelViewProjectionMatrixInverseTranspose),

   STATEVAR(gl_TextureMatrix),
   STATEVAR(gl_TextureMatrixInverse),
   STATEVAR(gl_TextureMatrixTranspose),
   STATEVAR(gl_TextureMatrixInverseTranspose),

   STATEVAR(gl_NormalMatrix),
   STATEVAR(gl_NormalScale),

   STATEVAR(gl_BumpRotMatrix0MESA),
   STATEVAR(gl_BumpRotMatrix1MESA),
   STATEVAR(gl_FogParamsOptimizedMESA),
   STATEVAR(gl_CurrentAttribVertMESA),
   STATEVAR(gl_CurrentAttribFragMESA),

   {NULL, NULL, 0}
};

<<<<<<< HEAD
static ir_variable *
add_variable(exec_list *instructions, glsl_symbol_table *symtab,
	     const char *name, const glsl_type *type,
	     enum ir_variable_mode mode, int slot, glsl_precision prec = glsl_precision_undefined)
=======

namespace {

class builtin_variable_generator
{
public:
   builtin_variable_generator(exec_list *instructions,
                              struct _mesa_glsl_parse_state *state);
   void generate_constants();
   void generate_uniforms();
   void generate_vs_special_vars();
   void generate_gs_special_vars();
   void generate_fs_special_vars();
   void generate_varyings();

private:
   const glsl_type *array(const glsl_type *base, unsigned elements)
   {
      return glsl_type::get_array_instance(base, elements);
   }

   const glsl_type *type(const char *name)
   {
      return symtab->get_type(name);
   }

   ir_variable *add_input(int slot, const glsl_type *type, const char *name)
   {
      return add_variable(name, type, ir_var_shader_in, slot);
   }

   ir_variable *add_output(int slot, const glsl_type *type, const char *name)
   {
      return add_variable(name, type, ir_var_shader_out, slot);
   }

   ir_variable *add_system_value(int slot, const glsl_type *type,
                                 const char *name)
   {
      return add_variable(name, type, ir_var_system_value, slot);
   }

   ir_variable *add_variable(const char *name, const glsl_type *type,
                             enum ir_variable_mode mode, int slot);
   ir_variable *add_uniform(const glsl_type *type, const char *name);
   ir_variable *add_const(const char *name, int value);
   void add_varying(int slot, const glsl_type *type, const char *name,
                    const char *name_as_gs_input);

   exec_list * const instructions;
   struct _mesa_glsl_parse_state * const state;
   glsl_symbol_table * const symtab;

   /**
    * True if compatibility-profile-only variables should be included.  (In
    * desktop GL, these are always included when the GLSL version is 1.30 and
    * or below).
    */
   const bool compatibility;

   const glsl_type * const bool_t;
   const glsl_type * const int_t;
   const glsl_type * const float_t;
   const glsl_type * const vec2_t;
   const glsl_type * const vec3_t;
   const glsl_type * const vec4_t;
   const glsl_type * const mat3_t;
   const glsl_type * const mat4_t;
};


builtin_variable_generator::builtin_variable_generator(
   exec_list *instructions, struct _mesa_glsl_parse_state *state)
   : instructions(instructions), state(state), symtab(state->symbols),
     compatibility(!state->is_version(140, 100)),
     bool_t(glsl_type::bool_type), int_t(glsl_type::int_type),
     float_t(glsl_type::float_type), vec2_t(glsl_type::vec2_type),
     vec3_t(glsl_type::vec3_type), vec4_t(glsl_type::vec4_type),
     mat3_t(glsl_type::mat3_type), mat4_t(glsl_type::mat4_type)
{
}


ir_variable *
builtin_variable_generator::add_variable(const char *name,
                                         const glsl_type *type,
                                         enum ir_variable_mode mode, int slot)
>>>>>>> 74be77a9
{
   ir_variable *var = new(symtab) ir_variable(type, name, mode, prec);

   switch (var->mode) {
   case ir_var_auto:
   case ir_var_shader_in:
   case ir_var_uniform:
   case ir_var_system_value:
      var->read_only = true;
      break;
   case ir_var_shader_out:
      break;
   default:
      /* The only variables that are added using this function should be
       * uniforms, shader inputs, and shader outputs, constants (which use
       * ir_var_auto), and system values.
       */
      assert(0);
      break;
   }

   var->location = slot;
   var->explicit_location = (slot >= 0);
   var->explicit_index = 0;

   /* Once the variable is created an initialized, add it to the symbol table
    * and add the declaration to the IR stream.
    */
   instructions->push_tail(var);

   symtab->add_variable(var);
   return var;
}

<<<<<<< HEAD
static ir_variable *
add_uniform(exec_list *instructions, glsl_symbol_table *symtab,
	    const char *name, const glsl_type *type, glsl_precision prec = glsl_precision_undefined)
{
   ir_variable *const uni =
      add_variable(instructions, symtab, name, type, ir_var_uniform, -1, prec);
=======

ir_variable *
builtin_variable_generator::add_uniform(const glsl_type *type,
                                        const char *name)
{
   ir_variable *const uni = add_variable(name, type, ir_var_uniform, -1);
>>>>>>> 74be77a9

   unsigned i;
   for (i = 0; _mesa_builtin_uniform_desc[i].name != NULL; i++) {
      if (strcmp(_mesa_builtin_uniform_desc[i].name, name) == 0) {
	 break;
      }
   }

   assert(_mesa_builtin_uniform_desc[i].name != NULL);
   const struct gl_builtin_uniform_desc* const statevar =
      &_mesa_builtin_uniform_desc[i];

   const unsigned array_count = type->is_array() ? type->length : 1;
   uni->num_state_slots = array_count * statevar->num_elements;

   ir_state_slot *slots =
      ralloc_array(uni, ir_state_slot, uni->num_state_slots);

   uni->state_slots = slots;

   for (unsigned a = 0; a < array_count; a++) {
      for (unsigned j = 0; j < statevar->num_elements; j++) {
	 struct gl_builtin_uniform_element *element = &statevar->elements[j];

	 memcpy(slots->tokens, element->tokens, sizeof(element->tokens));
	 if (type->is_array()) {
	    if (strcmp(name, "gl_CurrentAttribVertMESA") == 0 ||
		strcmp(name, "gl_CurrentAttribFragMESA") == 0) {
	       slots->tokens[2] = a;
	    } else {
	       slots->tokens[1] = a;
	    }
	 }

	 slots->swizzle = element->swizzle;
	 slots++;
      }
   }

   return uni;
}

<<<<<<< HEAD
static void
add_builtin_variable(exec_list *instructions, glsl_symbol_table *symtab,
		     const builtin_variable *proto, bool use_precision)
{
   /* Create a new variable declaration from the description supplied by
    * the caller.
    */
   const glsl_type *const type = symtab->get_type(proto->type);

   assert(type != NULL);

   if (proto->mode == ir_var_uniform) {
      add_uniform(instructions, symtab, proto->name, type, use_precision ? proto->prec : glsl_precision_undefined);
   } else {
      add_variable(instructions, symtab, proto->name, type, proto->mode,
		   proto->slot, use_precision ? proto->prec : glsl_precision_undefined);
   }
}
=======
>>>>>>> 74be77a9

ir_variable *
builtin_variable_generator::add_const(const char *name, int value)
{
<<<<<<< HEAD
   ir_variable *const var = add_variable(instructions, symtab,
					 name, glsl_type::int_type,
					 ir_var_auto, -1, glsl_precision_undefined);
=======
   ir_variable *const var = add_variable(name, glsl_type::int_type,
					 ir_var_auto, -1);
>>>>>>> 74be77a9
   var->constant_value = new(var) ir_constant(value);
   var->constant_initializer = new(var) ir_constant(value);
   var->has_initializer = true;
   return var;
}

<<<<<<< HEAD
/**
 * Uniforms that are common to all GLSL ES implementations.
 *
 * Several constants in GLSL ES have different names than normal desktop GLSL.
 * Therefore, this function should only be called on the ES path.
 */
static void
generate_common_ES_uniforms(exec_list *instructions,
                            struct _mesa_glsl_parse_state *state)
{
   glsl_symbol_table *const symtab = state->symbols;

   add_builtin_constant(instructions, symtab, "gl_MaxVertexAttribs",
			state->Const.MaxVertexAttribs);
   add_builtin_constant(instructions, symtab, "gl_MaxVertexUniformVectors",
			state->Const.MaxVertexUniformComponents);
   add_builtin_constant(instructions, symtab, "gl_MaxVertexTextureImageUnits",
			state->Const.MaxVertexTextureImageUnits);
   add_builtin_constant(instructions, symtab, "gl_MaxCombinedTextureImageUnits",
			state->Const.MaxCombinedTextureImageUnits);
   add_builtin_constant(instructions, symtab, "gl_MaxTextureImageUnits",
			state->Const.MaxTextureImageUnits);
   add_builtin_constant(instructions, symtab, "gl_MaxFragmentUniformVectors",
			state->Const.MaxFragmentUniformComponents);

   add_uniform(instructions, symtab, "gl_DepthRange",
	       state->symbols->get_type("gl_DepthRangeParameters"), glsl_precision_undefined);
}

static void
generate_100ES_uniforms(exec_list *instructions,
		     struct _mesa_glsl_parse_state *state)
{
   generate_common_ES_uniforms(instructions, state);

   glsl_symbol_table *const symtab = state->symbols;

   add_builtin_constant(instructions, symtab, "gl_MaxVaryingVectors",
			state->Const.MaxVaryingFloats / 4);
}
=======
>>>>>>> 74be77a9

void
builtin_variable_generator::generate_constants()
{
   add_const("gl_MaxVertexAttribs", state->Const.MaxVertexAttribs);
   add_const("gl_MaxVertexTextureImageUnits",
             state->Const.MaxVertexTextureImageUnits);
   add_const("gl_MaxCombinedTextureImageUnits",
             state->Const.MaxCombinedTextureImageUnits);
   add_const("gl_MaxTextureImageUnits", state->Const.MaxTextureImageUnits);
   add_const("gl_MaxDrawBuffers", state->Const.MaxDrawBuffers);

   /* Max uniforms/varyings: GLSL ES counts these in units of vectors; desktop
    * GL counts them in units of "components" or "floats".
    */
   if (state->es_shader) {
      add_const("gl_MaxVertexUniformVectors",
                state->Const.MaxVertexUniformComponents / 4);
      add_const("gl_MaxFragmentUniformVectors",
                state->Const.MaxFragmentUniformComponents / 4);

<<<<<<< HEAD
static void
generate_110_uniforms(exec_list *instructions,
		      struct _mesa_glsl_parse_state *state,
		      bool add_deprecated)
{
   glsl_symbol_table *const symtab = state->symbols;

   if (add_deprecated) {
      for (unsigned i = 0
	      ; i < Elements(builtin_110_deprecated_uniforms)
	      ; i++) {
	 add_builtin_variable(instructions, symtab,
			      & builtin_110_deprecated_uniforms[i], state->es_shader);
=======
      /* In GLSL ES 3.00, gl_MaxVaryingVectors was split out to separate
       * vertex and fragment shader constants.
       */
      if (state->is_version(0, 300)) {
         add_const("gl_MaxVertexOutputVectors",
                   state->Const.MaxVaryingFloats / 4);
         add_const("gl_MaxFragmentInputVectors",
                   state->Const.MaxVaryingFloats / 4);
      } else {
         add_const("gl_MaxVaryingVectors", state->Const.MaxVaryingFloats / 4);
>>>>>>> 74be77a9
      }
   } else {
      add_const("gl_MaxVertexUniformComponents",
                state->Const.MaxVertexUniformComponents);

      /* Note: gl_MaxVaryingFloats was deprecated in GLSL 1.30+, but not
       * removed
       */
      add_const("gl_MaxVaryingFloats", state->Const.MaxVaryingFloats);

<<<<<<< HEAD
/* This function should only be called for ES, not desktop GL. */
static void
generate_100ES_vs_variables(exec_list *instructions,
			  struct _mesa_glsl_parse_state *state)
{
   for (unsigned i = 0; i < Elements(builtin_core_vs_variables); i++) {
      add_builtin_variable(instructions, state->symbols,
			   & builtin_core_vs_variables[i], state->es_shader);
   }

   generate_100ES_uniforms(instructions, state);

   generate_ARB_draw_buffers_variables(instructions, state, false,
				       vertex_shader);
}

static void
generate_300ES_vs_variables(exec_list *instructions,
                            struct _mesa_glsl_parse_state *state)
{
   for (unsigned i = 0; i < Elements(builtin_core_vs_variables); i++) {
      add_builtin_variable(instructions, state->symbols,
			   & builtin_core_vs_variables[i], state->es_shader);
   }

   for (unsigned i = 0; i < Elements(builtin_300ES_vs_variables); i++) {
      add_builtin_variable(instructions, state->symbols,
			   & builtin_300ES_vs_variables[i], state->es_shader);
=======
      add_const("gl_MaxFragmentUniformComponents",
                state->Const.MaxFragmentUniformComponents);
   }

   /* Texel offsets were introduced in ARB_shading_language_420pack (which
    * requires desktop GLSL version 130), and adopted into desktop GLSL
    * version 4.20 and GLSL ES version 3.00.
    */
   if ((state->is_version(130, 0) &&
        state->ARB_shading_language_420pack_enable) ||
      state->is_version(420, 300)) {
      add_const("gl_MinProgramTexelOffset",
                state->Const.MinProgramTexelOffset);
      add_const("gl_MaxProgramTexelOffset",
                state->Const.MaxProgramTexelOffset);
   }

   if (state->is_version(130, 0)) {
      add_const("gl_MaxClipDistances", state->Const.MaxClipPlanes);
      add_const("gl_MaxVaryingComponents", state->Const.MaxVaryingFloats);
>>>>>>> 74be77a9
   }

   if (compatibility) {
      /* Note: gl_MaxLights stopped being listed as an explicit constant in
       * GLSL 1.30, however it continues to be referred to (as a minimum size
       * for compatibility-mode uniforms) all the way up through GLSL 4.30, so
       * this seems like it was probably an oversight.
       */
      add_const("gl_MaxLights", state->Const.MaxLights);

      add_const("gl_MaxClipPlanes", state->Const.MaxClipPlanes);

<<<<<<< HEAD
static void
generate_110_vs_variables(exec_list *instructions,
			  struct _mesa_glsl_parse_state *state,
			  bool add_deprecated)
{
   for (unsigned i = 0; i < Elements(builtin_core_vs_variables); i++) {
      add_builtin_variable(instructions, state->symbols,
			   & builtin_core_vs_variables[i], state->es_shader);
   }

   if (add_deprecated) {
      for (unsigned i = 0
	      ; i < Elements(builtin_110_deprecated_vs_variables)
	      ; i++) {
	 add_builtin_variable(instructions, state->symbols,
			      & builtin_110_deprecated_vs_variables[i], state->es_shader);
      }
=======
      /* Note: gl_MaxTextureUnits wasn't made compatibility-only until GLSL
       * 1.50, however this seems like it was probably an oversight.
       */
      add_const("gl_MaxTextureUnits", state->Const.MaxTextureUnits);

      /* Note: gl_MaxTextureCoords was left out of GLSL 1.40, but it was
       * re-introduced in GLSL 1.50, so this seems like it was probably an
       * oversight.
       */
      add_const("gl_MaxTextureCoords", state->Const.MaxTextureCoords);
>>>>>>> 74be77a9
   }
}


/**
 * Generate uniform variables (which exist in all types of shaders).
 */
void
builtin_variable_generator::generate_uniforms()
{
   add_uniform(type("gl_DepthRangeParameters"), "gl_DepthRange");
   add_uniform(array(vec4_t, VERT_ATTRIB_MAX), "gl_CurrentAttribVertMESA");
   add_uniform(array(vec4_t, VARYING_SLOT_MAX), "gl_CurrentAttribFragMESA");

   if (compatibility) {
      add_uniform(mat4_t, "gl_ModelViewMatrix");
      add_uniform(mat4_t, "gl_ProjectionMatrix");
      add_uniform(mat4_t, "gl_ModelViewProjectionMatrix");
      add_uniform(mat3_t, "gl_NormalMatrix");
      add_uniform(mat4_t, "gl_ModelViewMatrixInverse");
      add_uniform(mat4_t, "gl_ProjectionMatrixInverse");
      add_uniform(mat4_t, "gl_ModelViewProjectionMatrixInverse");
      add_uniform(mat4_t, "gl_ModelViewMatrixTranspose");
      add_uniform(mat4_t, "gl_ProjectionMatrixTranspose");
      add_uniform(mat4_t, "gl_ModelViewProjectionMatrixTranspose");
      add_uniform(mat4_t, "gl_ModelViewMatrixInverseTranspose");
      add_uniform(mat4_t, "gl_ProjectionMatrixInverseTranspose");
      add_uniform(mat4_t, "gl_ModelViewProjectionMatrixInverseTranspose");
      add_uniform(float_t, "gl_NormalScale");
      add_uniform(type("gl_LightModelParameters"), "gl_LightModel");
      add_uniform(vec2_t, "gl_BumpRotMatrix0MESA");
      add_uniform(vec2_t, "gl_BumpRotMatrix1MESA");
      add_uniform(vec4_t, "gl_FogParamsOptimizedMESA");

      const glsl_type *const mat4_array_type =
	 array(mat4_t, state->Const.MaxTextureCoords);
      add_uniform(mat4_array_type, "gl_TextureMatrix");
      add_uniform(mat4_array_type, "gl_TextureMatrixInverse");
      add_uniform(mat4_array_type, "gl_TextureMatrixTranspose");
      add_uniform(mat4_array_type, "gl_TextureMatrixInverseTranspose");

<<<<<<< HEAD
static void
generate_130_vs_variables(exec_list *instructions,
			  struct _mesa_glsl_parse_state *state,
			  bool add_deprecated)
{
   generate_120_vs_variables(instructions, state, add_deprecated);

   for (unsigned i = 0; i < Elements(builtin_130_vs_variables); i++) {
      add_builtin_variable(instructions, state->symbols,
			   & builtin_130_vs_variables[i], state->es_shader);
   }
=======
      add_uniform(array(vec4_t, state->Const.MaxClipPlanes), "gl_ClipPlane");
      add_uniform(type("gl_PointParameters"), "gl_Point");
>>>>>>> 74be77a9

      const glsl_type *const material_parameters_type =
	 type("gl_MaterialParameters");
      add_uniform(material_parameters_type, "gl_FrontMaterial");
      add_uniform(material_parameters_type, "gl_BackMaterial");

      add_uniform(array(type("gl_LightSourceParameters"),
                        state->Const.MaxLights),
                  "gl_LightSource");

      const glsl_type *const light_model_products_type =
         type("gl_LightModelProducts");
      add_uniform(light_model_products_type, "gl_FrontLightModelProduct");
      add_uniform(light_model_products_type, "gl_BackLightModelProduct");

      const glsl_type *const light_products_type =
         array(type("gl_LightProducts"), state->Const.MaxLights);
      add_uniform(light_products_type, "gl_FrontLightProduct");
      add_uniform(light_products_type, "gl_BackLightProduct");

      add_uniform(array(vec4_t, state->Const.MaxTextureUnits),
                  "gl_TextureEnvColor");

      const glsl_type *const texcoords_vec4 =
	 array(vec4_t, state->Const.MaxTextureCoords);
      add_uniform(texcoords_vec4, "gl_EyePlaneS");
      add_uniform(texcoords_vec4, "gl_EyePlaneT");
      add_uniform(texcoords_vec4, "gl_EyePlaneR");
      add_uniform(texcoords_vec4, "gl_EyePlaneQ");
      add_uniform(texcoords_vec4, "gl_ObjectPlaneS");
      add_uniform(texcoords_vec4, "gl_ObjectPlaneT");
      add_uniform(texcoords_vec4, "gl_ObjectPlaneR");
      add_uniform(texcoords_vec4, "gl_ObjectPlaneQ");

      add_uniform(type("gl_FogParameters"), "gl_Fog");
   }
}


/**
 * Generate variables which only exist in vertex shaders.
 */
void
builtin_variable_generator::generate_vs_special_vars()
{
<<<<<<< HEAD
   for (unsigned i = 0; i < Elements(builtin_core_fs_variables); i++) {
      add_builtin_variable(instructions, state->symbols,
			   & builtin_core_fs_variables[i], state->es_shader);
   }

   for (unsigned i = 0; i < Elements(builtin_100ES_fs_variables); i++) {
      add_builtin_variable(instructions, state->symbols,
			   & builtin_100ES_fs_variables[i], state->es_shader);
   }
	
	if (state->EXT_frag_depth_enable) {
		const builtin_variable fragDepthEXT = { ir_var_shader_out, FRAG_RESULT_DEPTH, "float", "gl_FragDepthEXT", glsl_precision_high };
		add_builtin_variable(instructions, state->symbols, &fragDepthEXT, state->es_shader);
	}

   generate_100ES_uniforms(instructions, state);

   generate_ARB_draw_buffers_variables(instructions, state, false,
				       fragment_shader);
}

static void
generate_300ES_fs_variables(exec_list *instructions,
			  struct _mesa_glsl_parse_state *state)
{
   /* Note: we don't add builtin_core_fs_variables, because it contains
    * gl_FragColor, which is not in GLSL 3.00 ES.
    */

   for (unsigned i = 0; i < Elements(builtin_300ES_fs_variables); i++) {
      add_builtin_variable(instructions, state->symbols,
			   & builtin_300ES_fs_variables[i], state->es_shader);
   }

   generate_300ES_uniforms(instructions, state);

   generate_ARB_draw_buffers_variables(instructions, state, false,
				       fragment_shader);
}
=======
   if (state->is_version(130, 300))
      add_system_value(SYSTEM_VALUE_VERTEX_ID, int_t, "gl_VertexID");
   if (state->ARB_draw_instanced_enable)
      add_system_value(SYSTEM_VALUE_INSTANCE_ID, int_t, "gl_InstanceIDARB");
   if (state->ARB_draw_instanced_enable || state->is_version(140, 300))
      add_system_value(SYSTEM_VALUE_INSTANCE_ID, int_t, "gl_InstanceID");
   if (state->AMD_vertex_shader_layer_enable)
      add_output(VARYING_SLOT_LAYER, int_t, "gl_Layer");
   if (compatibility) {
      add_input(VERT_ATTRIB_POS, vec4_t, "gl_Vertex");
      add_input(VERT_ATTRIB_NORMAL, vec3_t, "gl_Normal");
      add_input(VERT_ATTRIB_COLOR0, vec4_t, "gl_Color");
      add_input(VERT_ATTRIB_COLOR1, vec4_t, "gl_SecondaryColor");
      add_input(VERT_ATTRIB_TEX0, vec4_t, "gl_MultiTexCoord0");
      add_input(VERT_ATTRIB_TEX1, vec4_t, "gl_MultiTexCoord1");
      add_input(VERT_ATTRIB_TEX2, vec4_t, "gl_MultiTexCoord2");
      add_input(VERT_ATTRIB_TEX3, vec4_t, "gl_MultiTexCoord3");
      add_input(VERT_ATTRIB_TEX4, vec4_t, "gl_MultiTexCoord4");
      add_input(VERT_ATTRIB_TEX5, vec4_t, "gl_MultiTexCoord5");
      add_input(VERT_ATTRIB_TEX6, vec4_t, "gl_MultiTexCoord6");
      add_input(VERT_ATTRIB_TEX7, vec4_t, "gl_MultiTexCoord7");
      add_input(VERT_ATTRIB_FOG, float_t, "gl_FogCoord");
   }
}

>>>>>>> 74be77a9

/**
 * Generate variables which only exist in geometry shaders.
 */
void
builtin_variable_generator::generate_gs_special_vars()
{
<<<<<<< HEAD
   for (unsigned i = 0; i < Elements(builtin_core_fs_variables); i++) {
      add_builtin_variable(instructions, state->symbols,
			   & builtin_core_fs_variables[i], state->es_shader);
   }

   for (unsigned i = 0; i < Elements(builtin_110_fs_variables); i++) {
      add_builtin_variable(instructions, state->symbols,
			   & builtin_110_fs_variables[i], state->es_shader);
   }

   if (add_deprecated) {
      for (unsigned i = 0
	      ; i < Elements(builtin_110_deprecated_fs_variables)
	      ; i++) {
	 add_builtin_variable(instructions, state->symbols,
			      & builtin_110_deprecated_fs_variables[i], state->es_shader);
      }
   }

   generate_110_uniforms(instructions, state, add_deprecated);
=======
   add_output(VARYING_SLOT_LAYER, int_t, "gl_Layer");
>>>>>>> 74be77a9

   /* Although gl_PrimitiveID appears in tessellation control and tessellation
    * evaluation shaders, it has a different function there than it has in
    * geometry shaders, so we treat it (and its counterpart gl_PrimitiveIDIn)
    * as special geometry shader variables.
    *
    * Note that although the general convention of suffixing geometry shader
    * input varyings with "In" was not adopted into GLSL 1.50, it is used in
    * the specific case of gl_PrimitiveIDIn.  So we don't need to treat
    * gl_PrimitiveIDIn as an {ARB,EXT}_geometry_shader4-only variable.
    */
   ir_variable *var;
   var = add_input(VARYING_SLOT_PRIMITIVE_ID, int_t, "gl_PrimitiveIDIn");
   var->interpolation = INTERP_QUALIFIER_FLAT;
   var = add_output(VARYING_SLOT_PRIMITIVE_ID, int_t, "gl_PrimitiveID");
   var->interpolation = INTERP_QUALIFIER_FLAT;
}


/**
 * Generate variables which only exist in fragment shaders.
 */
void
builtin_variable_generator::generate_fs_special_vars()
{
   add_input(VARYING_SLOT_POS, vec4_t, "gl_FragCoord");
   add_input(VARYING_SLOT_FACE, bool_t, "gl_FrontFacing");
   if (state->is_version(120, 100))
      add_input(VARYING_SLOT_PNTC, vec2_t, "gl_PointCoord");

   if (state->is_version(150, 0)) {
      ir_variable *var =
         add_input(VARYING_SLOT_PRIMITIVE_ID, int_t, "gl_PrimitiveID");
      var->interpolation = INTERP_QUALIFIER_FLAT;
   }

   /* gl_FragColor and gl_FragData were deprecated starting in desktop GLSL
    * 1.30, and were relegated to the compatibility profile in GLSL 4.20.
    * They were removed from GLSL ES 3.00.
    */
   if (compatibility || !state->is_version(420, 300)) {
      add_output(FRAG_RESULT_COLOR, vec4_t, "gl_FragColor");
      add_output(FRAG_RESULT_DATA0,
                 array(vec4_t, state->Const.MaxDrawBuffers), "gl_FragData");
   }

   /* gl_FragDepth has always been in desktop GLSL, but did not appear in GLSL
    * ES 1.00.
    */
   if (state->is_version(110, 300))
      add_output(FRAG_RESULT_DEPTH, float_t, "gl_FragDepth");

   if (state->ARB_shader_stencil_export_enable) {
      ir_variable *const var =
         add_output(FRAG_RESULT_STENCIL, int_t, "gl_FragStencilRefARB");
      if (state->ARB_shader_stencil_export_warn)
         var->warn_extension = "GL_ARB_shader_stencil_export";
   }

   if (state->AMD_shader_stencil_export_enable) {
      ir_variable *const var =
         add_output(FRAG_RESULT_STENCIL, int_t, "gl_FragStencilRefAMD");
      if (state->AMD_shader_stencil_export_warn)
         var->warn_extension = "GL_AMD_shader_stencil_export";
   }
}


/**
 * Add a single "varying" variable.  The variable's type and direction (input
 * or output) are adjusted as appropriate for the type of shader being
 * compiled.  For geometry shaders using {ARB,EXT}_geometry_shader4,
 * name_as_gs_input is used for the input (to avoid ambiguity).
 */
void
builtin_variable_generator::add_varying(int slot, const glsl_type *type,
                                        const char *name,
                                        const char *name_as_gs_input)
{
<<<<<<< HEAD
   generate_110_fs_variables(instructions, state, add_deprecated);

   for (unsigned i = 0
	   ; i < Elements(builtin_120_fs_variables)
	   ; i++) {
      add_builtin_variable(instructions, state->symbols,
			   & builtin_120_fs_variables[i], state->es_shader);
=======
   switch (state->target) {
   case geometry_shader:
      add_input(slot, array(type, 0), name_as_gs_input);
      /* FALLTHROUGH */
   case vertex_shader:
      add_output(slot, type, name);
      break;
   case fragment_shader:
      add_input(slot, type, name);
      break;
>>>>>>> 74be77a9
   }
}


/**
 * Generate variables that are used to communicate data from one shader stage
 * to the next ("varyings").
 */
void
builtin_variable_generator::generate_varyings()
{
#define ADD_VARYING(loc, type, name) \
   add_varying(loc, type, name, name "In")

   /* gl_Position and gl_PointSize are not visible from fragment shaders. */
   if (state->target != fragment_shader) {
      ADD_VARYING(VARYING_SLOT_POS, vec4_t, "gl_Position");
      ADD_VARYING(VARYING_SLOT_PSIZ, float_t, "gl_PointSize");
   }

   if (state->is_version(130, 0)) {
       ADD_VARYING(VARYING_SLOT_CLIP_DIST0, array(float_t, 0),
                   "gl_ClipDistance");
   }

   if (compatibility) {
      ADD_VARYING(VARYING_SLOT_TEX0, array(vec4_t, 0), "gl_TexCoord");
      ADD_VARYING(VARYING_SLOT_FOGC, float_t, "gl_FogFragCoord");
      if (state->target == fragment_shader) {
         ADD_VARYING(VARYING_SLOT_COL0, vec4_t, "gl_Color");
         ADD_VARYING(VARYING_SLOT_COL1, vec4_t, "gl_SecondaryColor");
      } else {
         ADD_VARYING(VARYING_SLOT_CLIP_VERTEX, vec4_t, "gl_ClipVertex");
         ADD_VARYING(VARYING_SLOT_COL0, vec4_t, "gl_FrontColor");
         ADD_VARYING(VARYING_SLOT_BFC0, vec4_t, "gl_BackColor");
         ADD_VARYING(VARYING_SLOT_COL1, vec4_t, "gl_FrontSecondaryColor");
         ADD_VARYING(VARYING_SLOT_BFC1, vec4_t, "gl_BackSecondaryColor");
      }
   }
}


}; /* Anonymous namespace */


void
_mesa_glsl_initialize_variables(exec_list *instructions,
				struct _mesa_glsl_parse_state *state)
{
   builtin_variable_generator gen(instructions, state);

   gen.generate_constants();
   gen.generate_uniforms();

   gen.generate_varyings();

   switch (state->target) {
   case vertex_shader:
      gen.generate_vs_special_vars();
      break;
   case geometry_shader:
      gen.generate_gs_special_vars();
      break;
   case fragment_shader:
      gen.generate_fs_special_vars();
      break;
   }
}<|MERGE_RESOLUTION|>--- conflicted
+++ resolved
@@ -29,13 +29,13 @@
 #include "program/prog_statevars.h"
 #include "program/prog_instruction.h"
 
-<<<<<<< HEAD
+
+// these two are ripped from mesa/main/uniforms.h in upstream
 struct gl_builtin_uniform_element {
 	const char *field;
 	int tokens[STATE_LENGTH];
 	int swizzle;
 };
-
 struct gl_builtin_uniform_desc {
 	const char *name;
 	struct gl_builtin_uniform_element *elements;
@@ -43,114 +43,6 @@
 };
 
 
-
-static void generate_ARB_draw_buffers_variables(exec_list *,
-						struct _mesa_glsl_parse_state *,
-						bool, _mesa_glsl_parser_targets);
-
-static void
-generate_ARB_draw_instanced_variables(exec_list *,
-                                      struct _mesa_glsl_parse_state *,
-                                      bool, _mesa_glsl_parser_targets);
-
-struct builtin_variable {
-   enum ir_variable_mode mode;
-   int slot;
-   const char *type;
-   const char *name;
-   glsl_precision prec;
-};
-
-static const builtin_variable builtin_core_vs_variables[] = {
-   { ir_var_shader_out, VARYING_SLOT_POS,  "vec4",  "gl_Position", glsl_precision_high },
-   { ir_var_shader_out, VARYING_SLOT_PSIZ, "float", "gl_PointSize", glsl_precision_medium },
-};
-
-static const builtin_variable builtin_core_fs_variables[] = {
-   { ir_var_shader_in,  VARYING_SLOT_POS,  "vec4",  "gl_FragCoord", glsl_precision_high },
-   { ir_var_shader_in,  VARYING_SLOT_FACE, "bool",  "gl_FrontFacing", glsl_precision_low },
-   { ir_var_shader_out, FRAG_RESULT_COLOR, "vec4",  "gl_FragColor", glsl_precision_medium },
-};
-
-static const builtin_variable builtin_100ES_fs_variables[] = {
-   { ir_var_shader_in,  VARYING_SLOT_PNTC,   "vec2",   "gl_PointCoord", glsl_precision_medium },
-};
-
-static const builtin_variable builtin_300ES_vs_variables[] = {
-   { ir_var_system_value,  SYSTEM_VALUE_VERTEX_ID, "int",   "gl_VertexID", glsl_precision_high },
-};
-
-static const builtin_variable builtin_300ES_fs_variables[] = {
-   { ir_var_shader_in,  VARYING_SLOT_POS,  "vec4",  "gl_FragCoord", glsl_precision_high },
-   { ir_var_shader_in,  VARYING_SLOT_FACE, "bool",  "gl_FrontFacing", glsl_precision_low },
-   { ir_var_shader_out, FRAG_RESULT_DEPTH, "float", "gl_FragDepth", glsl_precision_high },
-   { ir_var_shader_in,  VARYING_SLOT_PNTC, "vec2",  "gl_PointCoord", glsl_precision_medium },
-};
-
-static const builtin_variable builtin_110_fs_variables[] = {
-   { ir_var_shader_out, FRAG_RESULT_DEPTH, "float", "gl_FragDepth", glsl_precision_high },
-};
-
-static const builtin_variable builtin_110_deprecated_fs_variables[] = {
-   { ir_var_shader_in,  VARYING_SLOT_COL0,  "vec4",  "gl_Color", glsl_precision_medium },
-   { ir_var_shader_in,  VARYING_SLOT_COL1,  "vec4",  "gl_SecondaryColor", glsl_precision_medium },
-   { ir_var_shader_in,  VARYING_SLOT_FOGC,  "float", "gl_FogFragCoord", glsl_precision_medium },
-};
-
-static const builtin_variable builtin_110_deprecated_vs_variables[] = {
-   { ir_var_shader_in,  VERT_ATTRIB_POS,         "vec4",  "gl_Vertex", glsl_precision_high },
-   { ir_var_shader_in,  VERT_ATTRIB_NORMAL,      "vec3",  "gl_Normal", glsl_precision_medium },
-   { ir_var_shader_in,  VERT_ATTRIB_COLOR0,      "vec4",  "gl_Color", glsl_precision_medium },
-   { ir_var_shader_in,  VERT_ATTRIB_COLOR1,      "vec4",  "gl_SecondaryColor", glsl_precision_medium },
-   { ir_var_shader_in,  VERT_ATTRIB_TEX0,        "vec4",  "gl_MultiTexCoord0", glsl_precision_high },
-   { ir_var_shader_in,  VERT_ATTRIB_TEX1,        "vec4",  "gl_MultiTexCoord1", glsl_precision_high },
-   { ir_var_shader_in,  VERT_ATTRIB_TEX2,        "vec4",  "gl_MultiTexCoord2", glsl_precision_high },
-   { ir_var_shader_in,  VERT_ATTRIB_TEX3,        "vec4",  "gl_MultiTexCoord3", glsl_precision_high },
-   { ir_var_shader_in,  VERT_ATTRIB_TEX4,        "vec4",  "gl_MultiTexCoord4", glsl_precision_high },
-   { ir_var_shader_in,  VERT_ATTRIB_TEX5,        "vec4",  "gl_MultiTexCoord5", glsl_precision_high },
-   { ir_var_shader_in,  VERT_ATTRIB_TEX6,        "vec4",  "gl_MultiTexCoord6", glsl_precision_high },
-   { ir_var_shader_in,  VERT_ATTRIB_TEX7,        "vec4",  "gl_MultiTexCoord7", glsl_precision_high },
-   { ir_var_shader_in,  VERT_ATTRIB_FOG,         "float", "gl_FogCoord", glsl_precision_high },
-   { ir_var_shader_out, VARYING_SLOT_CLIP_VERTEX, "vec4",  "gl_ClipVertex", glsl_precision_high },
-   { ir_var_shader_out, VARYING_SLOT_COL0,        "vec4",  "gl_FrontColor", glsl_precision_medium },
-   { ir_var_shader_out, VARYING_SLOT_BFC0,        "vec4",  "gl_BackColor", glsl_precision_medium },
-   { ir_var_shader_out, VARYING_SLOT_COL1,        "vec4",  "gl_FrontSecondaryColor", glsl_precision_medium },
-   { ir_var_shader_out, VARYING_SLOT_BFC1,        "vec4",  "gl_BackSecondaryColor", glsl_precision_medium },
-   { ir_var_shader_out, VARYING_SLOT_FOGC,        "float", "gl_FogFragCoord", glsl_precision_medium },
-};
-
-static const builtin_variable builtin_120_fs_variables[] = {
-   { ir_var_shader_in,  VARYING_SLOT_PNTC,   "vec2",   "gl_PointCoord", glsl_precision_medium },
-};
-
-static const builtin_variable builtin_130_vs_variables[] = {
-   { ir_var_system_value,  SYSTEM_VALUE_VERTEX_ID, "int",   "gl_VertexID", glsl_precision_high },
-};
-
-static const builtin_variable builtin_110_deprecated_uniforms[] = {
-   { ir_var_uniform, -1, "mat4", "gl_ModelViewMatrix", glsl_precision_undefined },
-   { ir_var_uniform, -1, "mat4", "gl_ProjectionMatrix", glsl_precision_undefined },
-   { ir_var_uniform, -1, "mat4", "gl_ModelViewProjectionMatrix", glsl_precision_undefined },
-   { ir_var_uniform, -1, "mat3", "gl_NormalMatrix", glsl_precision_undefined },
-   { ir_var_uniform, -1, "mat4", "gl_ModelViewMatrixInverse", glsl_precision_undefined },
-   { ir_var_uniform, -1, "mat4", "gl_ProjectionMatrixInverse", glsl_precision_undefined },
-   { ir_var_uniform, -1, "mat4", "gl_ModelViewProjectionMatrixInverse", glsl_precision_undefined },
-   { ir_var_uniform, -1, "mat4", "gl_ModelViewMatrixTranspose", glsl_precision_undefined },
-   { ir_var_uniform, -1, "mat4", "gl_ProjectionMatrixTranspose", glsl_precision_undefined },
-   { ir_var_uniform, -1, "mat4", "gl_ModelViewProjectionMatrixTranspose", glsl_precision_undefined },
-   { ir_var_uniform, -1, "mat4", "gl_ModelViewMatrixInverseTranspose", glsl_precision_undefined },
-   { ir_var_uniform, -1, "mat4", "gl_ProjectionMatrixInverseTranspose", glsl_precision_undefined },
-   { ir_var_uniform, -1, "mat4", "gl_ModelViewProjectionMatrixInverseTranspose", glsl_precision_undefined },
-   { ir_var_uniform, -1, "float", "gl_NormalScale", glsl_precision_undefined },
-   { ir_var_uniform, -1, "gl_LightModelParameters", "gl_LightModel", glsl_precision_undefined},
-
-   /* Mesa-internal ATI_envmap_bumpmap state. */
-   { ir_var_uniform, -1, "vec2", "gl_BumpRotMatrix0MESA", glsl_precision_undefined},
-   { ir_var_uniform, -1, "vec2", "gl_BumpRotMatrix1MESA", glsl_precision_undefined},
-   { ir_var_uniform, -1, "vec4", "gl_FogParamsOptimizedMESA", glsl_precision_undefined},
-};
-=======
->>>>>>> 74be77a9
 
 static struct gl_builtin_uniform_element gl_DepthRange_elements[] = {
    {"near", {STATE_DEPTH_RANGE, 0, 0}, SWIZZLE_XXXX},
@@ -411,12 +303,6 @@
    {NULL, NULL, 0}
 };
 
-<<<<<<< HEAD
-static ir_variable *
-add_variable(exec_list *instructions, glsl_symbol_table *symtab,
-	     const char *name, const glsl_type *type,
-	     enum ir_variable_mode mode, int slot, glsl_precision prec = glsl_precision_undefined)
-=======
 
 namespace {
 
@@ -443,28 +329,28 @@
       return symtab->get_type(name);
    }
 
-   ir_variable *add_input(int slot, const glsl_type *type, const char *name)
+   ir_variable *add_input(int slot, const glsl_type *type, const char *name, glsl_precision prec)
    {
-      return add_variable(name, type, ir_var_shader_in, slot);
-   }
-
-   ir_variable *add_output(int slot, const glsl_type *type, const char *name)
+      return add_variable(name, type, ir_var_shader_in, slot, prec);
+   }
+
+   ir_variable *add_output(int slot, const glsl_type *type, const char *name, glsl_precision prec)
    {
-      return add_variable(name, type, ir_var_shader_out, slot);
+      return add_variable(name, type, ir_var_shader_out, slot, prec);
    }
 
    ir_variable *add_system_value(int slot, const glsl_type *type,
-                                 const char *name)
+                                 const char *name, glsl_precision prec)
    {
-      return add_variable(name, type, ir_var_system_value, slot);
+      return add_variable(name, type, ir_var_system_value, slot, prec);
    }
 
    ir_variable *add_variable(const char *name, const glsl_type *type,
-                             enum ir_variable_mode mode, int slot);
-   ir_variable *add_uniform(const glsl_type *type, const char *name);
+                             enum ir_variable_mode mode, int slot, glsl_precision prec);
+   ir_variable *add_uniform(const glsl_type *type, const char *name, glsl_precision prec);
    ir_variable *add_const(const char *name, int value);
    void add_varying(int slot, const glsl_type *type, const char *name,
-                    const char *name_as_gs_input);
+                    const char *name_as_gs_input, glsl_precision prec);
 
    exec_list * const instructions;
    struct _mesa_glsl_parse_state * const state;
@@ -503,8 +389,8 @@
 ir_variable *
 builtin_variable_generator::add_variable(const char *name,
                                          const glsl_type *type,
-                                         enum ir_variable_mode mode, int slot)
->>>>>>> 74be77a9
+                                         enum ir_variable_mode mode, int slot, glsl_precision prec)
+
 {
    ir_variable *var = new(symtab) ir_variable(type, name, mode, prec);
 
@@ -539,21 +425,12 @@
    return var;
 }
 
-<<<<<<< HEAD
-static ir_variable *
-add_uniform(exec_list *instructions, glsl_symbol_table *symtab,
-	    const char *name, const glsl_type *type, glsl_precision prec = glsl_precision_undefined)
-{
-   ir_variable *const uni =
-      add_variable(instructions, symtab, name, type, ir_var_uniform, -1, prec);
-=======
 
 ir_variable *
 builtin_variable_generator::add_uniform(const glsl_type *type,
-                                        const char *name)
-{
-   ir_variable *const uni = add_variable(name, type, ir_var_uniform, -1);
->>>>>>> 74be77a9
+                                        const char *name, glsl_precision prec)
+{
+   ir_variable *const uni = add_variable(name, type, ir_var_uniform, -1, prec);
 
    unsigned i;
    for (i = 0; _mesa_builtin_uniform_desc[i].name != NULL; i++) {
@@ -596,88 +473,18 @@
    return uni;
 }
 
-<<<<<<< HEAD
-static void
-add_builtin_variable(exec_list *instructions, glsl_symbol_table *symtab,
-		     const builtin_variable *proto, bool use_precision)
-{
-   /* Create a new variable declaration from the description supplied by
-    * the caller.
-    */
-   const glsl_type *const type = symtab->get_type(proto->type);
-
-   assert(type != NULL);
-
-   if (proto->mode == ir_var_uniform) {
-      add_uniform(instructions, symtab, proto->name, type, use_precision ? proto->prec : glsl_precision_undefined);
-   } else {
-      add_variable(instructions, symtab, proto->name, type, proto->mode,
-		   proto->slot, use_precision ? proto->prec : glsl_precision_undefined);
-   }
-}
-=======
->>>>>>> 74be77a9
 
 ir_variable *
 builtin_variable_generator::add_const(const char *name, int value)
 {
-<<<<<<< HEAD
-   ir_variable *const var = add_variable(instructions, symtab,
-					 name, glsl_type::int_type,
+   ir_variable *const var = add_variable(name, glsl_type::int_type,
 					 ir_var_auto, -1, glsl_precision_undefined);
-=======
-   ir_variable *const var = add_variable(name, glsl_type::int_type,
-					 ir_var_auto, -1);
->>>>>>> 74be77a9
    var->constant_value = new(var) ir_constant(value);
    var->constant_initializer = new(var) ir_constant(value);
    var->has_initializer = true;
    return var;
 }
 
-<<<<<<< HEAD
-/**
- * Uniforms that are common to all GLSL ES implementations.
- *
- * Several constants in GLSL ES have different names than normal desktop GLSL.
- * Therefore, this function should only be called on the ES path.
- */
-static void
-generate_common_ES_uniforms(exec_list *instructions,
-                            struct _mesa_glsl_parse_state *state)
-{
-   glsl_symbol_table *const symtab = state->symbols;
-
-   add_builtin_constant(instructions, symtab, "gl_MaxVertexAttribs",
-			state->Const.MaxVertexAttribs);
-   add_builtin_constant(instructions, symtab, "gl_MaxVertexUniformVectors",
-			state->Const.MaxVertexUniformComponents);
-   add_builtin_constant(instructions, symtab, "gl_MaxVertexTextureImageUnits",
-			state->Const.MaxVertexTextureImageUnits);
-   add_builtin_constant(instructions, symtab, "gl_MaxCombinedTextureImageUnits",
-			state->Const.MaxCombinedTextureImageUnits);
-   add_builtin_constant(instructions, symtab, "gl_MaxTextureImageUnits",
-			state->Const.MaxTextureImageUnits);
-   add_builtin_constant(instructions, symtab, "gl_MaxFragmentUniformVectors",
-			state->Const.MaxFragmentUniformComponents);
-
-   add_uniform(instructions, symtab, "gl_DepthRange",
-	       state->symbols->get_type("gl_DepthRangeParameters"), glsl_precision_undefined);
-}
-
-static void
-generate_100ES_uniforms(exec_list *instructions,
-		     struct _mesa_glsl_parse_state *state)
-{
-   generate_common_ES_uniforms(instructions, state);
-
-   glsl_symbol_table *const symtab = state->symbols;
-
-   add_builtin_constant(instructions, symtab, "gl_MaxVaryingVectors",
-			state->Const.MaxVaryingFloats / 4);
-}
-=======
->>>>>>> 74be77a9
 
 void
 builtin_variable_generator::generate_constants()
@@ -699,21 +506,6 @@
       add_const("gl_MaxFragmentUniformVectors",
                 state->Const.MaxFragmentUniformComponents / 4);
 
-<<<<<<< HEAD
-static void
-generate_110_uniforms(exec_list *instructions,
-		      struct _mesa_glsl_parse_state *state,
-		      bool add_deprecated)
-{
-   glsl_symbol_table *const symtab = state->symbols;
-
-   if (add_deprecated) {
-      for (unsigned i = 0
-	      ; i < Elements(builtin_110_deprecated_uniforms)
-	      ; i++) {
-	 add_builtin_variable(instructions, symtab,
-			      & builtin_110_deprecated_uniforms[i], state->es_shader);
-=======
       /* In GLSL ES 3.00, gl_MaxVaryingVectors was split out to separate
        * vertex and fragment shader constants.
        */
@@ -724,7 +516,6 @@
                    state->Const.MaxVaryingFloats / 4);
       } else {
          add_const("gl_MaxVaryingVectors", state->Const.MaxVaryingFloats / 4);
->>>>>>> 74be77a9
       }
    } else {
       add_const("gl_MaxVertexUniformComponents",
@@ -735,36 +526,6 @@
        */
       add_const("gl_MaxVaryingFloats", state->Const.MaxVaryingFloats);
 
-<<<<<<< HEAD
-/* This function should only be called for ES, not desktop GL. */
-static void
-generate_100ES_vs_variables(exec_list *instructions,
-			  struct _mesa_glsl_parse_state *state)
-{
-   for (unsigned i = 0; i < Elements(builtin_core_vs_variables); i++) {
-      add_builtin_variable(instructions, state->symbols,
-			   & builtin_core_vs_variables[i], state->es_shader);
-   }
-
-   generate_100ES_uniforms(instructions, state);
-
-   generate_ARB_draw_buffers_variables(instructions, state, false,
-				       vertex_shader);
-}
-
-static void
-generate_300ES_vs_variables(exec_list *instructions,
-                            struct _mesa_glsl_parse_state *state)
-{
-   for (unsigned i = 0; i < Elements(builtin_core_vs_variables); i++) {
-      add_builtin_variable(instructions, state->symbols,
-			   & builtin_core_vs_variables[i], state->es_shader);
-   }
-
-   for (unsigned i = 0; i < Elements(builtin_300ES_vs_variables); i++) {
-      add_builtin_variable(instructions, state->symbols,
-			   & builtin_300ES_vs_variables[i], state->es_shader);
-=======
       add_const("gl_MaxFragmentUniformComponents",
                 state->Const.MaxFragmentUniformComponents);
    }
@@ -785,7 +546,6 @@
    if (state->is_version(130, 0)) {
       add_const("gl_MaxClipDistances", state->Const.MaxClipPlanes);
       add_const("gl_MaxVaryingComponents", state->Const.MaxVaryingFloats);
->>>>>>> 74be77a9
    }
 
    if (compatibility) {
@@ -798,25 +558,6 @@
 
       add_const("gl_MaxClipPlanes", state->Const.MaxClipPlanes);
 
-<<<<<<< HEAD
-static void
-generate_110_vs_variables(exec_list *instructions,
-			  struct _mesa_glsl_parse_state *state,
-			  bool add_deprecated)
-{
-   for (unsigned i = 0; i < Elements(builtin_core_vs_variables); i++) {
-      add_builtin_variable(instructions, state->symbols,
-			   & builtin_core_vs_variables[i], state->es_shader);
-   }
-
-   if (add_deprecated) {
-      for (unsigned i = 0
-	      ; i < Elements(builtin_110_deprecated_vs_variables)
-	      ; i++) {
-	 add_builtin_variable(instructions, state->symbols,
-			      & builtin_110_deprecated_vs_variables[i], state->es_shader);
-      }
-=======
       /* Note: gl_MaxTextureUnits wasn't made compatibility-only until GLSL
        * 1.50, however this seems like it was probably an oversight.
        */
@@ -827,7 +568,6 @@
        * oversight.
        */
       add_const("gl_MaxTextureCoords", state->Const.MaxTextureCoords);
->>>>>>> 74be77a9
    }
 }
 
@@ -838,88 +578,74 @@
 void
 builtin_variable_generator::generate_uniforms()
 {
-   add_uniform(type("gl_DepthRangeParameters"), "gl_DepthRange");
-   add_uniform(array(vec4_t, VERT_ATTRIB_MAX), "gl_CurrentAttribVertMESA");
-   add_uniform(array(vec4_t, VARYING_SLOT_MAX), "gl_CurrentAttribFragMESA");
+   add_uniform(type("gl_DepthRangeParameters"), "gl_DepthRange", glsl_precision_undefined);
+   add_uniform(array(vec4_t, VERT_ATTRIB_MAX), "gl_CurrentAttribVertMESA", glsl_precision_undefined);
+   add_uniform(array(vec4_t, VARYING_SLOT_MAX), "gl_CurrentAttribFragMESA", glsl_precision_undefined);
 
    if (compatibility) {
-      add_uniform(mat4_t, "gl_ModelViewMatrix");
-      add_uniform(mat4_t, "gl_ProjectionMatrix");
-      add_uniform(mat4_t, "gl_ModelViewProjectionMatrix");
-      add_uniform(mat3_t, "gl_NormalMatrix");
-      add_uniform(mat4_t, "gl_ModelViewMatrixInverse");
-      add_uniform(mat4_t, "gl_ProjectionMatrixInverse");
-      add_uniform(mat4_t, "gl_ModelViewProjectionMatrixInverse");
-      add_uniform(mat4_t, "gl_ModelViewMatrixTranspose");
-      add_uniform(mat4_t, "gl_ProjectionMatrixTranspose");
-      add_uniform(mat4_t, "gl_ModelViewProjectionMatrixTranspose");
-      add_uniform(mat4_t, "gl_ModelViewMatrixInverseTranspose");
-      add_uniform(mat4_t, "gl_ProjectionMatrixInverseTranspose");
-      add_uniform(mat4_t, "gl_ModelViewProjectionMatrixInverseTranspose");
-      add_uniform(float_t, "gl_NormalScale");
-      add_uniform(type("gl_LightModelParameters"), "gl_LightModel");
-      add_uniform(vec2_t, "gl_BumpRotMatrix0MESA");
-      add_uniform(vec2_t, "gl_BumpRotMatrix1MESA");
-      add_uniform(vec4_t, "gl_FogParamsOptimizedMESA");
+      add_uniform(mat4_t, "gl_ModelViewMatrix", glsl_precision_undefined);
+      add_uniform(mat4_t, "gl_ProjectionMatrix", glsl_precision_undefined);
+      add_uniform(mat4_t, "gl_ModelViewProjectionMatrix", glsl_precision_undefined);
+      add_uniform(mat3_t, "gl_NormalMatrix", glsl_precision_undefined);
+      add_uniform(mat4_t, "gl_ModelViewMatrixInverse", glsl_precision_undefined);
+      add_uniform(mat4_t, "gl_ProjectionMatrixInverse", glsl_precision_undefined);
+      add_uniform(mat4_t, "gl_ModelViewProjectionMatrixInverse", glsl_precision_undefined);
+      add_uniform(mat4_t, "gl_ModelViewMatrixTranspose", glsl_precision_undefined);
+      add_uniform(mat4_t, "gl_ProjectionMatrixTranspose", glsl_precision_undefined);
+      add_uniform(mat4_t, "gl_ModelViewProjectionMatrixTranspose", glsl_precision_undefined);
+      add_uniform(mat4_t, "gl_ModelViewMatrixInverseTranspose", glsl_precision_undefined);
+      add_uniform(mat4_t, "gl_ProjectionMatrixInverseTranspose", glsl_precision_undefined);
+      add_uniform(mat4_t, "gl_ModelViewProjectionMatrixInverseTranspose", glsl_precision_undefined);
+      add_uniform(float_t, "gl_NormalScale", glsl_precision_undefined);
+      add_uniform(type("gl_LightModelParameters"), "gl_LightModel", glsl_precision_undefined);
+      add_uniform(vec2_t, "gl_BumpRotMatrix0MESA", glsl_precision_undefined);
+      add_uniform(vec2_t, "gl_BumpRotMatrix1MESA", glsl_precision_undefined);
+      add_uniform(vec4_t, "gl_FogParamsOptimizedMESA", glsl_precision_undefined);
 
       const glsl_type *const mat4_array_type =
 	 array(mat4_t, state->Const.MaxTextureCoords);
-      add_uniform(mat4_array_type, "gl_TextureMatrix");
-      add_uniform(mat4_array_type, "gl_TextureMatrixInverse");
-      add_uniform(mat4_array_type, "gl_TextureMatrixTranspose");
-      add_uniform(mat4_array_type, "gl_TextureMatrixInverseTranspose");
-
-<<<<<<< HEAD
-static void
-generate_130_vs_variables(exec_list *instructions,
-			  struct _mesa_glsl_parse_state *state,
-			  bool add_deprecated)
-{
-   generate_120_vs_variables(instructions, state, add_deprecated);
-
-   for (unsigned i = 0; i < Elements(builtin_130_vs_variables); i++) {
-      add_builtin_variable(instructions, state->symbols,
-			   & builtin_130_vs_variables[i], state->es_shader);
-   }
-=======
-      add_uniform(array(vec4_t, state->Const.MaxClipPlanes), "gl_ClipPlane");
-      add_uniform(type("gl_PointParameters"), "gl_Point");
->>>>>>> 74be77a9
+      add_uniform(mat4_array_type, "gl_TextureMatrix", glsl_precision_undefined);
+      add_uniform(mat4_array_type, "gl_TextureMatrixInverse", glsl_precision_undefined);
+      add_uniform(mat4_array_type, "gl_TextureMatrixTranspose", glsl_precision_undefined);
+      add_uniform(mat4_array_type, "gl_TextureMatrixInverseTranspose", glsl_precision_undefined);
+
+      add_uniform(array(vec4_t, state->Const.MaxClipPlanes), "gl_ClipPlane", glsl_precision_undefined);
+      add_uniform(type("gl_PointParameters"), "gl_Point", glsl_precision_undefined);
 
       const glsl_type *const material_parameters_type =
 	 type("gl_MaterialParameters");
-      add_uniform(material_parameters_type, "gl_FrontMaterial");
-      add_uniform(material_parameters_type, "gl_BackMaterial");
+      add_uniform(material_parameters_type, "gl_FrontMaterial", glsl_precision_undefined);
+      add_uniform(material_parameters_type, "gl_BackMaterial", glsl_precision_undefined);
 
       add_uniform(array(type("gl_LightSourceParameters"),
                         state->Const.MaxLights),
-                  "gl_LightSource");
+                  "gl_LightSource", glsl_precision_undefined);
 
       const glsl_type *const light_model_products_type =
          type("gl_LightModelProducts");
-      add_uniform(light_model_products_type, "gl_FrontLightModelProduct");
-      add_uniform(light_model_products_type, "gl_BackLightModelProduct");
+      add_uniform(light_model_products_type, "gl_FrontLightModelProduct", glsl_precision_undefined);
+      add_uniform(light_model_products_type, "gl_BackLightModelProduct", glsl_precision_undefined);
 
       const glsl_type *const light_products_type =
          array(type("gl_LightProducts"), state->Const.MaxLights);
-      add_uniform(light_products_type, "gl_FrontLightProduct");
-      add_uniform(light_products_type, "gl_BackLightProduct");
+      add_uniform(light_products_type, "gl_FrontLightProduct", glsl_precision_undefined);
+      add_uniform(light_products_type, "gl_BackLightProduct", glsl_precision_undefined);
 
       add_uniform(array(vec4_t, state->Const.MaxTextureUnits),
-                  "gl_TextureEnvColor");
+                  "gl_TextureEnvColor", glsl_precision_undefined);
 
       const glsl_type *const texcoords_vec4 =
 	 array(vec4_t, state->Const.MaxTextureCoords);
-      add_uniform(texcoords_vec4, "gl_EyePlaneS");
-      add_uniform(texcoords_vec4, "gl_EyePlaneT");
-      add_uniform(texcoords_vec4, "gl_EyePlaneR");
-      add_uniform(texcoords_vec4, "gl_EyePlaneQ");
-      add_uniform(texcoords_vec4, "gl_ObjectPlaneS");
-      add_uniform(texcoords_vec4, "gl_ObjectPlaneT");
-      add_uniform(texcoords_vec4, "gl_ObjectPlaneR");
-      add_uniform(texcoords_vec4, "gl_ObjectPlaneQ");
-
-      add_uniform(type("gl_FogParameters"), "gl_Fog");
+      add_uniform(texcoords_vec4, "gl_EyePlaneS", glsl_precision_undefined);
+      add_uniform(texcoords_vec4, "gl_EyePlaneT", glsl_precision_undefined);
+      add_uniform(texcoords_vec4, "gl_EyePlaneR", glsl_precision_undefined);
+      add_uniform(texcoords_vec4, "gl_EyePlaneQ", glsl_precision_undefined);
+      add_uniform(texcoords_vec4, "gl_ObjectPlaneS", glsl_precision_undefined);
+      add_uniform(texcoords_vec4, "gl_ObjectPlaneT", glsl_precision_undefined);
+      add_uniform(texcoords_vec4, "gl_ObjectPlaneR", glsl_precision_undefined);
+      add_uniform(texcoords_vec4, "gl_ObjectPlaneQ", glsl_precision_undefined);
+
+      add_uniform(type("gl_FogParameters"), "gl_Fog", glsl_precision_undefined);
    }
 }
 
@@ -930,73 +656,32 @@
 void
 builtin_variable_generator::generate_vs_special_vars()
 {
-<<<<<<< HEAD
-   for (unsigned i = 0; i < Elements(builtin_core_fs_variables); i++) {
-      add_builtin_variable(instructions, state->symbols,
-			   & builtin_core_fs_variables[i], state->es_shader);
-   }
-
-   for (unsigned i = 0; i < Elements(builtin_100ES_fs_variables); i++) {
-      add_builtin_variable(instructions, state->symbols,
-			   & builtin_100ES_fs_variables[i], state->es_shader);
-   }
-	
-	if (state->EXT_frag_depth_enable) {
-		const builtin_variable fragDepthEXT = { ir_var_shader_out, FRAG_RESULT_DEPTH, "float", "gl_FragDepthEXT", glsl_precision_high };
-		add_builtin_variable(instructions, state->symbols, &fragDepthEXT, state->es_shader);
-	}
-
-   generate_100ES_uniforms(instructions, state);
-
-   generate_ARB_draw_buffers_variables(instructions, state, false,
-				       fragment_shader);
-}
-
-static void
-generate_300ES_fs_variables(exec_list *instructions,
-			  struct _mesa_glsl_parse_state *state)
-{
-   /* Note: we don't add builtin_core_fs_variables, because it contains
-    * gl_FragColor, which is not in GLSL 3.00 ES.
-    */
-
-   for (unsigned i = 0; i < Elements(builtin_300ES_fs_variables); i++) {
-      add_builtin_variable(instructions, state->symbols,
-			   & builtin_300ES_fs_variables[i], state->es_shader);
-   }
-
-   generate_300ES_uniforms(instructions, state);
-
-   generate_ARB_draw_buffers_variables(instructions, state, false,
-				       fragment_shader);
-}
-=======
+
    if (state->is_version(130, 300))
-      add_system_value(SYSTEM_VALUE_VERTEX_ID, int_t, "gl_VertexID");
+      add_system_value(SYSTEM_VALUE_VERTEX_ID, int_t, "gl_VertexID", glsl_precision_high);
    if (state->ARB_draw_instanced_enable)
-      add_system_value(SYSTEM_VALUE_INSTANCE_ID, int_t, "gl_InstanceIDARB");
+      add_system_value(SYSTEM_VALUE_INSTANCE_ID, int_t, "gl_InstanceIDARB", glsl_precision_high);
    if (state->ARB_draw_instanced_enable || state->is_version(140, 300))
-      add_system_value(SYSTEM_VALUE_INSTANCE_ID, int_t, "gl_InstanceID");
+      add_system_value(SYSTEM_VALUE_INSTANCE_ID, int_t, "gl_InstanceID", glsl_precision_high);
    if (state->AMD_vertex_shader_layer_enable)
-      add_output(VARYING_SLOT_LAYER, int_t, "gl_Layer");
+      add_output(VARYING_SLOT_LAYER, int_t, "gl_Layer", glsl_precision_high);
    if (compatibility) {
-      add_input(VERT_ATTRIB_POS, vec4_t, "gl_Vertex");
-      add_input(VERT_ATTRIB_NORMAL, vec3_t, "gl_Normal");
-      add_input(VERT_ATTRIB_COLOR0, vec4_t, "gl_Color");
-      add_input(VERT_ATTRIB_COLOR1, vec4_t, "gl_SecondaryColor");
-      add_input(VERT_ATTRIB_TEX0, vec4_t, "gl_MultiTexCoord0");
-      add_input(VERT_ATTRIB_TEX1, vec4_t, "gl_MultiTexCoord1");
-      add_input(VERT_ATTRIB_TEX2, vec4_t, "gl_MultiTexCoord2");
-      add_input(VERT_ATTRIB_TEX3, vec4_t, "gl_MultiTexCoord3");
-      add_input(VERT_ATTRIB_TEX4, vec4_t, "gl_MultiTexCoord4");
-      add_input(VERT_ATTRIB_TEX5, vec4_t, "gl_MultiTexCoord5");
-      add_input(VERT_ATTRIB_TEX6, vec4_t, "gl_MultiTexCoord6");
-      add_input(VERT_ATTRIB_TEX7, vec4_t, "gl_MultiTexCoord7");
-      add_input(VERT_ATTRIB_FOG, float_t, "gl_FogCoord");
-   }
-}
-
->>>>>>> 74be77a9
+      add_input(VERT_ATTRIB_POS, vec4_t, "gl_Vertex", glsl_precision_high);
+      add_input(VERT_ATTRIB_NORMAL, vec3_t, "gl_Normal", glsl_precision_medium);
+      add_input(VERT_ATTRIB_COLOR0, vec4_t, "gl_Color", glsl_precision_medium);
+      add_input(VERT_ATTRIB_COLOR1, vec4_t, "gl_SecondaryColor", glsl_precision_medium);
+      add_input(VERT_ATTRIB_TEX0, vec4_t, "gl_MultiTexCoord0", glsl_precision_high);
+      add_input(VERT_ATTRIB_TEX1, vec4_t, "gl_MultiTexCoord1", glsl_precision_high);
+      add_input(VERT_ATTRIB_TEX2, vec4_t, "gl_MultiTexCoord2", glsl_precision_high);
+      add_input(VERT_ATTRIB_TEX3, vec4_t, "gl_MultiTexCoord3", glsl_precision_high);
+      add_input(VERT_ATTRIB_TEX4, vec4_t, "gl_MultiTexCoord4", glsl_precision_high);
+      add_input(VERT_ATTRIB_TEX5, vec4_t, "gl_MultiTexCoord5", glsl_precision_high);
+      add_input(VERT_ATTRIB_TEX6, vec4_t, "gl_MultiTexCoord6", glsl_precision_high);
+      add_input(VERT_ATTRIB_TEX7, vec4_t, "gl_MultiTexCoord7", glsl_precision_high);
+      add_input(VERT_ATTRIB_FOG, float_t, "gl_FogCoord", glsl_precision_high);
+   }
+}
+
 
 /**
  * Generate variables which only exist in geometry shaders.
@@ -1004,30 +689,7 @@
 void
 builtin_variable_generator::generate_gs_special_vars()
 {
-<<<<<<< HEAD
-   for (unsigned i = 0; i < Elements(builtin_core_fs_variables); i++) {
-      add_builtin_variable(instructions, state->symbols,
-			   & builtin_core_fs_variables[i], state->es_shader);
-   }
-
-   for (unsigned i = 0; i < Elements(builtin_110_fs_variables); i++) {
-      add_builtin_variable(instructions, state->symbols,
-			   & builtin_110_fs_variables[i], state->es_shader);
-   }
-
-   if (add_deprecated) {
-      for (unsigned i = 0
-	      ; i < Elements(builtin_110_deprecated_fs_variables)
-	      ; i++) {
-	 add_builtin_variable(instructions, state->symbols,
-			      & builtin_110_deprecated_fs_variables[i], state->es_shader);
-      }
-   }
-
-   generate_110_uniforms(instructions, state, add_deprecated);
-=======
-   add_output(VARYING_SLOT_LAYER, int_t, "gl_Layer");
->>>>>>> 74be77a9
+   add_output(VARYING_SLOT_LAYER, int_t, "gl_Layer", glsl_precision_high);
 
    /* Although gl_PrimitiveID appears in tessellation control and tessellation
     * evaluation shaders, it has a different function there than it has in
@@ -1040,9 +702,9 @@
     * gl_PrimitiveIDIn as an {ARB,EXT}_geometry_shader4-only variable.
     */
    ir_variable *var;
-   var = add_input(VARYING_SLOT_PRIMITIVE_ID, int_t, "gl_PrimitiveIDIn");
+   var = add_input(VARYING_SLOT_PRIMITIVE_ID, int_t, "gl_PrimitiveIDIn", glsl_precision_high);
    var->interpolation = INTERP_QUALIFIER_FLAT;
-   var = add_output(VARYING_SLOT_PRIMITIVE_ID, int_t, "gl_PrimitiveID");
+   var = add_output(VARYING_SLOT_PRIMITIVE_ID, int_t, "gl_PrimitiveID", glsl_precision_high);
    var->interpolation = INTERP_QUALIFIER_FLAT;
 }
 
@@ -1053,14 +715,14 @@
 void
 builtin_variable_generator::generate_fs_special_vars()
 {
-   add_input(VARYING_SLOT_POS, vec4_t, "gl_FragCoord");
-   add_input(VARYING_SLOT_FACE, bool_t, "gl_FrontFacing");
+   add_input(VARYING_SLOT_POS, vec4_t, "gl_FragCoord", glsl_precision_high);
+   add_input(VARYING_SLOT_FACE, bool_t, "gl_FrontFacing", glsl_precision_low);
    if (state->is_version(120, 100))
-      add_input(VARYING_SLOT_PNTC, vec2_t, "gl_PointCoord");
+      add_input(VARYING_SLOT_PNTC, vec2_t, "gl_PointCoord", glsl_precision_medium);
 
    if (state->is_version(150, 0)) {
       ir_variable *var =
-         add_input(VARYING_SLOT_PRIMITIVE_ID, int_t, "gl_PrimitiveID");
+         add_input(VARYING_SLOT_PRIMITIVE_ID, int_t, "gl_PrimitiveID", glsl_precision_high);
       var->interpolation = INTERP_QUALIFIER_FLAT;
    }
 
@@ -1069,30 +731,37 @@
     * They were removed from GLSL ES 3.00.
     */
    if (compatibility || !state->is_version(420, 300)) {
-      add_output(FRAG_RESULT_COLOR, vec4_t, "gl_FragColor");
+      add_output(FRAG_RESULT_COLOR, vec4_t, "gl_FragColor", glsl_precision_medium);
       add_output(FRAG_RESULT_DATA0,
-                 array(vec4_t, state->Const.MaxDrawBuffers), "gl_FragData");
+                 array(vec4_t, state->Const.MaxDrawBuffers), "gl_FragData", glsl_precision_medium);
    }
 
    /* gl_FragDepth has always been in desktop GLSL, but did not appear in GLSL
     * ES 1.00.
     */
    if (state->is_version(110, 300))
-      add_output(FRAG_RESULT_DEPTH, float_t, "gl_FragDepth");
+      add_output(FRAG_RESULT_DEPTH, float_t, "gl_FragDepth", glsl_precision_high);
 
    if (state->ARB_shader_stencil_export_enable) {
       ir_variable *const var =
-         add_output(FRAG_RESULT_STENCIL, int_t, "gl_FragStencilRefARB");
+         add_output(FRAG_RESULT_STENCIL, int_t, "gl_FragStencilRefARB", glsl_precision_high);
       if (state->ARB_shader_stencil_export_warn)
          var->warn_extension = "GL_ARB_shader_stencil_export";
    }
 
    if (state->AMD_shader_stencil_export_enable) {
       ir_variable *const var =
-         add_output(FRAG_RESULT_STENCIL, int_t, "gl_FragStencilRefAMD");
+         add_output(FRAG_RESULT_STENCIL, int_t, "gl_FragStencilRefAMD", glsl_precision_high);
       if (state->AMD_shader_stencil_export_warn)
          var->warn_extension = "GL_AMD_shader_stencil_export";
    }
+	
+	if (state->EXT_frag_depth_enable) {
+		ir_variable *const var =
+		add_output(FRAG_RESULT_DEPTH, float_t, "gl_FragDepthEXT", glsl_precision_high);
+		if (state->EXT_frag_depth_warn)
+			var->warn_extension = "GL_EXT_frag_depth";
+	}
 }
 
 
@@ -1105,28 +774,19 @@
 void
 builtin_variable_generator::add_varying(int slot, const glsl_type *type,
                                         const char *name,
-                                        const char *name_as_gs_input)
-{
-<<<<<<< HEAD
-   generate_110_fs_variables(instructions, state, add_deprecated);
-
-   for (unsigned i = 0
-	   ; i < Elements(builtin_120_fs_variables)
-	   ; i++) {
-      add_builtin_variable(instructions, state->symbols,
-			   & builtin_120_fs_variables[i], state->es_shader);
-=======
+                                        const char *name_as_gs_input,
+										glsl_precision prec)
+{
    switch (state->target) {
    case geometry_shader:
-      add_input(slot, array(type, 0), name_as_gs_input);
+      add_input(slot, array(type, 0), name_as_gs_input, prec);
       /* FALLTHROUGH */
    case vertex_shader:
-      add_output(slot, type, name);
+      add_output(slot, type, name, prec);
       break;
    case fragment_shader:
-      add_input(slot, type, name);
+      add_input(slot, type, name, prec);
       break;
->>>>>>> 74be77a9
    }
 }
 
@@ -1138,32 +798,32 @@
 void
 builtin_variable_generator::generate_varyings()
 {
-#define ADD_VARYING(loc, type, name) \
-   add_varying(loc, type, name, name "In")
+#define ADD_VARYING(loc, type, name, prec) \
+   add_varying(loc, type, name, name "In", prec)
 
    /* gl_Position and gl_PointSize are not visible from fragment shaders. */
    if (state->target != fragment_shader) {
-      ADD_VARYING(VARYING_SLOT_POS, vec4_t, "gl_Position");
-      ADD_VARYING(VARYING_SLOT_PSIZ, float_t, "gl_PointSize");
+      ADD_VARYING(VARYING_SLOT_POS, vec4_t, "gl_Position", glsl_precision_high);
+      ADD_VARYING(VARYING_SLOT_PSIZ, float_t, "gl_PointSize", glsl_precision_medium);
    }
 
    if (state->is_version(130, 0)) {
        ADD_VARYING(VARYING_SLOT_CLIP_DIST0, array(float_t, 0),
-                   "gl_ClipDistance");
+                   "gl_ClipDistance", glsl_precision_high);
    }
 
    if (compatibility) {
-      ADD_VARYING(VARYING_SLOT_TEX0, array(vec4_t, 0), "gl_TexCoord");
-      ADD_VARYING(VARYING_SLOT_FOGC, float_t, "gl_FogFragCoord");
+      ADD_VARYING(VARYING_SLOT_TEX0, array(vec4_t, 0), "gl_TexCoord", glsl_precision_undefined);
+      ADD_VARYING(VARYING_SLOT_FOGC, float_t, "gl_FogFragCoord", glsl_precision_medium);
       if (state->target == fragment_shader) {
-         ADD_VARYING(VARYING_SLOT_COL0, vec4_t, "gl_Color");
-         ADD_VARYING(VARYING_SLOT_COL1, vec4_t, "gl_SecondaryColor");
+         ADD_VARYING(VARYING_SLOT_COL0, vec4_t, "gl_Color", glsl_precision_medium);
+         ADD_VARYING(VARYING_SLOT_COL1, vec4_t, "gl_SecondaryColor", glsl_precision_medium);
       } else {
-         ADD_VARYING(VARYING_SLOT_CLIP_VERTEX, vec4_t, "gl_ClipVertex");
-         ADD_VARYING(VARYING_SLOT_COL0, vec4_t, "gl_FrontColor");
-         ADD_VARYING(VARYING_SLOT_BFC0, vec4_t, "gl_BackColor");
-         ADD_VARYING(VARYING_SLOT_COL1, vec4_t, "gl_FrontSecondaryColor");
-         ADD_VARYING(VARYING_SLOT_BFC1, vec4_t, "gl_BackSecondaryColor");
+         ADD_VARYING(VARYING_SLOT_CLIP_VERTEX, vec4_t, "gl_ClipVertex", glsl_precision_high);
+         ADD_VARYING(VARYING_SLOT_COL0, vec4_t, "gl_FrontColor", glsl_precision_medium);
+         ADD_VARYING(VARYING_SLOT_BFC0, vec4_t, "gl_BackColor", glsl_precision_medium);
+         ADD_VARYING(VARYING_SLOT_COL1, vec4_t, "gl_FrontSecondaryColor", glsl_precision_medium);
+         ADD_VARYING(VARYING_SLOT_BFC1, vec4_t, "gl_BackSecondaryColor", glsl_precision_medium);
       }
    }
 }
