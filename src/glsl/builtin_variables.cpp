/*
 * Copyright © 2010 Intel Corporation
 *
 * Permission is hereby granted, free of charge, to any person obtaining a
 * copy of this software and associated documentation files (the "Software"),
 * to deal in the Software without restriction, including without limitation
 * the rights to use, copy, modify, merge, publish, distribute, sublicense,
 * and/or sell copies of the Software, and to permit persons to whom the
 * Software is furnished to do so, subject to the following conditions:
 *
 * The above copyright notice and this permission notice (including the next
 * paragraph) shall be included in all copies or substantial portions of the
 * Software.
 *
 * THE SOFTWARE IS PROVIDED "AS IS", WITHOUT WARRANTY OF ANY KIND, EXPRESS OR
 * IMPLIED, INCLUDING BUT NOT LIMITED TO THE WARRANTIES OF MERCHANTABILITY,
 * FITNESS FOR A PARTICULAR PURPOSE AND NONINFRINGEMENT.  IN NO EVENT SHALL
 * THE AUTHORS OR COPYRIGHT HOLDERS BE LIABLE FOR ANY CLAIM, DAMAGES OR OTHER
 * LIABILITY, WHETHER IN AN ACTION OF CONTRACT, TORT OR OTHERWISE, ARISING
 * FROM, OUT OF OR IN CONNECTION WITH THE SOFTWARE OR THE USE OR OTHER
 * DEALINGS IN THE SOFTWARE.
 */

#include "ir.h"
#include "glsl_parser_extras.h"
#include "glsl_symbol_table.h"
#include "main/core.h"
#include "program/prog_parameter.h"
#include "program/prog_statevars.h"
#include "program/prog_instruction.h"

// these two are ripped from mesa/main/uniforms.h in upstream
struct gl_builtin_uniform_element {
	const char *field;
	int tokens[STATE_LENGTH];
	int swizzle;
};
struct gl_builtin_uniform_desc {
	const char *name;
	struct gl_builtin_uniform_element *elements;
	unsigned int num_elements;
};


static struct gl_builtin_uniform_element gl_NumSamples_elements[] = {
	{NULL, {STATE_NUM_SAMPLES, 0, 0}, SWIZZLE_XXXX}
};


static struct gl_builtin_uniform_element gl_DepthRange_elements[] = {
   {"near", {STATE_DEPTH_RANGE, 0, 0}, SWIZZLE_XXXX},
   {"far", {STATE_DEPTH_RANGE, 0, 0}, SWIZZLE_YYYY},
   {"diff", {STATE_DEPTH_RANGE, 0, 0}, SWIZZLE_ZZZZ},
};

static struct gl_builtin_uniform_element gl_ClipPlane_elements[] = {
   {NULL, {STATE_CLIPPLANE, 0, 0}, SWIZZLE_XYZW}
};

static struct gl_builtin_uniform_element gl_Point_elements[] = {
   {"size", {STATE_POINT_SIZE}, SWIZZLE_XXXX},
   {"sizeMin", {STATE_POINT_SIZE}, SWIZZLE_YYYY},
   {"sizeMax", {STATE_POINT_SIZE}, SWIZZLE_ZZZZ},
   {"fadeThresholdSize", {STATE_POINT_SIZE}, SWIZZLE_WWWW},
   {"distanceConstantAttenuation", {STATE_POINT_ATTENUATION}, SWIZZLE_XXXX},
   {"distanceLinearAttenuation", {STATE_POINT_ATTENUATION}, SWIZZLE_YYYY},
   {"distanceQuadraticAttenuation", {STATE_POINT_ATTENUATION}, SWIZZLE_ZZZZ},
};

static struct gl_builtin_uniform_element gl_FrontMaterial_elements[] = {
   {"emission", {STATE_MATERIAL, 0, STATE_EMISSION}, SWIZZLE_XYZW},
   {"ambient", {STATE_MATERIAL, 0, STATE_AMBIENT}, SWIZZLE_XYZW},
   {"diffuse", {STATE_MATERIAL, 0, STATE_DIFFUSE}, SWIZZLE_XYZW},
   {"specular", {STATE_MATERIAL, 0, STATE_SPECULAR}, SWIZZLE_XYZW},
   {"shininess", {STATE_MATERIAL, 0, STATE_SHININESS}, SWIZZLE_XXXX},
};

static struct gl_builtin_uniform_element gl_BackMaterial_elements[] = {
   {"emission", {STATE_MATERIAL, 1, STATE_EMISSION}, SWIZZLE_XYZW},
   {"ambient", {STATE_MATERIAL, 1, STATE_AMBIENT}, SWIZZLE_XYZW},
   {"diffuse", {STATE_MATERIAL, 1, STATE_DIFFUSE}, SWIZZLE_XYZW},
   {"specular", {STATE_MATERIAL, 1, STATE_SPECULAR}, SWIZZLE_XYZW},
   {"shininess", {STATE_MATERIAL, 1, STATE_SHININESS}, SWIZZLE_XXXX},
};

static struct gl_builtin_uniform_element gl_LightSource_elements[] = {
   {"ambient", {STATE_LIGHT, 0, STATE_AMBIENT}, SWIZZLE_XYZW},
   {"diffuse", {STATE_LIGHT, 0, STATE_DIFFUSE}, SWIZZLE_XYZW},
   {"specular", {STATE_LIGHT, 0, STATE_SPECULAR}, SWIZZLE_XYZW},
   {"position", {STATE_LIGHT, 0, STATE_POSITION}, SWIZZLE_XYZW},
   {"halfVector", {STATE_LIGHT, 0, STATE_HALF_VECTOR}, SWIZZLE_XYZW},
   {"spotDirection", {STATE_LIGHT, 0, STATE_SPOT_DIRECTION},
    MAKE_SWIZZLE4(SWIZZLE_X,
		  SWIZZLE_Y,
		  SWIZZLE_Z,
		  SWIZZLE_Z)},
   {"spotCosCutoff", {STATE_LIGHT, 0, STATE_SPOT_DIRECTION}, SWIZZLE_WWWW},
   {"spotCutoff", {STATE_LIGHT, 0, STATE_SPOT_CUTOFF}, SWIZZLE_XXXX},
   {"spotExponent", {STATE_LIGHT, 0, STATE_ATTENUATION}, SWIZZLE_WWWW},
   {"constantAttenuation", {STATE_LIGHT, 0, STATE_ATTENUATION}, SWIZZLE_XXXX},
   {"linearAttenuation", {STATE_LIGHT, 0, STATE_ATTENUATION}, SWIZZLE_YYYY},
   {"quadraticAttenuation", {STATE_LIGHT, 0, STATE_ATTENUATION}, SWIZZLE_ZZZZ},
};

static struct gl_builtin_uniform_element gl_LightModel_elements[] = {
   {"ambient", {STATE_LIGHTMODEL_AMBIENT, 0}, SWIZZLE_XYZW},
};

static struct gl_builtin_uniform_element gl_FrontLightModelProduct_elements[] = {
   {"sceneColor", {STATE_LIGHTMODEL_SCENECOLOR, 0}, SWIZZLE_XYZW},
};

static struct gl_builtin_uniform_element gl_BackLightModelProduct_elements[] = {
   {"sceneColor", {STATE_LIGHTMODEL_SCENECOLOR, 1}, SWIZZLE_XYZW},
};

static struct gl_builtin_uniform_element gl_FrontLightProduct_elements[] = {
   {"ambient", {STATE_LIGHTPROD, 0, 0, STATE_AMBIENT}, SWIZZLE_XYZW},
   {"diffuse", {STATE_LIGHTPROD, 0, 0, STATE_DIFFUSE}, SWIZZLE_XYZW},
   {"specular", {STATE_LIGHTPROD, 0, 0, STATE_SPECULAR}, SWIZZLE_XYZW},
};

static struct gl_builtin_uniform_element gl_BackLightProduct_elements[] = {
   {"ambient", {STATE_LIGHTPROD, 0, 1, STATE_AMBIENT}, SWIZZLE_XYZW},
   {"diffuse", {STATE_LIGHTPROD, 0, 1, STATE_DIFFUSE}, SWIZZLE_XYZW},
   {"specular", {STATE_LIGHTPROD, 0, 1, STATE_SPECULAR}, SWIZZLE_XYZW},
};

static struct gl_builtin_uniform_element gl_TextureEnvColor_elements[] = {
   {NULL, {STATE_TEXENV_COLOR, 0}, SWIZZLE_XYZW},
};

static struct gl_builtin_uniform_element gl_EyePlaneS_elements[] = {
   {NULL, {STATE_TEXGEN, 0, STATE_TEXGEN_EYE_S}, SWIZZLE_XYZW},
};

static struct gl_builtin_uniform_element gl_EyePlaneT_elements[] = {
   {NULL, {STATE_TEXGEN, 0, STATE_TEXGEN_EYE_T}, SWIZZLE_XYZW},
};

static struct gl_builtin_uniform_element gl_EyePlaneR_elements[] = {
   {NULL, {STATE_TEXGEN, 0, STATE_TEXGEN_EYE_R}, SWIZZLE_XYZW},
};

static struct gl_builtin_uniform_element gl_EyePlaneQ_elements[] = {
   {NULL, {STATE_TEXGEN, 0, STATE_TEXGEN_EYE_Q}, SWIZZLE_XYZW},
};

static struct gl_builtin_uniform_element gl_ObjectPlaneS_elements[] = {
   {NULL, {STATE_TEXGEN, 0, STATE_TEXGEN_OBJECT_S}, SWIZZLE_XYZW},
};

static struct gl_builtin_uniform_element gl_ObjectPlaneT_elements[] = {
   {NULL, {STATE_TEXGEN, 0, STATE_TEXGEN_OBJECT_T}, SWIZZLE_XYZW},
};

static struct gl_builtin_uniform_element gl_ObjectPlaneR_elements[] = {
   {NULL, {STATE_TEXGEN, 0, STATE_TEXGEN_OBJECT_R}, SWIZZLE_XYZW},
};

static struct gl_builtin_uniform_element gl_ObjectPlaneQ_elements[] = {
   {NULL, {STATE_TEXGEN, 0, STATE_TEXGEN_OBJECT_Q}, SWIZZLE_XYZW},
};

static struct gl_builtin_uniform_element gl_Fog_elements[] = {
   {"color", {STATE_FOG_COLOR}, SWIZZLE_XYZW},
   {"density", {STATE_FOG_PARAMS}, SWIZZLE_XXXX},
   {"start", {STATE_FOG_PARAMS}, SWIZZLE_YYYY},
   {"end", {STATE_FOG_PARAMS}, SWIZZLE_ZZZZ},
   {"scale", {STATE_FOG_PARAMS}, SWIZZLE_WWWW},
};

static struct gl_builtin_uniform_element gl_NormalScale_elements[] = {
   {NULL, {STATE_NORMAL_SCALE}, SWIZZLE_XXXX},
};

static struct gl_builtin_uniform_element gl_BumpRotMatrix0MESA_elements[] = {
   {NULL, {STATE_INTERNAL, STATE_ROT_MATRIX_0}, SWIZZLE_XYZW},
};

static struct gl_builtin_uniform_element gl_BumpRotMatrix1MESA_elements[] = {
   {NULL, {STATE_INTERNAL, STATE_ROT_MATRIX_1}, SWIZZLE_XYZW},
};

static struct gl_builtin_uniform_element gl_FogParamsOptimizedMESA_elements[] = {
   {NULL, {STATE_INTERNAL, STATE_FOG_PARAMS_OPTIMIZED}, SWIZZLE_XYZW},
};

static struct gl_builtin_uniform_element gl_CurrentAttribVertMESA_elements[] = {
   {NULL, {STATE_INTERNAL, STATE_CURRENT_ATTRIB, 0}, SWIZZLE_XYZW},
};

static struct gl_builtin_uniform_element gl_CurrentAttribFragMESA_elements[] = {
   {NULL, {STATE_INTERNAL, STATE_CURRENT_ATTRIB_MAYBE_VP_CLAMPED, 0}, SWIZZLE_XYZW},
};

#define MATRIX(name, statevar, modifier)				\
   static struct gl_builtin_uniform_element name ## _elements[] = {	\
      { NULL, { statevar, 0, 0, 0, modifier}, SWIZZLE_XYZW },		\
      { NULL, { statevar, 0, 1, 1, modifier}, SWIZZLE_XYZW },		\
      { NULL, { statevar, 0, 2, 2, modifier}, SWIZZLE_XYZW },		\
      { NULL, { statevar, 0, 3, 3, modifier}, SWIZZLE_XYZW },		\
   }

MATRIX(gl_ModelViewMatrix,
       STATE_MODELVIEW_MATRIX, STATE_MATRIX_TRANSPOSE);
MATRIX(gl_ModelViewMatrixInverse,
       STATE_MODELVIEW_MATRIX, STATE_MATRIX_INVTRANS);
MATRIX(gl_ModelViewMatrixTranspose,
       STATE_MODELVIEW_MATRIX, 0);
MATRIX(gl_ModelViewMatrixInverseTranspose,
       STATE_MODELVIEW_MATRIX, STATE_MATRIX_INVERSE);

MATRIX(gl_ProjectionMatrix,
       STATE_PROJECTION_MATRIX, STATE_MATRIX_TRANSPOSE);
MATRIX(gl_ProjectionMatrixInverse,
       STATE_PROJECTION_MATRIX, STATE_MATRIX_INVTRANS);
MATRIX(gl_ProjectionMatrixTranspose,
       STATE_PROJECTION_MATRIX, 0);
MATRIX(gl_ProjectionMatrixInverseTranspose,
       STATE_PROJECTION_MATRIX, STATE_MATRIX_INVERSE);

MATRIX(gl_ModelViewProjectionMatrix,
       STATE_MVP_MATRIX, STATE_MATRIX_TRANSPOSE);
MATRIX(gl_ModelViewProjectionMatrixInverse,
       STATE_MVP_MATRIX, STATE_MATRIX_INVTRANS);
MATRIX(gl_ModelViewProjectionMatrixTranspose,
       STATE_MVP_MATRIX, 0);
MATRIX(gl_ModelViewProjectionMatrixInverseTranspose,
       STATE_MVP_MATRIX, STATE_MATRIX_INVERSE);

MATRIX(gl_TextureMatrix,
       STATE_TEXTURE_MATRIX, STATE_MATRIX_TRANSPOSE);
MATRIX(gl_TextureMatrixInverse,
       STATE_TEXTURE_MATRIX, STATE_MATRIX_INVTRANS);
MATRIX(gl_TextureMatrixTranspose,
       STATE_TEXTURE_MATRIX, 0);
MATRIX(gl_TextureMatrixInverseTranspose,
       STATE_TEXTURE_MATRIX, STATE_MATRIX_INVERSE);

static struct gl_builtin_uniform_element gl_NormalMatrix_elements[] = {
   { NULL, { STATE_MODELVIEW_MATRIX, 0, 0, 0, STATE_MATRIX_INVERSE},
     MAKE_SWIZZLE4(SWIZZLE_X, SWIZZLE_Y, SWIZZLE_Z, SWIZZLE_Z) },
   { NULL, { STATE_MODELVIEW_MATRIX, 0, 1, 1, STATE_MATRIX_INVERSE},
     MAKE_SWIZZLE4(SWIZZLE_X, SWIZZLE_Y, SWIZZLE_Z, SWIZZLE_Z) },
   { NULL, { STATE_MODELVIEW_MATRIX, 0, 2, 2, STATE_MATRIX_INVERSE},
     MAKE_SWIZZLE4(SWIZZLE_X, SWIZZLE_Y, SWIZZLE_Z, SWIZZLE_Z) },
};

#undef MATRIX

#define STATEVAR(name) {#name, name ## _elements, Elements(name ## _elements)}

static const struct gl_builtin_uniform_desc _mesa_builtin_uniform_desc[] = {
   STATEVAR(gl_NumSamples),
   STATEVAR(gl_DepthRange),
   STATEVAR(gl_ClipPlane),
   STATEVAR(gl_Point),
   STATEVAR(gl_FrontMaterial),
   STATEVAR(gl_BackMaterial),
   STATEVAR(gl_LightSource),
   STATEVAR(gl_LightModel),
   STATEVAR(gl_FrontLightModelProduct),
   STATEVAR(gl_BackLightModelProduct),
   STATEVAR(gl_FrontLightProduct),
   STATEVAR(gl_BackLightProduct),
   STATEVAR(gl_TextureEnvColor),
   STATEVAR(gl_EyePlaneS),
   STATEVAR(gl_EyePlaneT),
   STATEVAR(gl_EyePlaneR),
   STATEVAR(gl_EyePlaneQ),
   STATEVAR(gl_ObjectPlaneS),
   STATEVAR(gl_ObjectPlaneT),
   STATEVAR(gl_ObjectPlaneR),
   STATEVAR(gl_ObjectPlaneQ),
   STATEVAR(gl_Fog),

   STATEVAR(gl_ModelViewMatrix),
   STATEVAR(gl_ModelViewMatrixInverse),
   STATEVAR(gl_ModelViewMatrixTranspose),
   STATEVAR(gl_ModelViewMatrixInverseTranspose),

   STATEVAR(gl_ProjectionMatrix),
   STATEVAR(gl_ProjectionMatrixInverse),
   STATEVAR(gl_ProjectionMatrixTranspose),
   STATEVAR(gl_ProjectionMatrixInverseTranspose),

   STATEVAR(gl_ModelViewProjectionMatrix),
   STATEVAR(gl_ModelViewProjectionMatrixInverse),
   STATEVAR(gl_ModelViewProjectionMatrixTranspose),
   STATEVAR(gl_ModelViewProjectionMatrixInverseTranspose),

   STATEVAR(gl_TextureMatrix),
   STATEVAR(gl_TextureMatrixInverse),
   STATEVAR(gl_TextureMatrixTranspose),
   STATEVAR(gl_TextureMatrixInverseTranspose),

   STATEVAR(gl_NormalMatrix),
   STATEVAR(gl_NormalScale),

   STATEVAR(gl_BumpRotMatrix0MESA),
   STATEVAR(gl_BumpRotMatrix1MESA),
   STATEVAR(gl_FogParamsOptimizedMESA),
   STATEVAR(gl_CurrentAttribVertMESA),
   STATEVAR(gl_CurrentAttribFragMESA),

   {NULL, NULL, 0}
};


namespace {

/**
 * Data structure that accumulates fields for the gl_PerVertex interface
 * block.
 */
class per_vertex_accumulator
{
public:
   per_vertex_accumulator();
   void add_field(int slot, const glsl_type *type, const char *name, glsl_precision prec);
   const glsl_type *construct_interface_instance() const;

private:
   glsl_struct_field fields[10];
   unsigned num_fields;
};


per_vertex_accumulator::per_vertex_accumulator()
   : fields(),
     num_fields(0)
{
}


void
per_vertex_accumulator::add_field(int slot, const glsl_type *type,
                                  const char *name, glsl_precision prec)
{
   assert(this->num_fields < ARRAY_SIZE(this->fields));
   this->fields[this->num_fields].type = type;
   this->fields[this->num_fields].name = name;
   this->fields[this->num_fields].row_major = false;
   this->fields[this->num_fields].precision = prec;
   this->fields[this->num_fields].location = slot;
   this->fields[this->num_fields].interpolation = INTERP_QUALIFIER_NONE;
   this->fields[this->num_fields].centroid = 0;
   this->fields[this->num_fields].sample = 0;
   this->num_fields++;
}


const glsl_type *
per_vertex_accumulator::construct_interface_instance() const
{
   return glsl_type::get_interface_instance(this->fields, this->num_fields,
                                            GLSL_INTERFACE_PACKING_STD140,
                                            "gl_PerVertex");
}


class builtin_variable_generator
{
public:
   builtin_variable_generator(exec_list *instructions,
                              struct _mesa_glsl_parse_state *state);
   void generate_constants();
   void generate_uniforms();
   void generate_vs_special_vars();
   void generate_gs_special_vars();
   void generate_fs_special_vars();
   void generate_varyings();

private:
   const glsl_type *array(const glsl_type *base, unsigned elements)
   {
      return glsl_type::get_array_instance(base, elements);
   }

   const glsl_type *type(const char *name)
   {
      return symtab->get_type(name);
   }

   ir_variable *add_input(int slot, const glsl_type *type, const char *name, glsl_precision prec)
   {
      return add_variable(name, type, ir_var_shader_in, slot, prec);
   }

   ir_variable *add_output(int slot, const glsl_type *type, const char *name, glsl_precision prec)
   {
      return add_variable(name, type, ir_var_shader_out, slot, prec);
   }

   ir_variable *add_system_value(int slot, const glsl_type *type,
                                 const char *name, glsl_precision prec)
   {
      return add_variable(name, type, ir_var_system_value, slot, prec);
   }

   ir_variable *add_variable(const char *name, const glsl_type *type,
                             enum ir_variable_mode mode, int slot, glsl_precision prec);
   ir_variable *add_uniform(const glsl_type *type, const char *name, glsl_precision prec);
   ir_variable *add_const(const char *name, int value);
   void add_varying(int slot, const glsl_type *type, const char *name,
                    const char *name_as_gs_input, glsl_precision prec);

   exec_list * const instructions;
   struct _mesa_glsl_parse_state * const state;
   glsl_symbol_table * const symtab;

   /**
    * True if compatibility-profile-only variables should be included.  (In
    * desktop GL, these are always included when the GLSL version is 1.30 and
    * or below).
    */
   const bool compatibility;

   const glsl_type * const bool_t;
   const glsl_type * const int_t;
   const glsl_type * const float_t;
   const glsl_type * const vec2_t;
   const glsl_type * const vec3_t;
   const glsl_type * const vec4_t;
   const glsl_type * const mat3_t;
   const glsl_type * const mat4_t;

   per_vertex_accumulator per_vertex_in;
   per_vertex_accumulator per_vertex_out;
};


builtin_variable_generator::builtin_variable_generator(
   exec_list *instructions, struct _mesa_glsl_parse_state *state)
   : instructions(instructions), state(state), symtab(state->symbols),
     compatibility(!state->is_version(140, 100)),
     bool_t(glsl_type::bool_type), int_t(glsl_type::int_type),
     float_t(glsl_type::float_type), vec2_t(glsl_type::vec2_type),
     vec3_t(glsl_type::vec3_type), vec4_t(glsl_type::vec4_type),
     mat3_t(glsl_type::mat3_type), mat4_t(glsl_type::mat4_type)
{
}


ir_variable *
builtin_variable_generator::add_variable(const char *name,
                                         const glsl_type *type,
                                         enum ir_variable_mode mode, int slot, glsl_precision prec)

{
   if (!this->state->es_shader)
      prec = glsl_precision_undefined;
   ir_variable *var = new(symtab) ir_variable(type, name, mode, prec);
   var->data.how_declared = ir_var_declared_implicitly;

   switch (var->data.mode) {
   case ir_var_auto:
   case ir_var_shader_in:
   case ir_var_uniform:
   case ir_var_system_value:
      var->data.read_only = true;
      break;
   case ir_var_shader_out:
      break;
   default:
      /* The only variables that are added using this function should be
       * uniforms, shader inputs, and shader outputs, constants (which use
       * ir_var_auto), and system values.
       */
      assert(0);
      break;
   }

   var->data.location = slot;
   var->data.explicit_location = (slot >= 0);
   var->data.explicit_index = 0;

   /* Once the variable is created an initialized, add it to the symbol table
    * and add the declaration to the IR stream.
    */
   instructions->push_tail(var);

   symtab->add_variable(var);
   return var;
}


ir_variable *
builtin_variable_generator::add_uniform(const glsl_type *type,
                                        const char *name, glsl_precision prec)
{
   ir_variable *const uni = add_variable(name, type, ir_var_uniform, -1, prec);

   unsigned i;
   for (i = 0; _mesa_builtin_uniform_desc[i].name != NULL; i++) {
      if (strcmp(_mesa_builtin_uniform_desc[i].name, name) == 0) {
	 break;
      }
   }

   assert(_mesa_builtin_uniform_desc[i].name != NULL);
   const struct gl_builtin_uniform_desc* const statevar =
      &_mesa_builtin_uniform_desc[i];

   const unsigned array_count = type->is_array() ? type->length : 1;
   uni->num_state_slots = array_count * statevar->num_elements;

   ir_state_slot *slots =
      ralloc_array(uni, ir_state_slot, uni->num_state_slots);

   uni->state_slots = slots;

   for (unsigned a = 0; a < array_count; a++) {
      for (unsigned j = 0; j < statevar->num_elements; j++) {
	 struct gl_builtin_uniform_element *element = &statevar->elements[j];

	 memcpy(slots->tokens, element->tokens, sizeof(element->tokens));
	 if (type->is_array()) {
	    if (strcmp(name, "gl_CurrentAttribVertMESA") == 0 ||
		strcmp(name, "gl_CurrentAttribFragMESA") == 0) {
	       slots->tokens[2] = a;
	    } else {
	       slots->tokens[1] = a;
	    }
	 }

	 slots->swizzle = element->swizzle;
	 slots++;
      }
   }

   return uni;
}


ir_variable *
builtin_variable_generator::add_const(const char *name, int value)
{
   ir_variable *const var = add_variable(name, glsl_type::int_type,
					 ir_var_auto, -1, glsl_precision_undefined);
   var->constant_value = new(var) ir_constant(value);
   var->constant_initializer = new(var) ir_constant(value);
   var->data.has_initializer = true;
   return var;
}


void
builtin_variable_generator::generate_constants()
{
   add_const("gl_MaxVertexAttribs", state->Const.MaxVertexAttribs);
   add_const("gl_MaxVertexTextureImageUnits",
             state->Const.MaxVertexTextureImageUnits);
   add_const("gl_MaxCombinedTextureImageUnits",
             state->Const.MaxCombinedTextureImageUnits);
   add_const("gl_MaxTextureImageUnits", state->Const.MaxTextureImageUnits);
   add_const("gl_MaxDrawBuffers", state->Const.MaxDrawBuffers);

   /* Max uniforms/varyings: GLSL ES counts these in units of vectors; desktop
    * GL counts them in units of "components" or "floats".
    */
   if (state->es_shader) {
      add_const("gl_MaxVertexUniformVectors",
                state->Const.MaxVertexUniformComponents / 4);
      add_const("gl_MaxFragmentUniformVectors",
                state->Const.MaxFragmentUniformComponents / 4);

      /* In GLSL ES 3.00, gl_MaxVaryingVectors was split out to separate
       * vertex and fragment shader constants.
       */
      if (state->is_version(0, 300)) {
         add_const("gl_MaxVertexOutputVectors",
                   state->ctx->Const.Program[MESA_SHADER_VERTEX].MaxOutputComponents / 4);
         add_const("gl_MaxFragmentInputVectors",
                   state->ctx->Const.Program[MESA_SHADER_FRAGMENT].MaxInputComponents / 4);
      } else {
         add_const("gl_MaxVaryingVectors",
                   state->ctx->Const.MaxVarying);
      }
   } else {
      add_const("gl_MaxVertexUniformComponents",
                state->Const.MaxVertexUniformComponents);

      /* Note: gl_MaxVaryingFloats was deprecated in GLSL 1.30+, but not
       * removed
       */
      add_const("gl_MaxVaryingFloats", state->ctx->Const.MaxVarying * 4);

      add_const("gl_MaxFragmentUniformComponents",
                state->Const.MaxFragmentUniformComponents);
   }

   /* Texel offsets were introduced in ARB_shading_language_420pack (which
    * requires desktop GLSL version 130), and adopted into desktop GLSL
    * version 4.20 and GLSL ES version 3.00.
    */
   if ((state->is_version(130, 0) &&
        state->ARB_shading_language_420pack_enable) ||
      state->is_version(420, 300)) {
      add_const("gl_MinProgramTexelOffset",
                state->Const.MinProgramTexelOffset);
      add_const("gl_MaxProgramTexelOffset",
                state->Const.MaxProgramTexelOffset);
   }

   if (state->is_version(130, 0)) {
      add_const("gl_MaxClipDistances", state->Const.MaxClipPlanes);
      add_const("gl_MaxVaryingComponents", state->ctx->Const.MaxVarying * 4);
   }

   if (state->is_version(150, 0)) {
      add_const("gl_MaxVertexOutputComponents",
                state->Const.MaxVertexOutputComponents);
      add_const("gl_MaxGeometryInputComponents",
                state->Const.MaxGeometryInputComponents);
      add_const("gl_MaxGeometryOutputComponents",
                state->Const.MaxGeometryOutputComponents);
      add_const("gl_MaxFragmentInputComponents",
                state->Const.MaxFragmentInputComponents);
      add_const("gl_MaxGeometryTextureImageUnits",
                state->Const.MaxGeometryTextureImageUnits);
      add_const("gl_MaxGeometryOutputVertices",
                state->Const.MaxGeometryOutputVertices);
      add_const("gl_MaxGeometryTotalOutputComponents",
                state->Const.MaxGeometryTotalOutputComponents);
      add_const("gl_MaxGeometryUniformComponents",
                state->Const.MaxGeometryUniformComponents);

      /* Note: the GLSL 1.50-4.40 specs require
       * gl_MaxGeometryVaryingComponents to be present, and to be at least 64.
       * But they do not define what it means (and there does not appear to be
       * any corresponding constant in the GL specs).  However,
       * ARB_geometry_shader4 defines MAX_GEOMETRY_VARYING_COMPONENTS_ARB to
       * be the maximum number of components available for use as geometry
       * outputs.  So we assume this is a synonym for
       * gl_MaxGeometryOutputComponents.
       */
      add_const("gl_MaxGeometryVaryingComponents",
                state->Const.MaxGeometryOutputComponents);
   }

   if (compatibility) {
      /* Note: gl_MaxLights stopped being listed as an explicit constant in
       * GLSL 1.30, however it continues to be referred to (as a minimum size
       * for compatibility-mode uniforms) all the way up through GLSL 4.30, so
       * this seems like it was probably an oversight.
       */
      add_const("gl_MaxLights", state->Const.MaxLights);

      add_const("gl_MaxClipPlanes", state->Const.MaxClipPlanes);

      /* Note: gl_MaxTextureUnits wasn't made compatibility-only until GLSL
       * 1.50, however this seems like it was probably an oversight.
       */
      add_const("gl_MaxTextureUnits", state->Const.MaxTextureUnits);

      /* Note: gl_MaxTextureCoords was left out of GLSL 1.40, but it was
       * re-introduced in GLSL 1.50, so this seems like it was probably an
       * oversight.
       */
      add_const("gl_MaxTextureCoords", state->Const.MaxTextureCoords);
   }

   if (state->ARB_shader_atomic_counters_enable) {
      add_const("gl_MaxVertexAtomicCounters",
                state->Const.MaxVertexAtomicCounters);
      add_const("gl_MaxGeometryAtomicCounters",
                state->Const.MaxGeometryAtomicCounters);
      add_const("gl_MaxFragmentAtomicCounters",
                state->Const.MaxFragmentAtomicCounters);
      add_const("gl_MaxCombinedAtomicCounters",
                state->Const.MaxCombinedAtomicCounters);
      add_const("gl_MaxAtomicCounterBindings",
                state->Const.MaxAtomicBufferBindings);
      add_const("gl_MaxTessControlAtomicCounters", 0);
      add_const("gl_MaxTessEvaluationAtomicCounters", 0);
   }
}


/**
 * Generate uniform variables (which exist in all types of shaders).
 */
void
builtin_variable_generator::generate_uniforms()
{
   add_uniform(int_t, "gl_NumSamples", glsl_precision_undefined);
   add_uniform(type("gl_DepthRangeParameters"), "gl_DepthRange", glsl_precision_undefined);
   add_uniform(array(vec4_t, VERT_ATTRIB_MAX), "gl_CurrentAttribVertMESA", glsl_precision_undefined);
   add_uniform(array(vec4_t, VARYING_SLOT_MAX), "gl_CurrentAttribFragMESA", glsl_precision_undefined);

   if (compatibility) {
      add_uniform(mat4_t, "gl_ModelViewMatrix", glsl_precision_undefined);
      add_uniform(mat4_t, "gl_ProjectionMatrix", glsl_precision_undefined);
      add_uniform(mat4_t, "gl_ModelViewProjectionMatrix", glsl_precision_undefined);
      add_uniform(mat3_t, "gl_NormalMatrix", glsl_precision_undefined);
      add_uniform(mat4_t, "gl_ModelViewMatrixInverse", glsl_precision_undefined);
      add_uniform(mat4_t, "gl_ProjectionMatrixInverse", glsl_precision_undefined);
      add_uniform(mat4_t, "gl_ModelViewProjectionMatrixInverse", glsl_precision_undefined);
      add_uniform(mat4_t, "gl_ModelViewMatrixTranspose", glsl_precision_undefined);
      add_uniform(mat4_t, "gl_ProjectionMatrixTranspose", glsl_precision_undefined);
      add_uniform(mat4_t, "gl_ModelViewProjectionMatrixTranspose", glsl_precision_undefined);
      add_uniform(mat4_t, "gl_ModelViewMatrixInverseTranspose", glsl_precision_undefined);
      add_uniform(mat4_t, "gl_ProjectionMatrixInverseTranspose", glsl_precision_undefined);
      add_uniform(mat4_t, "gl_ModelViewProjectionMatrixInverseTranspose", glsl_precision_undefined);
      add_uniform(float_t, "gl_NormalScale", glsl_precision_undefined);
      add_uniform(type("gl_LightModelParameters"), "gl_LightModel", glsl_precision_undefined);
      add_uniform(vec2_t, "gl_BumpRotMatrix0MESA", glsl_precision_undefined);
      add_uniform(vec2_t, "gl_BumpRotMatrix1MESA", glsl_precision_undefined);
      add_uniform(vec4_t, "gl_FogParamsOptimizedMESA", glsl_precision_undefined);

      const glsl_type *const mat4_array_type =
	 array(mat4_t, state->Const.MaxTextureCoords);
      add_uniform(mat4_array_type, "gl_TextureMatrix", glsl_precision_undefined);
      add_uniform(mat4_array_type, "gl_TextureMatrixInverse", glsl_precision_undefined);
      add_uniform(mat4_array_type, "gl_TextureMatrixTranspose", glsl_precision_undefined);
      add_uniform(mat4_array_type, "gl_TextureMatrixInverseTranspose", glsl_precision_undefined);

      add_uniform(array(vec4_t, state->Const.MaxClipPlanes), "gl_ClipPlane", glsl_precision_undefined);
      add_uniform(type("gl_PointParameters"), "gl_Point", glsl_precision_undefined);

      const glsl_type *const material_parameters_type =
	 type("gl_MaterialParameters");
      add_uniform(material_parameters_type, "gl_FrontMaterial", glsl_precision_undefined);
      add_uniform(material_parameters_type, "gl_BackMaterial", glsl_precision_undefined);

      add_uniform(array(type("gl_LightSourceParameters"),
                        state->Const.MaxLights),
                  "gl_LightSource", glsl_precision_undefined);

      const glsl_type *const light_model_products_type =
         type("gl_LightModelProducts");
      add_uniform(light_model_products_type, "gl_FrontLightModelProduct", glsl_precision_undefined);
      add_uniform(light_model_products_type, "gl_BackLightModelProduct", glsl_precision_undefined);

      const glsl_type *const light_products_type =
         array(type("gl_LightProducts"), state->Const.MaxLights);
      add_uniform(light_products_type, "gl_FrontLightProduct", glsl_precision_undefined);
      add_uniform(light_products_type, "gl_BackLightProduct", glsl_precision_undefined);

      add_uniform(array(vec4_t, state->Const.MaxTextureUnits),
                  "gl_TextureEnvColor", glsl_precision_undefined);

      const glsl_type *const texcoords_vec4 =
	 array(vec4_t, state->Const.MaxTextureCoords);
      add_uniform(texcoords_vec4, "gl_EyePlaneS", glsl_precision_undefined);
      add_uniform(texcoords_vec4, "gl_EyePlaneT", glsl_precision_undefined);
      add_uniform(texcoords_vec4, "gl_EyePlaneR", glsl_precision_undefined);
      add_uniform(texcoords_vec4, "gl_EyePlaneQ", glsl_precision_undefined);
      add_uniform(texcoords_vec4, "gl_ObjectPlaneS", glsl_precision_undefined);
      add_uniform(texcoords_vec4, "gl_ObjectPlaneT", glsl_precision_undefined);
      add_uniform(texcoords_vec4, "gl_ObjectPlaneR", glsl_precision_undefined);
      add_uniform(texcoords_vec4, "gl_ObjectPlaneQ", glsl_precision_undefined);

      add_uniform(type("gl_FogParameters"), "gl_Fog", glsl_precision_undefined);
   }
}


/**
 * Generate variables which only exist in vertex shaders.
 */
void
builtin_variable_generator::generate_vs_special_vars()
{

   if (state->is_version(130, 300))
      add_system_value(SYSTEM_VALUE_VERTEX_ID, int_t, "gl_VertexID", glsl_precision_high);
   if (state->ARB_draw_instanced_enable)
      add_system_value(SYSTEM_VALUE_INSTANCE_ID, int_t, "gl_InstanceIDARB", glsl_precision_high);
   if (state->ARB_draw_instanced_enable || state->is_version(140, 300))
      add_system_value(SYSTEM_VALUE_INSTANCE_ID, int_t, "gl_InstanceID", glsl_precision_high);
   if (state->AMD_vertex_shader_layer_enable)
      add_output(VARYING_SLOT_LAYER, int_t, "gl_Layer", glsl_precision_high);
   if (compatibility) {
      add_input(VERT_ATTRIB_POS, vec4_t, "gl_Vertex", glsl_precision_high);
      add_input(VERT_ATTRIB_NORMAL, vec3_t, "gl_Normal", glsl_precision_medium);
      add_input(VERT_ATTRIB_COLOR0, vec4_t, "gl_Color", glsl_precision_medium);
      add_input(VERT_ATTRIB_COLOR1, vec4_t, "gl_SecondaryColor", glsl_precision_medium);
      add_input(VERT_ATTRIB_TEX0, vec4_t, "gl_MultiTexCoord0", glsl_precision_high);
      add_input(VERT_ATTRIB_TEX1, vec4_t, "gl_MultiTexCoord1", glsl_precision_high);
      add_input(VERT_ATTRIB_TEX2, vec4_t, "gl_MultiTexCoord2", glsl_precision_high);
      add_input(VERT_ATTRIB_TEX3, vec4_t, "gl_MultiTexCoord3", glsl_precision_high);
      add_input(VERT_ATTRIB_TEX4, vec4_t, "gl_MultiTexCoord4", glsl_precision_high);
      add_input(VERT_ATTRIB_TEX5, vec4_t, "gl_MultiTexCoord5", glsl_precision_high);
      add_input(VERT_ATTRIB_TEX6, vec4_t, "gl_MultiTexCoord6", glsl_precision_high);
      add_input(VERT_ATTRIB_TEX7, vec4_t, "gl_MultiTexCoord7", glsl_precision_high);
      add_input(VERT_ATTRIB_FOG, float_t, "gl_FogCoord", glsl_precision_high);
   }
}


/**
 * Generate variables which only exist in geometry shaders.
 */
void
builtin_variable_generator::generate_gs_special_vars()
{
<<<<<<< HEAD
   add_output(VARYING_SLOT_LAYER, int_t, "gl_Layer", glsl_precision_high);
=======
   add_output(VARYING_SLOT_LAYER, int_t, "gl_Layer");
   if (state->ARB_viewport_array_enable)
      add_output(VARYING_SLOT_VIEWPORT, int_t, "gl_ViewportIndex");
>>>>>>> e5e41207

   /* Although gl_PrimitiveID appears in tessellation control and tessellation
    * evaluation shaders, it has a different function there than it has in
    * geometry shaders, so we treat it (and its counterpart gl_PrimitiveIDIn)
    * as special geometry shader variables.
    *
    * Note that although the general convention of suffixing geometry shader
    * input varyings with "In" was not adopted into GLSL 1.50, it is used in
    * the specific case of gl_PrimitiveIDIn.  So we don't need to treat
    * gl_PrimitiveIDIn as an {ARB,EXT}_geometry_shader4-only variable.
    */
   ir_variable *var;
   var = add_input(VARYING_SLOT_PRIMITIVE_ID, int_t, "gl_PrimitiveIDIn", glsl_precision_high);
   var->data.interpolation = INTERP_QUALIFIER_FLAT;
   var = add_output(VARYING_SLOT_PRIMITIVE_ID, int_t, "gl_PrimitiveID", glsl_precision_high);
   var->data.interpolation = INTERP_QUALIFIER_FLAT;
}


/**
 * Generate variables which only exist in fragment shaders.
 */
void
builtin_variable_generator::generate_fs_special_vars()
{
   add_input(VARYING_SLOT_POS, vec4_t, "gl_FragCoord", glsl_precision_high);
   add_input(VARYING_SLOT_FACE, bool_t, "gl_FrontFacing", glsl_precision_low);
   if (state->is_version(120, 100))
      add_input(VARYING_SLOT_PNTC, vec2_t, "gl_PointCoord", glsl_precision_medium);

   if (state->is_version(150, 0)) {
      ir_variable *var =
         add_input(VARYING_SLOT_PRIMITIVE_ID, int_t, "gl_PrimitiveID", glsl_precision_high);
      var->data.interpolation = INTERP_QUALIFIER_FLAT;
   }

   /* gl_FragColor and gl_FragData were deprecated starting in desktop GLSL
    * 1.30, and were relegated to the compatibility profile in GLSL 4.20.
    * They were removed from GLSL ES 3.00.
    */
   if (compatibility || !state->is_version(420, 300)) {
      add_output(FRAG_RESULT_COLOR, vec4_t, "gl_FragColor", glsl_precision_medium);
      add_output(FRAG_RESULT_DATA0,
                 array(vec4_t, state->Const.MaxDrawBuffers), "gl_FragData", glsl_precision_medium);
   }

   /* gl_FragDepth has always been in desktop GLSL, but did not appear in GLSL
    * ES 1.00.
    */
   if (state->is_version(110, 300))
      add_output(FRAG_RESULT_DEPTH, float_t, "gl_FragDepth", glsl_precision_high);

   if (state->ARB_shader_stencil_export_enable) {
      ir_variable *const var =
         add_output(FRAG_RESULT_STENCIL, int_t, "gl_FragStencilRefARB", glsl_precision_high);
      if (state->ARB_shader_stencil_export_warn)
         var->warn_extension = "GL_ARB_shader_stencil_export";
   }

   if (state->AMD_shader_stencil_export_enable) {
      ir_variable *const var =
         add_output(FRAG_RESULT_STENCIL, int_t, "gl_FragStencilRefAMD", glsl_precision_high);
      if (state->AMD_shader_stencil_export_warn)
         var->warn_extension = "GL_AMD_shader_stencil_export";
   }
	
	if (state->EXT_frag_depth_enable) {
		ir_variable *const var =
		add_output(FRAG_RESULT_DEPTH, float_t, "gl_FragDepthEXT", glsl_precision_high);
		if (state->EXT_frag_depth_warn)
			var->warn_extension = "GL_EXT_frag_depth";
	}

   if (state->ARB_sample_shading_enable) {
      add_system_value(SYSTEM_VALUE_SAMPLE_ID, int_t, "gl_SampleID", glsl_precision_high);
      add_system_value(SYSTEM_VALUE_SAMPLE_POS, vec2_t, "gl_SamplePosition", glsl_precision_high);
      /* From the ARB_sample_shading specification:
       *    "The number of elements in the array is ceil(<s>/32), where
       *    <s> is the maximum number of color samples supported by the
       *    implementation."
       * Since no drivers expose more than 32x MSAA, we can simply set
       * the array size to 1 rather than computing it.
       */
      add_output(FRAG_RESULT_SAMPLE_MASK, array(int_t, 1), "gl_SampleMask", glsl_precision_high);
   }

   if (state->ARB_gpu_shader5_enable) {
      add_system_value(SYSTEM_VALUE_SAMPLE_MASK_IN, array(int_t, 1), "gl_SampleMaskIn", glsl_precision_high);
   }
}


/**
 * Add a single "varying" variable.  The variable's type and direction (input
 * or output) are adjusted as appropriate for the type of shader being
 * compiled.  For geometry shaders using {ARB,EXT}_geometry_shader4,
 * name_as_gs_input is used for the input (to avoid ambiguity).
 */
void
builtin_variable_generator::add_varying(int slot, const glsl_type *type,
                                        const char *name,
                                        const char *name_as_gs_input,
										glsl_precision prec)
{
   switch (state->stage) {
   case MESA_SHADER_GEOMETRY:
      this->per_vertex_in.add_field(slot, type, name, prec);
      /* FALLTHROUGH */
   case MESA_SHADER_VERTEX:
      this->per_vertex_out.add_field(slot, type, name, prec);
      break;
   case MESA_SHADER_FRAGMENT:
      add_input(slot, type, name, prec);
      break;
   }
}


/**
 * Generate variables that are used to communicate data from one shader stage
 * to the next ("varyings").
 */
void
builtin_variable_generator::generate_varyings()
{
#define ADD_VARYING(loc, type, name, prec) \
   add_varying(loc, type, name, name "In", prec)

   /* gl_Position and gl_PointSize are not visible from fragment shaders. */
   if (state->stage != MESA_SHADER_FRAGMENT) {
      ADD_VARYING(VARYING_SLOT_POS, vec4_t, "gl_Position", glsl_precision_high);
      ADD_VARYING(VARYING_SLOT_PSIZ, float_t, "gl_PointSize", glsl_precision_high);
   }

   if (state->is_version(130, 0)) {
       ADD_VARYING(VARYING_SLOT_CLIP_DIST0, array(float_t, 0),
                   "gl_ClipDistance", glsl_precision_high);
   }

   if (compatibility) {
      ADD_VARYING(VARYING_SLOT_TEX0, array(vec4_t, 0), "gl_TexCoord", glsl_precision_undefined);
      ADD_VARYING(VARYING_SLOT_FOGC, float_t, "gl_FogFragCoord", glsl_precision_undefined);
      if (state->stage == MESA_SHADER_FRAGMENT) {
         ADD_VARYING(VARYING_SLOT_COL0, vec4_t, "gl_Color", glsl_precision_medium);
         ADD_VARYING(VARYING_SLOT_COL1, vec4_t, "gl_SecondaryColor", glsl_precision_medium);
      } else {
         ADD_VARYING(VARYING_SLOT_CLIP_VERTEX, vec4_t, "gl_ClipVertex", glsl_precision_high);
         ADD_VARYING(VARYING_SLOT_COL0, vec4_t, "gl_FrontColor", glsl_precision_medium);
         ADD_VARYING(VARYING_SLOT_BFC0, vec4_t, "gl_BackColor", glsl_precision_medium);
         ADD_VARYING(VARYING_SLOT_COL1, vec4_t, "gl_FrontSecondaryColor", glsl_precision_medium);
         ADD_VARYING(VARYING_SLOT_BFC1, vec4_t, "gl_BackSecondaryColor", glsl_precision_medium);
      }
   }

   if (state->stage == MESA_SHADER_GEOMETRY) {
      const glsl_type *per_vertex_in_type =
         this->per_vertex_in.construct_interface_instance();
      add_variable("gl_in", array(per_vertex_in_type, 0),
                   ir_var_shader_in, -1, glsl_precision_undefined);
   }
   if (state->stage == MESA_SHADER_VERTEX || state->stage == MESA_SHADER_GEOMETRY) {
      const glsl_type *per_vertex_out_type =
         this->per_vertex_out.construct_interface_instance();
      const glsl_struct_field *fields = per_vertex_out_type->fields.structure;
      for (unsigned i = 0; i < per_vertex_out_type->length; i++) {
         ir_variable *var =
            add_variable(fields[i].name, fields[i].type, ir_var_shader_out,
                         fields[i].location, fields[i].precision);
         var->data.interpolation = fields[i].interpolation;
         var->data.centroid = fields[i].centroid;
         var->data.sample = fields[i].sample;
         var->init_interface_type(per_vertex_out_type);
      }
   }
}


}; /* Anonymous namespace */


void
_mesa_glsl_initialize_variables(exec_list *instructions,
				struct _mesa_glsl_parse_state *state)
{
   builtin_variable_generator gen(instructions, state);

   gen.generate_constants();
   gen.generate_uniforms();

   gen.generate_varyings();

   switch (state->stage) {
   case MESA_SHADER_VERTEX:
      gen.generate_vs_special_vars();
      break;
   case MESA_SHADER_GEOMETRY:
      gen.generate_gs_special_vars();
      break;
   case MESA_SHADER_FRAGMENT:
      gen.generate_fs_special_vars();
      break;
   }
}<|MERGE_RESOLUTION|>--- conflicted
+++ resolved
@@ -797,13 +797,9 @@
 void
 builtin_variable_generator::generate_gs_special_vars()
 {
-<<<<<<< HEAD
    add_output(VARYING_SLOT_LAYER, int_t, "gl_Layer", glsl_precision_high);
-=======
-   add_output(VARYING_SLOT_LAYER, int_t, "gl_Layer");
    if (state->ARB_viewport_array_enable)
-      add_output(VARYING_SLOT_VIEWPORT, int_t, "gl_ViewportIndex");
->>>>>>> e5e41207
+      add_output(VARYING_SLOT_VIEWPORT, int_t, "gl_ViewportIndex", glsl_precision_high);
 
    /* Although gl_PrimitiveID appears in tessellation control and tessellation
     * evaluation shaders, it has a different function there than it has in
