/*
 * Copyright © 2010 Intel Corporation
 *
 * Permission is hereby granted, free of charge, to any person obtaining a
 * copy of this software and associated documentation files (the "Software"),
 * to deal in the Software without restriction, including without limitation
 * the rights to use, copy, modify, merge, publish, distribute, sublicense,
 * and/or sell copies of the Software, and to permit persons to whom the
 * Software is furnished to do so, subject to the following conditions:
 *
 * The above copyright notice and this permission notice (including the next
 * paragraph) shall be included in all copies or substantial portions of the
 * Software.
 *
 * THE SOFTWARE IS PROVIDED "AS IS", WITHOUT WARRANTY OF ANY KIND, EXPRESS OR
 * IMPLIED, INCLUDING BUT NOT LIMITED TO THE WARRANTIES OF MERCHANTABILITY,
 * FITNESS FOR A PARTICULAR PURPOSE AND NONINFRINGEMENT.  IN NO EVENT SHALL
 * THE AUTHORS OR COPYRIGHT HOLDERS BE LIABLE FOR ANY CLAIM, DAMAGES OR OTHER
 * LIABILITY, WHETHER IN AN ACTION OF CONTRACT, TORT OR OTHERWISE, ARISING
 * FROM, OUT OF OR IN CONNECTION WITH THE SOFTWARE OR THE USE OR OTHER
 * DEALINGS IN THE SOFTWARE.
 */

#pragma once
#ifndef GLSL_PARSER_EXTRAS_H
#define GLSL_PARSER_EXTRAS_H

/*
 * Most of the definitions here only apply to C++
 */
#ifdef __cplusplus


#include <stdlib.h>
#include "glsl_symbol_table.h"

enum _mesa_glsl_parser_targets {
   vertex_shader,
   geometry_shader,
   fragment_shader
};

struct gl_context;

struct _mesa_glsl_parse_state {
   _mesa_glsl_parse_state(struct gl_context *ctx, GLenum target,
			  void *mem_ctx);

   /* Callers of this ralloc-based new need not call delete. It's
    * easier to just ralloc_free 'ctx' (or any of its ancestors). */
   static void* operator new(size_t size, void *ctx)
   {
      void *mem = rzalloc_size(ctx, size);
      assert(mem != NULL);

      return mem;
   }

   /* If the user *does* call delete, that's OK, we will just
    * ralloc_free in that case. */
   static void operator delete(void *mem)
   {
      ralloc_free(mem);
   }

   void *scanner;
   exec_list translation_unit;
   glsl_symbol_table *symbols;

   bool es_shader;
   unsigned language_version;
   const char *version_string;
   enum _mesa_glsl_parser_targets target;

   /**
    * Printable list of GLSL versions supported by the current context
    *
    * \note
    * This string should probably be generated per-context instead of per
    * invokation of the compiler.  This should be changed when the method of
    * tracking supported GLSL versions changes.
    */
   const char *supported_version_string;

   /**
    * Implementation defined limits that affect built-in variables, etc.
    *
    * \sa struct gl_constants (in mtypes.h)
    */
   struct {
      /* 1.10 */
      unsigned MaxLights;
      unsigned MaxClipPlanes;
      unsigned MaxTextureUnits;
      unsigned MaxTextureCoords;
      unsigned MaxVertexAttribs;
      unsigned MaxVertexUniformComponents;
      unsigned MaxVaryingFloats;
      unsigned MaxVertexTextureImageUnits;
      unsigned MaxCombinedTextureImageUnits;
      unsigned MaxTextureImageUnits;
      unsigned MaxFragmentUniformComponents;

      /* ARB_draw_buffers */
      unsigned MaxDrawBuffers;

      /**
       * Set of GLSL versions supported by the current context
       *
       * Knowing that version X is supported doesn't mean that versions before
       * X are also supported.  Version 1.00 is only supported in an ES2
       * context or when GL_ARB_ES2_compatibility is supported.  In an OpenGL
       * 3.0 "forward compatible" context, GLSL 1.10 and 1.20 are \b not
       * supported.
       */
      /*@{*/
      unsigned GLSL_100ES:1;
      unsigned GLSL_110:1;
      unsigned GLSL_120:1;
      unsigned GLSL_130:1;
      /*@}*/
   } Const;

   /**
    * During AST to IR conversion, pointer to current IR function
    *
    * Will be \c NULL whenever the AST to IR conversion is not inside a
    * function definition.
    */
   class ir_function_signature *current_function;

   /** Have we found a return statement in this function? */
   bool found_return;

   /** Was there an error during compilation? */
   bool error;

   /**
    * Are all shader inputs / outputs invariant?
    *
    * This is set when the 'STDGL invariant(all)' pragma is used.
    */
   bool all_invariant;

   /** Loop or switch statement containing the current instructions. */
   class ir_instruction *loop_or_switch_nesting;
   class ast_iteration_statement *loop_or_switch_nesting_ast;

   /** List of structures defined in user code. */
   const glsl_type **user_structures;
   unsigned num_user_structures;

   char *info_log;

   /**
    * \name Enable bits for GLSL extensions
    */
   /*@{*/
<<<<<<< HEAD
   unsigned ARB_draw_buffers_enable:1;
   unsigned ARB_draw_buffers_warn:1;
   unsigned ARB_draw_instanced_enable:1;
   unsigned ARB_draw_instanced_warn:1;
   unsigned ARB_explicit_attrib_location_enable:1;
   unsigned ARB_explicit_attrib_location_warn:1;
   unsigned ARB_fragment_coord_conventions_enable:1;
   unsigned ARB_fragment_coord_conventions_warn:1;
   unsigned ARB_texture_rectangle_enable:1;
   unsigned ARB_texture_rectangle_warn:1;
   unsigned EXT_texture_array_enable:1;
   unsigned EXT_texture_array_warn:1;
   unsigned ARB_shader_stencil_export_enable:1;
   unsigned ARB_shader_stencil_export_warn:1;
   unsigned AMD_conservative_depth_enable:1;
   unsigned AMD_conservative_depth_warn:1;
   unsigned OES_texture_3D_enable:1;
   unsigned OES_texture_3D_warn:1;
   unsigned ARB_shader_texture_lod_enable:1;
   unsigned ARB_shader_texture_lod_warn:1;
=======
   bool ARB_draw_buffers_enable;
   bool ARB_draw_buffers_warn;
   bool ARB_draw_instanced_enable;
   bool ARB_draw_instanced_warn;
   bool ARB_explicit_attrib_location_enable;
   bool ARB_explicit_attrib_location_warn;
   bool ARB_fragment_coord_conventions_enable;
   bool ARB_fragment_coord_conventions_warn;
   bool ARB_texture_rectangle_enable;
   bool ARB_texture_rectangle_warn;
   bool EXT_texture_array_enable;
   bool EXT_texture_array_warn;
   bool ARB_shader_texture_lod_enable;
   bool ARB_shader_texture_lod_warn;
   bool ARB_shader_stencil_export_enable;
   bool ARB_shader_stencil_export_warn;
   bool AMD_conservative_depth_enable;
   bool AMD_conservative_depth_warn;
   bool AMD_shader_stencil_export_enable;
   bool AMD_shader_stencil_export_warn;
   bool OES_texture_3D_enable;
   bool OES_texture_3D_warn;
>>>>>>> 3069a7ea
   /*@}*/

   /** Extensions supported by the OpenGL implementation. */
   const struct gl_extensions *extensions;

   /** Shaders containing built-in functions that are used for linking. */
   struct gl_shader *builtins_to_link[16];
   unsigned num_builtins_to_link;
};

typedef struct YYLTYPE {
   int first_line;
   int first_column;
   int last_line;
   int last_column;
   unsigned source;
} YYLTYPE;
# define YYLTYPE_IS_DECLARED 1
# define YYLTYPE_IS_TRIVIAL 1

# define YYLLOC_DEFAULT(Current, Rhs, N)			\
do {								\
   if (N)							\
   {								\
      (Current).first_line   = YYRHSLOC(Rhs, 1).first_line;	\
      (Current).first_column = YYRHSLOC(Rhs, 1).first_column;	\
      (Current).last_line    = YYRHSLOC(Rhs, N).last_line;	\
      (Current).last_column  = YYRHSLOC(Rhs, N).last_column;	\
   }								\
   else								\
   {								\
      (Current).first_line   = (Current).last_line =		\
	 YYRHSLOC(Rhs, 0).last_line;				\
      (Current).first_column = (Current).last_column =		\
	 YYRHSLOC(Rhs, 0).last_column;				\
   }								\
   (Current).source = 0;					\
} while (0)

extern void _mesa_glsl_error(YYLTYPE *locp, _mesa_glsl_parse_state *state,
			     const char *fmt, ...);

/**
 * Emit a warning to the shader log
 *
 * \sa _mesa_glsl_error
 */
extern void _mesa_glsl_warning(const YYLTYPE *locp,
			       _mesa_glsl_parse_state *state,
			       const char *fmt, ...);

extern void _mesa_glsl_lexer_ctor(struct _mesa_glsl_parse_state *state,
				  const char *string);

extern void _mesa_glsl_lexer_dtor(struct _mesa_glsl_parse_state *state);

union YYSTYPE;
extern int _mesa_glsl_lex(union YYSTYPE *yylval, YYLTYPE *yylloc, 
			  void *scanner);

extern int _mesa_glsl_parse(struct _mesa_glsl_parse_state *);

/**
 * Process elements of the #extension directive
 *
 * \return
 * If \c name and \c behavior are valid, \c true is returned.  Otherwise
 * \c false is returned.
 */
extern bool _mesa_glsl_process_extension(const char *name, YYLTYPE *name_locp,
					 const char *behavior,
					 YYLTYPE *behavior_locp,
					 _mesa_glsl_parse_state *state);

/**
 * Get the textual name of the specified shader target
 */
extern const char *
_mesa_glsl_shader_target_name(enum _mesa_glsl_parser_targets target);


#endif /* __cplusplus */


/*
 * These definitions apply to C and C++
 */
#ifdef __cplusplus
extern "C" {
#endif

extern int preprocess(void *ctx, const char **shader, char **info_log,
                      const struct gl_extensions *extensions, int api);

extern void _mesa_destroy_shader_compiler(void);
extern void _mesa_destroy_shader_compiler_caches(void);

#ifdef __cplusplus
}
#endif


#endif /* GLSL_PARSER_EXTRAS_H */<|MERGE_RESOLUTION|>--- conflicted
+++ resolved
@@ -156,28 +156,6 @@
     * \name Enable bits for GLSL extensions
     */
    /*@{*/
-<<<<<<< HEAD
-   unsigned ARB_draw_buffers_enable:1;
-   unsigned ARB_draw_buffers_warn:1;
-   unsigned ARB_draw_instanced_enable:1;
-   unsigned ARB_draw_instanced_warn:1;
-   unsigned ARB_explicit_attrib_location_enable:1;
-   unsigned ARB_explicit_attrib_location_warn:1;
-   unsigned ARB_fragment_coord_conventions_enable:1;
-   unsigned ARB_fragment_coord_conventions_warn:1;
-   unsigned ARB_texture_rectangle_enable:1;
-   unsigned ARB_texture_rectangle_warn:1;
-   unsigned EXT_texture_array_enable:1;
-   unsigned EXT_texture_array_warn:1;
-   unsigned ARB_shader_stencil_export_enable:1;
-   unsigned ARB_shader_stencil_export_warn:1;
-   unsigned AMD_conservative_depth_enable:1;
-   unsigned AMD_conservative_depth_warn:1;
-   unsigned OES_texture_3D_enable:1;
-   unsigned OES_texture_3D_warn:1;
-   unsigned ARB_shader_texture_lod_enable:1;
-   unsigned ARB_shader_texture_lod_warn:1;
-=======
    bool ARB_draw_buffers_enable;
    bool ARB_draw_buffers_warn;
    bool ARB_draw_instanced_enable;
@@ -200,7 +178,6 @@
    bool AMD_shader_stencil_export_warn;
    bool OES_texture_3D_enable;
    bool OES_texture_3D_warn;
->>>>>>> 3069a7ea
    /*@}*/
 
    /** Extensions supported by the OpenGL implementation. */
